//   Copyright 2022. The Tari Project
//
//   Redistribution and use in source and binary forms, with or without modification, are permitted provided that the
//   following conditions are met:
//
//   1. Redistributions of source code must retain the above copyright notice, this list of conditions and the following
//   disclaimer.
//
//   2. Redistributions in binary form must reproduce the above copyright notice, this list of conditions and the
//   following disclaimer in the documentation and/or other materials provided with the distribution.
//
//   3. Neither the name of the copyright holder nor the names of its contributors may be used to endorse or promote
//   products derived from this software without specific prior written permission.
//
//   THIS SOFTWARE IS PROVIDED BY THE COPYRIGHT HOLDERS AND CONTRIBUTORS "AS IS" AND ANY EXPRESS OR IMPLIED WARRANTIES,
//   INCLUDING, BUT NOT LIMITED TO, THE IMPLIED WARRANTIES OF MERCHANTABILITY AND FITNESS FOR A PARTICULAR PURPOSE ARE
//   DISCLAIMED. IN NO EVENT SHALL THE COPYRIGHT HOLDER OR CONTRIBUTORS BE LIABLE FOR ANY DIRECT, INDIRECT, INCIDENTAL,
//   SPECIAL, EXEMPLARY, OR CONSEQUENTIAL DAMAGES (INCLUDING, BUT NOT LIMITED TO, PROCUREMENT OF SUBSTITUTE GOODS OR
//   SERVICES; LOSS OF USE, DATA, OR PROFITS; OR BUSINESS INTERRUPTION) HOWEVER CAUSED AND ON ANY THEORY OF LIABILITY,
//   WHETHER IN CONTRACT, STRICT LIABILITY, OR TORT (INCLUDING NEGLIGENCE OR OTHERWISE) ARISING IN ANY WAY OUT OF THE
//   USE OF THIS SOFTWARE, EVEN IF ADVISED OF THE POSSIBILITY OF SUCH DAMAGE.
pub mod types;

use anyhow::anyhow;
use reqwest::{header, header::HeaderMap, IntoUrl, Url};
use serde::{de::DeserializeOwned, Deserialize, Serialize};
use serde_json as json;
use serde_json::json;
// use tari_comms_logging::LoggedMessage;
use types::{
    GetRecentTransactionsRequest,
    GetRecentTransactionsResponse,
    GetTransactionResultRequest,
    GetTransactionResultResponse,
    SubmitTransactionRequest,
    TemplateRegistrationRequest,
    TemplateRegistrationResponse,
};

use crate::types::{
    AddPeerRequest,
    AddPeerResponse,
    GetIdentityResponse,
    GetStateRequest,
    GetStateResponse,
    GetTemplateRequest,
    GetTemplateResponse,
    GetTemplatesRequest,
    GetTemplatesResponse,
    GetTransactionQcsRequest,
    GetTransactionQcsResponse,
    SubmitTransactionResponse,
};

#[derive(Debug, Clone)]
pub struct ValidatorNodeClient {
    client: reqwest::Client,
    endpoint: Url,
    request_id: i64,
}

#[derive(Debug, Clone, Serialize, Deserialize)]
pub struct EpochManagerStats {
    pub current_epoch: usize,
    pub is_valid: bool,
}

// TODO: the client should return a proper error type
impl ValidatorNodeClient {
    pub fn connect<T: IntoUrl>(endpoint: T) -> Result<Self, anyhow::Error> {
        let client = reqwest::Client::builder()
            .default_headers({
                let mut headers = HeaderMap::with_capacity(1);
                headers.insert(header::CONTENT_TYPE, "application/json".parse().unwrap());
                headers
            })
            .build()?;

        Ok(Self {
            client,
            endpoint: endpoint.into_url()?,
            request_id: 0,
        })
    }

    pub async fn get_identity(&mut self) -> Result<GetIdentityResponse, anyhow::Error> {
        self.send_request("get_identity", json!({})).await
    }

    pub async fn get_epoch_manager_stats(&mut self) -> Result<EpochManagerStats, anyhow::Error> {
        self.send_request("get_epoch_manager_stats", json!({})).await
    }

    pub async fn register_validator_node(&mut self) -> Result<u64, anyhow::Error> {
        let val: json::Value = self.send_request("register_validator_node", json!({})).await?;
        let tx_id = val["transaction_id"]
            .as_u64()
            .ok_or_else(|| anyhow!("Wallet did not return tx_id {}", val["message"].clone()))?;
        Ok(tx_id)
    }

    pub async fn register_template(
        &mut self,
        request: TemplateRegistrationRequest,
    ) -> Result<TemplateRegistrationResponse, anyhow::Error> {
        self.send_request("register_template", request).await
    }

    pub async fn get_active_templates(
        &mut self,
        request: GetTemplatesRequest,
    ) -> Result<GetTemplatesResponse, anyhow::Error> {
        self.send_request("get_templates", request).await
    }

    pub async fn get_state(&mut self, request: GetStateRequest) -> Result<GetStateResponse, anyhow::Error> {
        self.send_request("get_state", request).await
    }

    pub async fn get_template(&mut self, request: GetTemplateRequest) -> Result<GetTemplateResponse, anyhow::Error> {
        self.send_request("get_template", request).await
    }

    // TODO: This call is broken because it returns a Vec<SQLTransaction>. Bring this in-line with other requests
    // pub async fn get_transaction(
    //     &mut self,
    //     request: GetTransactionResponseRequest,
    // ) -> Result<GetTransactionResponse, anyhow::Error> {
    //     self.send_request("get_transaction", request).await
    // }

    pub async fn get_transaction_result(
        &mut self,
        request: GetTransactionResultRequest,
    ) -> Result<GetTransactionResultResponse, anyhow::Error> {
        self.send_request("get_transaction_result", request).await
    }

    pub async fn get_transaction_quorum_certificates(
        &mut self,
        request: GetTransactionQcsRequest,
    ) -> Result<GetTransactionQcsResponse, anyhow::Error> {
        self.send_request("get_transaction_qcs", request).await
    }

    pub async fn get_recent_transactions(
        &mut self,
        request: GetRecentTransactionsRequest,
    ) -> Result<GetRecentTransactionsResponse, anyhow::Error> {
        self.send_request("get_recent_transactions", request).await
    }

    pub async fn submit_transaction(
        &mut self,
        request: SubmitTransactionRequest,
    ) -> Result<SubmitTransactionResponse, anyhow::Error> {
        self.send_request("submit_transaction", request).await
    }

<<<<<<< HEAD
    // pub async fn get_message_logs(&mut self, message_tag: &str) -> Result<Vec<LoggedMessage>, anyhow::Error> {
    //     let resp = self
    //         .send_request::<_, json::Value>("get_logged_messages", json!({ "message_tag": message_tag }))
    //         .await?;
    //     let messages = json::from_value(
    //         resp.get("messages")
    //             .cloned()
    //             .ok_or_else(|| anyhow!("Invalid response: messages was not provided"))?,
    //     )?;
    //     Ok(messages)
    // }
=======
    pub async fn add_peer(&mut self, request: AddPeerRequest) -> Result<AddPeerResponse, anyhow::Error> {
        self.send_request("add_peer", request).await
    }

    pub async fn get_message_logs(&mut self, message_tag: &str) -> Result<Vec<LoggedMessage>, anyhow::Error> {
        let resp = self
            .send_request::<_, json::Value>("get_logged_messages", json!({ "message_tag": message_tag }))
            .await?;
        let messages = json::from_value(
            resp.get("messages")
                .cloned()
                .ok_or_else(|| anyhow!("Invalid response: messages was not provided"))?,
        )?;
        Ok(messages)
    }
>>>>>>> 769bc260

    fn next_request_id(&mut self) -> i64 {
        self.request_id += 1;
        self.request_id
    }

    async fn send_request<T: Serialize, R: DeserializeOwned>(
        &mut self,
        method: &str,
        params: T,
    ) -> Result<R, anyhow::Error> {
        let params = json::to_value(params)?;
        let request_json = json!(
            {
                "jsonrpc": "2.0",
                "id": self.next_request_id(),
                "method": method,
                "params": params,
            }
        );
        let resp = self
            .client
            .post(self.endpoint.clone())
            .body(request_json.to_string())
            .send()
            .await?;
        let val = resp.json().await?;
        let resp = jsonrpc_result(val)?;
        // Response might not deserialize to R....
        match serde_json::from_value(resp) {
            Ok(r) => Ok(r),
            Err(e) => Err(anyhow!("Failed to deserialize response: {}", e)),
        }
    }
}

fn jsonrpc_result(val: json::Value) -> Result<json::Value, anyhow::Error> {
    if let Some(err) = val.get("error") {
        let code = err.get("code").and_then(|c| c.as_i64()).unwrap_or(-1);
        let message = err.get("message").and_then(|m| m.as_str()).unwrap_or("Unknown error");
        return Err(anyhow!("JSON-RPC error {}: {}", code, message));
    }

    let result = val.get("result").ok_or_else(|| anyhow!("Missing result field"))?;
    Ok(result.clone())
}<|MERGE_RESOLUTION|>--- conflicted
+++ resolved
@@ -157,7 +157,11 @@
         self.send_request("submit_transaction", request).await
     }
 
-<<<<<<< HEAD
+    pub async fn add_peer(&mut self, request: AddPeerRequest) -> Result<AddPeerResponse, anyhow::Error> {
+        self.send_request("add_peer", request).await
+    }
+
+
     // pub async fn get_message_logs(&mut self, message_tag: &str) -> Result<Vec<LoggedMessage>, anyhow::Error> {
     //     let resp = self
     //         .send_request::<_, json::Value>("get_logged_messages", json!({ "message_tag": message_tag }))
@@ -169,23 +173,6 @@
     //     )?;
     //     Ok(messages)
     // }
-=======
-    pub async fn add_peer(&mut self, request: AddPeerRequest) -> Result<AddPeerResponse, anyhow::Error> {
-        self.send_request("add_peer", request).await
-    }
-
-    pub async fn get_message_logs(&mut self, message_tag: &str) -> Result<Vec<LoggedMessage>, anyhow::Error> {
-        let resp = self
-            .send_request::<_, json::Value>("get_logged_messages", json!({ "message_tag": message_tag }))
-            .await?;
-        let messages = json::from_value(
-            resp.get("messages")
-                .cloned()
-                .ok_or_else(|| anyhow!("Invalid response: messages was not provided"))?,
-        )?;
-        Ok(messages)
-    }
->>>>>>> 769bc260
 
     fn next_request_id(&mut self) -> i64 {
         self.request_id += 1;
