--- conflicted
+++ resolved
@@ -150,7 +150,17 @@
 }
 
 #[derive(Debug, Clone, Serialize, Deserialize)]
-<<<<<<< HEAD
+pub struct TransactionRequest {
+    pub payload_id: Vec<u8>,
+}
+
+#[derive(Debug, Clone, Serialize, Deserialize)]
+pub struct SubstatesRequest {
+    pub payload_id: Vec<u8>,
+    pub shard_id: Vec<u8>,
+}
+
+#[derive(Debug, Clone, Serialize, Deserialize)]
 pub struct GetTransactionRequest {
     #[serde(with = "serde_with::hex")]
     pub hash: FixedHash,
@@ -159,16 +169,6 @@
 #[derive(Debug, Clone, Serialize, Deserialize)]
 pub struct GetTransactionResponse {
     pub result: Option<FinalizeResult>,
-=======
-pub struct TransactionRequest {
-    pub payload_id: Vec<u8>,
-}
-
-#[derive(Debug, Clone, Serialize, Deserialize)]
-pub struct SubstatesRequest {
-    pub payload_id: Vec<u8>,
-    pub shard_id: Vec<u8>,
->>>>>>> b2340a17
 }
 
 #[derive(Debug, Clone, Serialize, Deserialize)]
