//   Copyright 2022. The Tari Project
//
//   Redistribution and use in source and binary forms, with or without modification, are permitted provided that the
//   following conditions are met:
//
//   1. Redistributions of source code must retain the above copyright notice, this list of conditions and the following
//   disclaimer.
//
//   2. Redistributions in binary form must reproduce the above copyright notice, this list of conditions and the
//   following disclaimer in the documentation and/or other materials provided with the distribution.
//
//   3. Neither the name of the copyright holder nor the names of its contributors may be used to endorse or promote
//   products derived from this software without specific prior written permission.
//
//   THIS SOFTWARE IS PROVIDED BY THE COPYRIGHT HOLDERS AND CONTRIBUTORS "AS IS" AND ANY EXPRESS OR IMPLIED WARRANTIES,
//   INCLUDING, BUT NOT LIMITED TO, THE IMPLIED WARRANTIES OF MERCHANTABILITY AND FITNESS FOR A PARTICULAR PURPOSE ARE
//   DISCLAIMED. IN NO EVENT SHALL THE COPYRIGHT HOLDER OR CONTRIBUTORS BE LIABLE FOR ANY DIRECT, INDIRECT, INCIDENTAL,
//   SPECIAL, EXEMPLARY, OR CONSEQUENTIAL DAMAGES (INCLUDING, BUT NOT LIMITED TO, PROCUREMENT OF SUBSTITUTE GOODS OR
//   SERVICES; LOSS OF USE, DATA, OR PROFITS; OR BUSINESS INTERRUPTION) HOWEVER CAUSED AND ON ANY THEORY OF LIABILITY,
//   WHETHER IN CONTRACT, STRICT LIABILITY, OR TORT (INCLUDING NEGLIGENCE OR OTHERWISE) ARISING IN ANY WAY OUT OF THE
//   USE OF THIS SOFTWARE, EVEN IF ADVISED OF THE POSSIBILITY OF SUCH DAMAGE.

use serde::{Deserialize, Serialize};
use tari_common_types::types::{FixedHash, PublicKey};
use tari_dan_common_types::{
    quorum_certificate::{QuorumCertificate, QuorumDecision},
    serde_with,
    Epoch,
    ShardId,
};
<<<<<<< HEAD
use tari_engine_types::{commit_result::FinalizeResult, TemplateAddress};
use tari_transaction::Transaction;
=======
use tari_dan_core::models::RecentTransaction;
use tari_engine_types::{
    commit_result::FinalizeResult,
    instruction::Instruction,
    signature::InstructionSignature,
    TemplateAddress,
};
use tari_transaction::SubstateChange;
>>>>>>> 73d1feb2

#[derive(Debug, Clone, Serialize, Deserialize)]
pub struct GetIdentityResponse {
    pub node_id: String,
    pub public_key: String,
    pub public_address: String,
}

#[derive(Debug, Clone, Serialize, Deserialize)]
pub struct TemplateRegistrationRequest {
    pub template_name: String,
    pub template_version: u16,
    pub repo_url: String,
    #[serde(with = "serde_with::base64")]
    pub commit_hash: Vec<u8>,
    #[serde(with = "serde_with::base64")]
    pub binary_sha: Vec<u8>,
    pub binary_url: String,
}

#[derive(Debug, Clone, Serialize, Deserialize)]
pub struct TemplateRegistrationResponse {
    #[serde(with = "serde_with::base64")]
    pub template_address: Vec<u8>,
    pub transaction_id: u64,
}

#[derive(Debug, Clone, Serialize, Deserialize)]
pub struct GetTemplateRequest {
    pub template_address: TemplateAddress,
}

#[derive(Debug, Clone, Serialize, Deserialize)]
pub struct GetTemplateResponse {
    pub registration_metadata: TemplateMetadata,
    pub abi: TemplateAbi,
}

#[derive(Debug, Clone, Serialize, Deserialize)]
pub struct TemplateAbi {
    pub template_name: String,
    pub functions: Vec<FunctionDef>,
}

#[derive(Debug, Clone, Serialize, Deserialize)]
pub struct FunctionDef {
    pub name: String,
    pub arguments: Vec<String>,
    pub output: String,
    pub is_mut: bool,
}

#[derive(Debug, Clone, Serialize, Deserialize)]
pub struct GetTemplatesRequest {
    pub limit: u64,
}

#[derive(Debug, Clone, Serialize, Deserialize)]
pub struct GetTemplatesResponse {
    pub templates: Vec<TemplateMetadata>,
}

#[derive(Debug, Clone, Serialize, Deserialize)]
pub struct TemplateMetadata {
    pub name: String,
    pub address: TemplateAddress,
    pub url: String,
    /// SHA hash of binary
    pub binary_sha: Vec<u8>,
    /// Block height in which the template was published
    pub height: u64,
}

/// A request to submit a transaction
/// ```json
/// instructions": [{
///    "type": "CallFunction",
///    "template_address": "55886cfee6e91503b7f1df2dc6d11951b53db64733521595c3505747b83be277",
///    "function": "new",
///    "args": [{
///       "type":"Literal",
///       "value": "1232"
///    }]
///  }],
///  "signature": {
///    "public_nonce": "90392b9cebd7bf7d693f938911ccd3fb735a6cf24fcf1341a2edca38c560b563",
///    "signature": "90392b9cebd7bf7d693f938911ccd3fb735a6cf24fcf1341a2edca38c560b563"
///   },
///   "fee": 1,
///   "sender_public_key": "90392b9cebd7bf7d693f938911ccd3fb735a6cf24fcf1341a2edca38c560b563",
///   "num_new_components": 1
/// }
/// ```
#[derive(Debug, Clone, Serialize, Deserialize)]
pub struct SubmitTransactionRequest {
    pub transaction: Transaction,
    /// Set to true to wait for the transaction to complete before returning
    #[serde(default)]
    pub wait_for_result: bool,
    #[serde(default)]
    pub wait_for_result_timeout: Option<u64>,
    pub is_dry_run: bool,
}

#[derive(Debug, Clone, Serialize, Deserialize)]
pub struct SubmitTransactionResponse {
    #[serde(with = "serde_with::hex")]
    pub hash: FixedHash,
    pub result: Option<TransactionFinalizeResult>,
}

#[derive(Debug, Clone, Serialize, Deserialize)]
pub struct TransactionFinalizeResult {
    // TODO: we should not return the whole state but only the addresses and perhaps a hash of the state
    pub decision: QuorumDecision,
    pub finalize: FinalizeResult,
    pub qc: QuorumCertificate,
}

#[derive(Debug, Clone, Serialize, Deserialize)]
pub struct TransactionRequest {
    pub payload_id: Vec<u8>,
}

#[derive(Debug, Clone, Serialize, Deserialize)]
pub struct SubstatesRequest {
    pub payload_id: Vec<u8>,
    pub shard_id: Vec<u8>,
}

#[derive(Debug, Clone, Serialize, Deserialize)]
pub struct GetTransactionResponseRequest {
    #[serde(with = "serde_with::hex")]
    pub hash: FixedHash,
}

#[derive(Debug, Clone, Serialize, Deserialize)]
pub struct GetTransactionResultResponse {
    pub result: Option<FinalizeResult>,
}

#[derive(Debug, Clone, Serialize, Deserialize)]
<<<<<<< HEAD
pub struct GetTransactionQcsRequest {
    #[serde(with = "serde_with::hex")]
    pub hash: FixedHash,
}

#[derive(Debug, Clone, Serialize, Deserialize)]
pub struct GetTransactionQcsResponse {
    pub qcs: Vec<QuorumCertificate>,
=======
pub struct GetRecentTransactionsRequest {}

#[derive(Debug, Clone, Serialize, Deserialize)]
pub struct GetRecentTransactionsResponse {
    pub transactions: Vec<RecentTransaction>,
>>>>>>> 73d1feb2
}

#[derive(Debug, Clone, Serialize, Deserialize)]
pub struct LogEntry {
    pub timestamp: u64,
    pub message: String,
    pub level: LogLevel,
}

#[derive(Debug, Clone, Copy, Serialize, Deserialize)]
pub enum LogLevel {
    Error,
    Warn,
    Info,
    Debug,
}

#[derive(Debug, Clone, Serialize, Deserialize)]
pub struct GetCommitteeRequest {
    pub epoch: Epoch,
    pub shard_id: ShardId,
}

#[derive(Debug, Clone, Serialize, Deserialize)]
pub struct GetShardKey {
    pub height: u64,
    pub public_key: PublicKey,
}<|MERGE_RESOLUTION|>--- conflicted
+++ resolved
@@ -28,19 +28,9 @@
     Epoch,
     ShardId,
 };
-<<<<<<< HEAD
+use tari_dan_core::models::RecentTransaction;
 use tari_engine_types::{commit_result::FinalizeResult, TemplateAddress};
 use tari_transaction::Transaction;
-=======
-use tari_dan_core::models::RecentTransaction;
-use tari_engine_types::{
-    commit_result::FinalizeResult,
-    instruction::Instruction,
-    signature::InstructionSignature,
-    TemplateAddress,
-};
-use tari_transaction::SubstateChange;
->>>>>>> 73d1feb2
 
 #[derive(Debug, Clone, Serialize, Deserialize)]
 pub struct GetIdentityResponse {
@@ -183,7 +173,6 @@
 }
 
 #[derive(Debug, Clone, Serialize, Deserialize)]
-<<<<<<< HEAD
 pub struct GetTransactionQcsRequest {
     #[serde(with = "serde_with::hex")]
     pub hash: FixedHash,
@@ -192,13 +181,14 @@
 #[derive(Debug, Clone, Serialize, Deserialize)]
 pub struct GetTransactionQcsResponse {
     pub qcs: Vec<QuorumCertificate>,
-=======
+}
+
+#[derive(Debug, Clone, Serialize, Deserialize)]
 pub struct GetRecentTransactionsRequest {}
 
 #[derive(Debug, Clone, Serialize, Deserialize)]
 pub struct GetRecentTransactionsResponse {
     pub transactions: Vec<RecentTransaction>,
->>>>>>> 73d1feb2
 }
 
 #[derive(Debug, Clone, Serialize, Deserialize)]
