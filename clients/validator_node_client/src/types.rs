//   Copyright 2022. The Tari Project
//
//   Redistribution and use in source and binary forms, with or without modification, are permitted provided that the
//   following conditions are met:
//
//   1. Redistributions of source code must retain the above copyright notice, this list of conditions and the following
//   disclaimer.
//
//   2. Redistributions in binary form must reproduce the above copyright notice, this list of conditions and the
//   following disclaimer in the documentation and/or other materials provided with the distribution.
//
//   3. Neither the name of the copyright holder nor the names of its contributors may be used to endorse or promote
//   products derived from this software without specific prior written permission.
//
//   THIS SOFTWARE IS PROVIDED BY THE COPYRIGHT HOLDERS AND CONTRIBUTORS "AS IS" AND ANY EXPRESS OR IMPLIED WARRANTIES,
//   INCLUDING, BUT NOT LIMITED TO, THE IMPLIED WARRANTIES OF MERCHANTABILITY AND FITNESS FOR A PARTICULAR PURPOSE ARE
//   DISCLAIMED. IN NO EVENT SHALL THE COPYRIGHT HOLDER OR CONTRIBUTORS BE LIABLE FOR ANY DIRECT, INDIRECT, INCIDENTAL,
//   SPECIAL, EXEMPLARY, OR CONSEQUENTIAL DAMAGES (INCLUDING, BUT NOT LIMITED TO, PROCUREMENT OF SUBSTITUTE GOODS OR
//   SERVICES; LOSS OF USE, DATA, OR PROFITS; OR BUSINESS INTERRUPTION) HOWEVER CAUSED AND ON ANY THEORY OF LIABILITY,
//   WHETHER IN CONTRACT, STRICT LIABILITY, OR TORT (INCLUDING NEGLIGENCE OR OTHERWISE) ARISING IN ANY WAY OUT OF THE
//   USE OF THIS SOFTWARE, EVEN IF ADVISED OF THE POSSIBILITY OF SUCH DAMAGE.

use serde::{Deserialize, Serialize};
use tari_common_types::types::{FixedHash, PublicKey};
use tari_dan_common_types::{
    quorum_certificate::{QuorumCertificate, QuorumDecision},
    serde_with,
    Epoch,
    ShardId,
    SubstateChange,
};
use tari_engine_types::{
    commit_result::FinalizeResult,
    instruction::Instruction,
    signature::InstructionSignature,
    TemplateAddress,
};

#[derive(Debug, Clone, Serialize, Deserialize)]
pub struct GetIdentityResponse {
    pub node_id: String,
    pub public_key: String,
    pub public_address: String,
}

#[derive(Debug, Clone, Serialize, Deserialize)]
pub struct TemplateRegistrationRequest {
    pub template_name: String,
    pub template_version: u16,
    pub repo_url: String,
    #[serde(with = "serde_with::base64")]
    pub commit_hash: Vec<u8>,
    #[serde(with = "serde_with::base64")]
    pub binary_sha: Vec<u8>,
    pub binary_url: String,
}

#[derive(Debug, Clone, Serialize, Deserialize)]
pub struct TemplateRegistrationResponse {
    #[serde(with = "serde_with::base64")]
    pub template_address: Vec<u8>,
    pub transaction_id: u64,
}

#[derive(Debug, Clone, Serialize, Deserialize)]
pub struct GetTemplateRequest {
    pub template_address: TemplateAddress,
}

#[derive(Debug, Clone, Serialize, Deserialize)]
pub struct GetTemplateResponse {
    pub registration_metadata: TemplateMetadata,
    pub abi: TemplateAbi,
}

#[derive(Debug, Clone, Serialize, Deserialize)]
pub struct TemplateAbi {
    pub template_name: String,
    pub functions: Vec<FunctionDef>,
}

#[derive(Debug, Clone, Serialize, Deserialize)]
pub struct FunctionDef {
    pub name: String,
    pub arguments: Vec<String>,
    pub output: String,
    pub is_mut: bool,
}

#[derive(Debug, Clone, Serialize, Deserialize)]
pub struct GetTemplatesRequest {
    pub limit: u64,
}

#[derive(Debug, Clone, Serialize, Deserialize)]
pub struct GetTemplatesResponse {
    pub templates: Vec<TemplateMetadata>,
}

#[derive(Debug, Clone, Serialize, Deserialize)]
pub struct TemplateMetadata {
    pub name: String,
    pub address: TemplateAddress,
    pub url: String,
    /// SHA hash of binary
    pub binary_sha: Vec<u8>,
    /// Block height in which the template was published
    pub height: u64,
}

/// A request to submit a transaction
/// ```json
/// instructions": [{
///    "type": "CallFunction",
///    "template_address": "55886cfee6e91503b7f1df2dc6d11951b53db64733521595c3505747b83be277",
///    "function": "new",
///    "args": [{
///       "type":"Literal",
///       "value": "1232"
///    }]
///  }],
///  "signature": {
///    "public_nonce": "90392b9cebd7bf7d693f938911ccd3fb735a6cf24fcf1341a2edca38c560b563",
///    "signature": "90392b9cebd7bf7d693f938911ccd3fb735a6cf24fcf1341a2edca38c560b563"
///   },
///   "fee": 1,
///   "sender_public_key": "90392b9cebd7bf7d693f938911ccd3fb735a6cf24fcf1341a2edca38c560b563",
///   "num_new_components": 1
/// }
/// ```
#[derive(Debug, Clone, Serialize, Deserialize)]
pub struct SubmitTransactionRequest {
    pub instructions: Vec<Instruction>,
    pub signature: InstructionSignature,
    pub fee: u64,
    pub sender_public_key: PublicKey,
    pub inputs: Vec<(ShardId, SubstateChange)>,
    pub num_outputs: u8,
    /// Set to true to wait for the transaction to complete before returning
    #[serde(default)]
    pub wait_for_result: bool,
<<<<<<< HEAD
    pub is_dry_run: bool,
=======
    #[serde(default)]
    pub wait_for_result_timeout: Option<u64>,
>>>>>>> 3586c2b0
}

#[derive(Debug, Clone, Serialize, Deserialize)]
pub struct SubmitTransactionResponse {
    #[serde(with = "serde_with::hex")]
    pub hash: FixedHash,
    pub result: Option<TransactionFinalizeResult>,
}

#[derive(Debug, Clone, Serialize, Deserialize)]
pub struct TransactionFinalizeResult {
    // TODO: we should not return the whole state but only the addresses and perhaps a hash of the state
    pub decision: QuorumDecision,
    pub finalize: FinalizeResult,
    pub qc: QuorumCertificate,
}

#[derive(Debug, Clone, Serialize, Deserialize)]
pub struct TransactionRequest {
    pub payload_id: Vec<u8>,
}

#[derive(Debug, Clone, Serialize, Deserialize)]
pub struct SubstatesRequest {
    pub payload_id: Vec<u8>,
    pub shard_id: Vec<u8>,
}

#[derive(Debug, Clone, Serialize, Deserialize)]
pub struct GetTransactionRequest {
    #[serde(with = "serde_with::hex")]
    pub hash: FixedHash,
}

#[derive(Debug, Clone, Serialize, Deserialize)]
pub struct GetTransactionResponse {
    pub result: Option<FinalizeResult>,
}

#[derive(Debug, Clone, Serialize, Deserialize)]
pub struct LogEntry {
    pub timestamp: u64,
    pub message: String,
    pub level: LogLevel,
}

#[derive(Debug, Clone, Copy, Serialize, Deserialize)]
pub enum LogLevel {
    Error,
    Warn,
    Info,
    Debug,
}

#[derive(Debug, Clone, Serialize, Deserialize)]
pub struct GetCommitteeRequest {
    pub epoch: Epoch,
    pub shard_id: ShardId,
}

#[derive(Debug, Clone, Serialize, Deserialize)]
pub struct GetShardKey {
    pub height: u64,
    pub public_key: PublicKey,
}<|MERGE_RESOLUTION|>--- conflicted
+++ resolved
@@ -139,12 +139,9 @@
     /// Set to true to wait for the transaction to complete before returning
     #[serde(default)]
     pub wait_for_result: bool,
-<<<<<<< HEAD
-    pub is_dry_run: bool,
-=======
     #[serde(default)]
     pub wait_for_result_timeout: Option<u64>,
->>>>>>> 3586c2b0
+    pub is_dry_run: bool,
 }
 
 #[derive(Debug, Clone, Serialize, Deserialize)]
