[package]
name = "tari_base_node_client"
version.workspace = true
edition.workspace = true
authors.workspace = true
repository.workspace = true
license.workspace = true

[dependencies]
minotari_app_grpc = { workspace = true }
minotari_node_grpc_client = { workspace = true }
tari_common_types = { workspace = true }
tari_core = { workspace = true, default-features = false, features = ["transactions"] }
tari_utilities = { workspace = true }

<<<<<<< HEAD
tari_dan_common_types = { workspace = true }
tari_engine_types = { workspace = true }
=======
tari_dan_common_types = { path = "../../dan_layer/common_types" }
>>>>>>> cb2d694f

async-trait = { workspace = true }
log = { workspace = true }
serde = { workspace = true, default-features = true }
thiserror = { workspace = true }
tonic = { workspace = true }<|MERGE_RESOLUTION|>--- conflicted
+++ resolved
@@ -13,12 +13,7 @@
 tari_core = { workspace = true, default-features = false, features = ["transactions"] }
 tari_utilities = { workspace = true }
 
-<<<<<<< HEAD
 tari_dan_common_types = { workspace = true }
-tari_engine_types = { workspace = true }
-=======
-tari_dan_common_types = { path = "../../dan_layer/common_types" }
->>>>>>> cb2d694f
 
 async-trait = { workspace = true }
 log = { workspace = true }
