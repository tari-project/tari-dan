--- conflicted
+++ resolved
@@ -4,31 +4,6 @@
  */
 
 import {
-<<<<<<< HEAD
-    AccountGetDefaultRequest,
-    AccountGetRequest,
-    AccountGetResponse,
-    AccountsGetBalancesRequest,
-    AccountsGetBalancesResponse,
-    TransactionGetResultRequest,
-    TransactionGetResultResponse,
-    TemplatesGetResponse,
-    TemplatesGetRequest,
-    SubstatesGetResponse,
-    SubstatesGetRequest,
-    SubstatesListRequest,
-    SubstatesListResponse,
-    TransactionSubmitRequest,
-    TransactionSubmitResponse,
-    TransactionWaitResultRequest,
-    TransactionWaitResultResponse,
-    AccountsCreateFreeTestCoinsRequest,
-    AccountsCreateFreeTestCoinsResponse,
-    ConfidentialViewVaultBalanceRequest,
-    ConfidentialViewVaultBalanceResponse,
-    ComponentAddressOrName,
-} from '@tariproject/typescript-bindings/wallet-daemon-client';
-=======
   AccountGetDefaultRequest,
   AccountGetRequest,
   AccountGetResponse,
@@ -48,9 +23,10 @@
   TransactionWaitResultResponse,
   AccountsCreateFreeTestCoinsRequest,
   AccountsCreateFreeTestCoinsResponse,
-  ComponentAddressOrName,
+  ConfidentialViewVaultBalanceRequest,
+    ConfidentialViewVaultBalanceResponse,
+    ComponentAddressOrName,
 } from "@tariproject/typescript-bindings/wallet-daemon-client";
->>>>>>> 77f922a1
 
 import {
   Arg,
@@ -74,7 +50,6 @@
 export { substateIdToString, stringToSubstateId, rejectReasonToString };
 
 export type {
-<<<<<<< HEAD
     AccountGetDefaultRequest,
     AccountGetRequest,
     AccountGetResponse,
@@ -107,136 +82,9 @@
     TransactionWaitResultRequest,
     TransactionWaitResultResponse,
     Type,
-=======
-  ComponentAddressOrName,
-  AccountsCreateFreeTestCoinsRequest,
-  AccountsCreateFreeTestCoinsResponse,
-  AccountGetDefaultRequest,
-  AccountGetRequest,
-  AccountGetResponse,
-  AccountsGetBalancesRequest,
-  AccountsGetBalancesResponse,
-  TemplateDef,
-  FunctionDef,
-  Type,
-  ArgDef,
-  TransactionGetResultRequest,
-  TransactionGetResultResponse,
-  TemplatesGetResponse,
-  TemplatesGetRequest,
-  TransactionStatus,
-  SubstatesGetResponse,
-  SubstatesGetRequest,
-  SubstateId,
-  FinalizeResult,
-  Arg,
-  SubstateType,
-  Instruction,
-  SubstatesListRequest,
-  SubstatesListResponse,
-  TransactionSubmitRequest,
-  TransactionSubmitResponse,
-  TransactionWaitResultRequest,
-  TransactionWaitResultResponse,
->>>>>>> 77f922a1
 };
 
 export class WalletDaemonClient {
-<<<<<<< HEAD
-    private token: string | null;
-    private transport: RpcTransport;
-    private id: number;
-
-    constructor(transport: RpcTransport) {
-        this.token = null;
-        this.transport = transport;
-        this.id = 0;
-    }
-
-    static new(transport: RpcTransport): WalletDaemonClient {
-        return new WalletDaemonClient(transport);
-    }
-
-    static usingFetchTransport(url: string): WalletDaemonClient {
-        return WalletDaemonClient.new(FetchRpcTransport.new(url));
-    }
-
-    getTransport() {
-        return this.transport;
-    }
-
-    setToken(token: string) {
-        this.token = token;
-    }
-
-    async authRequest(permissions: string[]): Promise<string> {
-        // TODO: Exchange some secret credentials for a JWT
-        let resp = await this.__invokeRpc("auth.request", {permissions});
-        return resp.auth_token;
-    }
-
-    async authAccept(adminToken: string, name: string): Promise<string> {
-        let resp = await this.__invokeRpc("auth.accept", {auth_token: adminToken, name});
-        this.token = resp.permissions_token;
-        return this.token;
-    }
-
-    accountsGetBalances(params: AccountsGetBalancesRequest): Promise<AccountsGetBalancesResponse> {
-        return this.__invokeRpc("accounts.get_balances", params);
-    }
-
-    accountsGet(params: AccountGetRequest): Promise<AccountGetResponse> {
-        return this.__invokeRpc("accounts.get", params);
-    }
-
-    accountsGetDefault(params: AccountGetDefaultRequest): Promise<AccountGetResponse> {
-        return this.__invokeRpc("accounts.get_default", params);
-    }
-
-    submitTransaction(params: TransactionSubmitRequest): Promise<TransactionSubmitResponse> {
-        return this.__invokeRpc("transactions.submit", params);
-    }
-
-    substatesGet(params: SubstatesGetRequest): Promise<SubstatesGetResponse> {
-        return this.__invokeRpc("substates.get", params);
-    }
-
-    substatesList(params: SubstatesListRequest): Promise<SubstatesListResponse> {
-        return this.__invokeRpc("substates.list", params);
-    }
-
-    getTransactionResult(params: TransactionGetResultRequest): Promise<TransactionWaitResultResponse> {
-        return this.__invokeRpc("transactions.get_result", params);
-    }
-
-    waitForTransactionResult(params: TransactionWaitResultRequest): Promise<TransactionWaitResultResponse> {
-        return this.__invokeRpc("transactions.wait_result", params);
-    }
-
-    templatesGet(params: TemplatesGetRequest): Promise<TemplatesGetResponse> {
-        return this.__invokeRpc("templates.get", params);
-    }
-
-    createFreeTestCoins(params: AccountsCreateFreeTestCoinsRequest): Promise<AccountsCreateFreeTestCoinsResponse> {
-        return this.__invokeRpc("accounts.create_free_test_coins", params);
-    }
-
-    viewVaultBalance(params: ConfidentialViewVaultBalanceRequest): Promise<ConfidentialViewVaultBalanceResponse> {
-        return this.__invokeRpc("confidential.view_vault_balance", params);
-    }
-
-    async __invokeRpc(method: string, params: object = null) {
-        const id = this.id++;
-        const response = await this.transport.sendRequest<any>({
-            method,
-            jsonrpc: "2.0",
-            id: id,
-            params: params || {},
-        }, {token: this.token, timeout_millis: null});
-
-        return response;
-    }
-=======
   private token: string | null;
   private transport: RpcTransport;
   private id: number;
@@ -315,9 +163,13 @@
     return this.__invokeRpc("accounts.create_free_test_coins", params);
   }
 
-  async __invokeRpc(method: string, params: object = null) {
-    const id = this.id++;
-    const response = await this.transport.sendRequest<any>(
+  viewVaultBalance(params: ConfidentialViewVaultBalanceRequest): Promise<ConfidentialViewVaultBalanceResponse> {
+        return this.__invokeRpc("confidential.view_vault_balance", params);
+    }
+
+    async __invokeRpc(method: string, params: object = null) {
+        const id = this.id++;
+        const response = await this.transport.sendRequest<any>(
       {
         method,
         jsonrpc: "2.0",
@@ -329,5 +181,4 @@
 
     return response;
   }
->>>>>>> 77f922a1
 }