--- conflicted
+++ resolved
@@ -37,13 +37,8 @@
   },
   {
     "name": "macos-arm64",
-<<<<<<< HEAD
-    "runs-on": "macos-12",
+    "runs-on": "macos-14",
     "rust": "1.77",
-=======
-    "runs-on": "macos-14",
-    "rust": "stable",
->>>>>>> c8cc2939
     "target": "aarch64-apple-darwin",
     "cross": false,
     "features": "",
