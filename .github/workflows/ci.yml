---
name: CI

on:
  workflow_dispatch:
  push:
    branches:
      - development
      - main
      - ci-*
  pull_request:
    types:
      - opened
      - reopened
      - synchronize

env:
  toolchain: nightly-2022-05-01
  CARGO_HTTP_MULTIPLEXING: false
  CARGO_TERM_COLOR: always
  PROTOC: protoc
  TERM: unkown

jobs:
  clippy:
    name: clippy
    runs-on: [ self-hosted, ubuntu18.04-high-cpu ]
    steps:
      - name: checkout
        uses: actions/checkout@v2
      - name: toolchain
        uses: actions-rs/toolchain@v1
        with:
          toolchain: ${{ env.toolchain }}
          components: clippy, rustfmt
          override: true
      - name: ubuntu dependencies
        run: |
          sudo apt-get update && \
          sudo apt-get -y install \
          build-essential \
          libgtk-3-dev \
          libwebkit2gtk-4.0-dev \
          libsoup2.4-dev \
          pkg-config \
          libssl-dev \
          sqlite3 \
          libsqlite3-dev \
          curl \
          wget \
          libappindicator3-dev \
          patchelf \
          librsvg2-dev \
          libprotobuf-dev \
          protobuf-compiler \
          pkg-config \
          libssl-dev \
          sqlite3 \
          libsqlite3-dev
      - name: cargo fmt
        uses: actions-rs/cargo@v1
        with:
          command: fmt
          args: --all -- --check
      - name: Install cargo-lints
        uses: actions-rs/cargo@v1
        with:
          command: install
          args: cargo-lints
      - name: Clippy check (with lints)
        uses: actions-rs/cargo@v1
        with:
          command: lints
          args: clippy --all-targets --all-features
  build:
    name: check nightly
    runs-on: [ self-hosted, ubuntu18.04-high-cpu ]
    steps:
      - name: checkout
        uses: actions/checkout@v2
      - name: toolchain
        uses: actions-rs/toolchain@v1
        with:
          toolchain: ${{ env.toolchain }}
          profile: minimal
          override: true
      - name: ubuntu dependencies
        run: |
          sudo apt-get update && \
          sudo apt-get -y install \
          build-essential \
          libgtk-3-dev \
          libwebkit2gtk-4.0-dev \
          libsoup2.4-dev \
          pkg-config \
          libssl-dev \
          sqlite3 \
          libsqlite3-dev \
          curl \
          wget \
          libappindicator3-dev \
          patchelf \
          librsvg2-dev \
          libprotobuf-dev \
          protobuf-compiler \
          pkg-config \
          libssl-dev \
          sqlite3 \
          libsqlite3-dev
      - name: cargo check
        uses: actions-rs/cargo@v1
        with:
          command: check
          args: --release --all-targets
  build-stable:
    name: check stable
    runs-on: [ self-hosted, ubuntu18.04-high-cpu ]
    steps:
      - name: checkout
        uses: actions/checkout@v2
      - name: toolchain
        uses: actions-rs/toolchain@v1
        with:
          toolchain: stable
          profile: minimal
          override: true
      - uses: Swatinem/rust-cache@v1
      - name: ubuntu dependencies
        run: |
          sudo apt-get update && \
          sudo apt-get -y install \
          build-essential \
          libgtk-3-dev \
          pkg-config \
          libssl-dev \
          sqlite3 \
          libsqlite3-dev \
          libwebkit2gtk-4.0-dev \
          libsoup2.4-dev \
          curl \
          wget \
          libappindicator3-dev \
          patchelf \
          librsvg2-dev \
          libprotobuf-dev \
          protobuf-compiler \
          pkg-config \
          libssl-dev \
          sqlite3 \
          libsqlite3-dev
      - name: rustup show
        run: |
          rustup show
      - name: cargo check
        uses: actions-rs/cargo@v1
        with:
          command: check
          args: --release --all-targets --locked
  licenses:
    name: file licenses
    runs-on: [ ubuntu-20.04 ]
    steps:
      - name: checkout
        uses: actions/checkout@v2
      - name: install ripgrep
        run: |
          wget https://github.com/BurntSushi/ripgrep/releases/download/13.0.0/ripgrep_13.0.0_amd64.deb
          sudo dpkg -i ripgrep_13.0.0_amd64.deb
          rg --version || exit 1
      - name: run the license check
        run: ./scripts/file_license_check.sh
  test:
    name: test
    runs-on: [ self-hosted, ubuntu18.04-high-cpu ]
    steps:
      - name: checkout
        uses: actions/checkout@v2
      - name: toolchain
        uses: actions-rs/toolchain@v1
        with:
          toolchain: ${{ env.toolchain }}
      - name: ubuntu dependencies
        run: |
          sudo apt-get update && \
          sudo apt-get -y install \
          build-essential \
          libgtk-3-dev \
          libwebkit2gtk-4.0-dev \
          libsoup2.4-dev \
          pkg-config \
          libssl-dev \
          sqlite3 \
          libsqlite3-dev \
          curl \
          wget \
          libappindicator3-dev \
          patchelf \
          librsvg2-dev \
          libprotobuf-dev \
<<<<<<< HEAD
          protobuf-compiler \
          pkg-config \
          libssl-dev \
          sqlite3 \
          libsqlite3-dev
=======
          protobuf-compiler

>>>>>>> c62e1afd
      - name: wasm target install
        run: rustup target add wasm32-unknown-unknown
      - name: cargo test compile
        uses: actions-rs/cargo@v1
        with:
          command: test
          args: --no-run --locked --all-features --release
      - name: cargo test
        uses: actions-rs/cargo@v1
        with:
          command: test
          args: -v --all-features --release
  # Allows other workflows to know the PR number
  artifacts:
    name: test
    runs-on: [ ubuntu-20.04 ]
    steps:
      - name: Save the PR number in an artifact
        shell: bash
        env:
          PR_NUM: ${{ github.event.number }}
        run: echo $PR_NUM > pr_num.txt

      - name: Upload the PR number
        uses: actions/upload-artifact@v2
        with:
          name: pr_num
          path: ./pr_num.txt<|MERGE_RESOLUTION|>--- conflicted
+++ resolved
@@ -197,16 +197,7 @@
           patchelf \
           librsvg2-dev \
           libprotobuf-dev \
-<<<<<<< HEAD
-          protobuf-compiler \
-          pkg-config \
-          libssl-dev \
-          sqlite3 \
-          libsqlite3-dev
-=======
           protobuf-compiler
-
->>>>>>> c62e1afd
       - name: wasm target install
         run: rustup target add wasm32-unknown-unknown
       - name: cargo test compile
