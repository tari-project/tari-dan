//  Copyright 2021. The Tari Project
//
//  Redistribution and use in source and binary forms, with or without modification, are permitted provided that the
//  following conditions are met:
//
//  1. Redistributions of source code must retain the above copyright notice, this list of conditions and the following
//  disclaimer.
//
//  2. Redistributions in binary form must reproduce the above copyright notice, this list of conditions and the
//  following disclaimer in the documentation and/or other materials provided with the distribution.
//
//  3. Neither the name of the copyright holder nor the names of its contributors may be used to endorse or promote
//  products derived from this software without specific prior written permission.
//
//  THIS SOFTWARE IS PROVIDED BY THE COPYRIGHT HOLDERS AND CONTRIBUTORS "AS IS" AND ANY EXPRESS OR IMPLIED WARRANTIES,
//  INCLUDING, BUT NOT LIMITED TO, THE IMPLIED WARRANTIES OF MERCHANTABILITY AND FITNESS FOR A PARTICULAR PURPOSE ARE
//  DISCLAIMED. IN NO EVENT SHALL THE COPYRIGHT HOLDER OR CONTRIBUTORS BE LIABLE FOR ANY DIRECT, INDIRECT, INCIDENTAL,
//  SPECIAL, EXEMPLARY, OR CONSEQUENTIAL DAMAGES (INCLUDING, BUT NOT LIMITED TO, PROCUREMENT OF SUBSTITUTE GOODS OR
//  SERVICES; LOSS OF USE, DATA, OR PROFITS; OR BUSINESS INTERRUPTION) HOWEVER CAUSED AND ON ANY THEORY OF LIABILITY,
//  WHETHER IN CONTRACT, STRICT LIABILITY, OR TORT (INCLUDING NEGLIGENCE OR OTHERWISE) ARISING IN ANY WAY OUT OF THE
//  USE OF THIS SOFTWARE, EVEN IF ADVISED OF THE POSSIBILITY OF SUCH DAMAGE.

use async_trait::async_trait;
use tari_common_types::types::PublicKey;
use tari_comms::types::CommsPublicKey;
use tari_core::transactions::transaction_components::CodeTemplateRegistration;
use tari_dan_common_types::ShardId;

use crate::{
    models::{BaseLayerMetadata, ValidatorNode},
    services::base_node_error::BaseNodeError,
};

#[async_trait]
pub trait BaseNodeClient: Send + Sync + Clone {
    async fn get_tip_info(&mut self) -> Result<BaseLayerMetadata, BaseNodeError>;
    async fn get_validator_nodes(&mut self, height: u64) -> Result<Vec<ValidatorNode>, BaseNodeError>;
    async fn get_committee(&mut self, height: u64, shard_key: &[u8; 32]) -> Result<Vec<CommsPublicKey>, BaseNodeError>;
<<<<<<< HEAD
    async fn get_shard_key(&mut self, height: u64, public_key: &PublicKey) -> Result<ShardId, BaseNodeError>;
    async fn get_template_registrations(&mut self, height: u64)
        -> Result<Vec<CodeTemplateRegistration>, BaseNodeError>;
=======
    async fn get_shard_key(&mut self, height: u64, public_key: &PublicKey) -> Result<Option<ShardId>, BaseNodeError>;
>>>>>>> a2c45456
}<|MERGE_RESOLUTION|>--- conflicted
+++ resolved
@@ -36,11 +36,7 @@
     async fn get_tip_info(&mut self) -> Result<BaseLayerMetadata, BaseNodeError>;
     async fn get_validator_nodes(&mut self, height: u64) -> Result<Vec<ValidatorNode>, BaseNodeError>;
     async fn get_committee(&mut self, height: u64, shard_key: &[u8; 32]) -> Result<Vec<CommsPublicKey>, BaseNodeError>;
-<<<<<<< HEAD
-    async fn get_shard_key(&mut self, height: u64, public_key: &PublicKey) -> Result<ShardId, BaseNodeError>;
+    async fn get_shard_key(&mut self, height: u64, public_key: &PublicKey) -> Result<Option<ShardId>, BaseNodeError>;
     async fn get_template_registrations(&mut self, height: u64)
         -> Result<Vec<CodeTemplateRegistration>, BaseNodeError>;
-=======
-    async fn get_shard_key(&mut self, height: u64, public_key: &PublicKey) -> Result<Option<ShardId>, BaseNodeError>;
->>>>>>> a2c45456
 }