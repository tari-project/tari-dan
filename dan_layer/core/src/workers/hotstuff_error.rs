//  Copyright 2022. The Tari Project
//
//  Redistribution and use in source and binary forms, with or without modification, are permitted provided that the
//  following conditions are met:
//
//  1. Redistributions of source code must retain the above copyright notice, this list of conditions and the following
//  disclaimer.
//
//  2. Redistributions in binary form must reproduce the above copyright notice, this list of conditions and the
//  following disclaimer in the documentation and/or other materials provided with the distribution.
//
//  3. Neither the name of the copyright holder nor the names of its contributors may be used to endorse or promote
//  products derived from this software without specific prior written permission.
//
//  THIS SOFTWARE IS PROVIDED BY THE COPYRIGHT HOLDERS AND CONTRIBUTORS "AS IS" AND ANY EXPRESS OR IMPLIED WARRANTIES,
//  INCLUDING, BUT NOT LIMITED TO, THE IMPLIED WARRANTIES OF MERCHANTABILITY AND FITNESS FOR A PARTICULAR PURPOSE ARE
//  DISCLAIMED. IN NO EVENT SHALL THE COPYRIGHT HOLDER OR CONTRIBUTORS BE LIABLE FOR ANY DIRECT, INDIRECT, INCIDENTAL,
//  SPECIAL, EXEMPLARY, OR CONSEQUENTIAL DAMAGES (INCLUDING, BUT NOT LIMITED TO, PROCUREMENT OF SUBSTITUTE GOODS OR
//  SERVICES; LOSS OF USE, DATA, OR PROFITS; OR BUSINESS INTERRUPTION) HOWEVER CAUSED AND ON ANY THEORY OF LIABILITY,
//  WHETHER IN CONTRACT, STRICT LIABILITY, OR TORT (INCLUDING NEGLIGENCE OR OTHERWISE) ARISING IN ANY WAY OUT OF THE
//  USE OF THIS SOFTWARE, EVEN IF ADVISED OF THE POSSIBILITY OF SUCH DAMAGE.

use thiserror::Error;

use crate::{
    services::{epoch_manager::EpochManagerError, PayloadProcessorError},
    storage::{shard_store::StoreError, StorageError},
};

#[derive(Error, Debug)]
pub enum HotStuffError {
    #[error("Epoch manager error: {0}")]
    EpochManagerError(#[from] EpochManagerError),
    #[error("Received message from a node that is not in the committee")]
    ReceivedMessageFromNonCommitteeMember,
    #[error("Update leaf node error: `{0}`")]
    UpdateLeafNode(String),
    #[error("Update high qc error: `{0}`")]
    UpdateHighQcError(String),
    #[error("Store error: {0}")]
    StoreError(#[from] StoreError),
    #[error("Claim is not valid")]
    ClaimIsNotValid,
    #[error("Node payload does not match justify payload")]
    NodePayloadDoesNotMatchJustifyPayload,
    #[error("Send error")]
    SendError,
    #[error("Not the leader")]
    NotTheLeader,
    #[error("Payload failed to process: {0}")]
    PayloadProcessorError(#[from] PayloadProcessorError),
    #[error("Transaction rejected: {0}")]
    TransactionRejected(String),
    #[error("Storage Error: `{0}`")]
    StorageError(#[from] StorageError),
    #[error("Payload height is too high")]
    PayloadHeightIsTooHigh,
<<<<<<< HEAD
    #[error("Received generic message without node")]
    RecvGenericMessageWithoutNode,
=======
    #[error("Shard has no data, when it was expected to")]
    ShardHasNoData,
>>>>>>> 0f0ed63d
}<|MERGE_RESOLUTION|>--- conflicted
+++ resolved
@@ -55,11 +55,8 @@
     StorageError(#[from] StorageError),
     #[error("Payload height is too high")]
     PayloadHeightIsTooHigh,
-<<<<<<< HEAD
     #[error("Received generic message without node")]
     RecvGenericMessageWithoutNode,
-=======
     #[error("Shard has no data, when it was expected to")]
     ShardHasNoData,
->>>>>>> 0f0ed63d
 }