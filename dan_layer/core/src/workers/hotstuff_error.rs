--- conflicted
+++ resolved
@@ -70,10 +70,8 @@
     ValidatorNodeNotIncludedInMmr,
     #[error("No committee for shard {shard} and epoch {epoch}")]
     NoCommitteeForShard { shard: ShardId, epoch: Epoch },
-<<<<<<< HEAD
     #[error("Cannot vote on a proposal that has been rejected")]
     JustifyIsNotAccepted,
-=======
     #[error(
         "Node payload height ({node_payload_height}) does not match justify payload height ({justify_payload_height})"
     )]
@@ -81,5 +79,4 @@
         node_payload_height: NodeHeight,
         justify_payload_height: NodeHeight,
     },
->>>>>>> 349c789b
 }