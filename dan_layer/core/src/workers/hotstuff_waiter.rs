//  Copyright 2022. The Tari Project
//
//  Redistribution and use in source and binary forms, with or without modification, are permitted provided that the
//  following conditions are met:
//
//  1. Redistributions of source code must retain the above copyright notice, this list of conditions and the following
//  disclaimer.
//
//  2. Redistributions in binary form must reproduce the above copyright notice, this list of conditions and the
//  following disclaimer in the documentation and/or other materials provided with the distribution.
//
//  3. Neither the name of the copyright holder nor the names of its contributors may be used to endorse or promote
//  products derived from this software without specific prior written permission.
//
//  THIS SOFTWARE IS PROVIDED BY THE COPYRIGHT HOLDERS AND CONTRIBUTORS "AS IS" AND ANY EXPRESS OR IMPLIED WARRANTIES,
//  INCLUDING, BUT NOT LIMITED TO, THE IMPLIED WARRANTIES OF MERCHANTABILITY AND FITNESS FOR A PARTICULAR PURPOSE ARE
//  DISCLAIMED. IN NO EVENT SHALL THE COPYRIGHT HOLDER OR CONTRIBUTORS BE LIABLE FOR ANY DIRECT, INDIRECT, INCIDENTAL,
//  SPECIAL, EXEMPLARY, OR CONSEQUENTIAL DAMAGES (INCLUDING, BUT NOT LIMITED TO, PROCUREMENT OF SUBSTITUTE GOODS OR
//  SERVICES; LOSS OF USE, DATA, OR PROFITS; OR BUSINESS INTERRUPTION) HOWEVER CAUSED AND ON ANY THEORY OF LIABILITY,
//  WHETHER IN CONTRACT, STRICT LIABILITY, OR TORT (INCLUDING NEGLIGENCE OR OTHERWISE) ARISING IN ANY WAY OUT OF THE
//  USE OF THIS SOFTWARE, EVEN IF ADVISED OF THE POSSIBILITY OF SUCH DAMAGE.

use std::collections::HashMap;

use futures::future::join_all;
use log::{debug, error, info};
use tari_dan_common_types::{Epoch, PayloadId, ShardId, SubstateState};
use tari_dan_engine::runtime::TransactionResult;
use tari_shutdown::ShutdownSignal;
use tokio::{
    sync::{
        broadcast,
        mpsc::{Receiver, Sender},
    },
    task::JoinHandle,
};

use crate::{
    models::{
        vote_message::VoteMessage,
        HotStuffMessage,
        HotStuffMessageType,
        HotStuffTreeNode,
        NodeHeight,
        ObjectPledge,
        Payload,
        QuorumCertificate,
        QuorumDecision,
        ShardVote,
        TreeNodeHash,
        ValidatorSignature,
    },
    services::{
        epoch_manager::EpochManager,
        infrastructure_services::NodeAddressable,
        leader_strategy::LeaderStrategy,
        PayloadProcessor,
    },
    storage::shard_store::{ShardStoreFactory, ShardStoreTransaction},
    workers::{events::HotStuffEvent, hotstuff_error::HotStuffError},
};

const LOG_TARGET: &str = "tari::dan_layer::hotstuff_waiter";

pub struct HotStuffWaiter<TPayload, TAddr, TLeaderStrategy, TEpochManager, TPayloadProcessor, TShardStore> {
    identity: TAddr,
    leader_strategy: TLeaderStrategy,
    epoch_manager: TEpochManager,
    rx_new: Receiver<(TPayload, ShardId)>,
    rx_hs_message: Receiver<(TAddr, HotStuffMessage<TPayload, TAddr>)>,
    rx_votes: Receiver<(TAddr, VoteMessage)>,
    tx_leader: Sender<(TAddr, HotStuffMessage<TPayload, TAddr>)>,
    tx_broadcast: Sender<(HotStuffMessage<TPayload, TAddr>, Vec<TAddr>)>,
    tx_vote_message: Sender<(VoteMessage, TAddr)>,
    tx_events: broadcast::Sender<HotStuffEvent>,
    payload_processor: TPayloadProcessor,
    shard_store: TShardStore,
}

impl<TPayload, TAddr, TLeaderStrategy, TEpochManager, TPayloadProcessor, TShardStore>
    HotStuffWaiter<TPayload, TAddr, TLeaderStrategy, TEpochManager, TPayloadProcessor, TShardStore>
where
    TPayload: Payload + 'static,
    TAddr: NodeAddressable + 'static,
    TLeaderStrategy: LeaderStrategy<TAddr> + 'static + Send + Sync,
    TEpochManager: EpochManager<TAddr> + 'static + Send + Sync,
    TPayloadProcessor: PayloadProcessor<TPayload> + 'static + Send + Sync,
    TShardStore: ShardStoreFactory<Addr = TAddr, Payload = TPayload> + 'static + Send + Sync,
{
    pub fn spawn(
        identity: TAddr,
        epoch_manager: TEpochManager,
        leader_strategy: TLeaderStrategy,
        rx_new: Receiver<(TPayload, ShardId)>,
        rx_hs_message: Receiver<(TAddr, HotStuffMessage<TPayload, TAddr>)>,
        rx_votes: Receiver<(TAddr, VoteMessage)>,
        tx_leader: Sender<(TAddr, HotStuffMessage<TPayload, TAddr>)>,
        tx_broadcast: Sender<(HotStuffMessage<TPayload, TAddr>, Vec<TAddr>)>,
        tx_vote_message: Sender<(VoteMessage, TAddr)>,
        tx_events: broadcast::Sender<HotStuffEvent>,
        payload_processor: TPayloadProcessor,
        shard_store: TShardStore,
        shutdown: ShutdownSignal,
    ) -> JoinHandle<Result<(), HotStuffError>> {
        let waiter = HotStuffWaiter::new(
            identity,
            epoch_manager,
            leader_strategy,
            rx_new,
            rx_hs_message,
            rx_votes,
            tx_leader,
            tx_broadcast,
            tx_vote_message,
            tx_events,
            payload_processor,
            shard_store,
        );
        tokio::spawn(waiter.run(shutdown))
    }

    pub fn new(
        identity: TAddr,
        epoch_manager: TEpochManager,
        leader_strategy: TLeaderStrategy,
        rx_new: Receiver<(TPayload, ShardId)>,
        rx_hs_message: Receiver<(TAddr, HotStuffMessage<TPayload, TAddr>)>,
        rx_votes: Receiver<(TAddr, VoteMessage)>,
        tx_leader: Sender<(TAddr, HotStuffMessage<TPayload, TAddr>)>,
        tx_broadcast: Sender<(HotStuffMessage<TPayload, TAddr>, Vec<TAddr>)>,
        tx_vote_message: Sender<(VoteMessage, TAddr)>,
        tx_events: broadcast::Sender<HotStuffEvent>,
        payload_processor: TPayloadProcessor,
        shard_store: TShardStore,
    ) -> Self {
        Self {
            identity,
            epoch_manager,
            leader_strategy,
            rx_new,
            rx_hs_message,
            rx_votes,
            tx_leader,
            tx_broadcast,
            tx_vote_message,
            tx_events,
            payload_processor,
            shard_store,
        }
    }

    // pacemaker
    async fn on_receive_new_view(
        &mut self,
        from: TAddr,
        shard: ShardId,
        qc: QuorumCertificate,
        payload: TPayload,
    ) -> Result<(), HotStuffError> {
        debug!(
            target: LOG_TARGET,
            "Received new view from {} for payload: {}",
            from,
            payload.to_id()
        );
        // TODO: Validate who message is from
        let epoch = self.epoch_manager.current_epoch().await?;
        self.validate_from_committee(&from, epoch, shard).await?;
        self.validate_qc(&qc)?;
        let mut tx = self.shard_store.create_tx()?;
        tx.update_high_qc(shard, qc)
            .map_err(|e| HotStuffError::UpdateHighQcError(e.to_string()))?;
        tx.set_payload(payload).map_err(|e| e.into())?;
        tx.commit().map_err(|e| e.into())?;
        Ok(())
    }

    // pacemaker
    async fn on_beat(&mut self, shard: ShardId, payload: PayloadId) -> Result<(), HotStuffError> {
        // TODO: the leader is only known after the leaf is determines
        // TODO: Review if this is correct. The epoch should stay the same for all epochs
        let epoch = self.epoch_manager.current_epoch().await?;
        if self.is_leader(payload, shard, epoch).await? {
            self.on_propose(shard, payload).await?;
        }
        Ok(())
    }

    async fn on_propose(&mut self, shard: ShardId, payload: PayloadId) -> Result<(), HotStuffError> {
        debug!(target: LOG_TARGET, "Proposing payload {} for shard {}", payload, shard);

        let epoch = self.epoch_manager.current_epoch().await?;

        let leaf_node;
        let qc;
        let actual_payload;
        let leaf;
        let leaf_height;
        {
            let tx = self.shard_store.create_tx()?;

            let leaf_result = tx.get_leaf_node(shard).map_err(|e| e.into())?;
            leaf = leaf_result.0;
            leaf_height = leaf_result.1;
            qc = tx.get_high_qc_for(shard).map_err(|e| e.into())?;
            actual_payload = tx.get_payload(&payload).map_err(|e| e.into())?;
        }

        let involved_shards = actual_payload.involved_shards();
        let members = self
            .epoch_manager
            .get_committees(epoch, &involved_shards)
            .await?
            .into_iter()
            .flat_map(|allocation| allocation.committee.map(|c| c.members).unwrap_or_default())
            .collect();
        {
            let mut tx = self.shard_store.create_tx()?;

            let parent = tx.get_node(&leaf).map_err(|e| e.into())?;

            let payload_height = if parent.payload() == payload {
                parent.payload_height() + NodeHeight(1)
            } else {
                NodeHeight(0)
            };

            if payload_height > NodeHeight(3) {
                // No need to continue, we have already committed this node.
                return Ok(());
            }
            let (change, claim) = actual_payload
                .objects_for_shard(shard)
                .ok_or(HotStuffError::ShardHasNoData)?;

            if !claim.is_valid(payload) {
                return Err(HotStuffError::ClaimIsNotValid);
            }
            let local_pledges = vec![tx
                .pledge_object(shard, payload, change, leaf_height)
                .map_err(|e| e.into())?];
            leaf_node = self.create_leaf(
                leaf,
                shard,
                payload,
                qc,
                epoch,
                self.identity.clone(),
                NodeHeight(leaf_height.0 + 1),
                payload_height,
                local_pledges,
            );
            tx.save_node(leaf_node.clone()).map_err(|e| e.into())?;
            tx.update_leaf_node(shard, *leaf_node.hash(), leaf_node.height())
                .map_err(|e| HotStuffError::UpdateLeafNode(e.to_string()))?;
            tx.commit().map_err(|e| e.into())?;
        }
        self.tx_broadcast
            .send((HotStuffMessage::generic(leaf_node.clone(), shard), members))
            .await
            .unwrap();
        Ok(())
    }

    fn create_leaf(
        &self,
        parent: TreeNodeHash,
        shard: ShardId,
        payload: PayloadId,
        qc: QuorumCertificate,
        epoch: Epoch,
        leader: TAddr,
        height: NodeHeight,
        payload_height: NodeHeight,
        local_pledges: Vec<ObjectPledge>,
    ) -> HotStuffTreeNode<TAddr> {
        HotStuffTreeNode::new(
            parent,
            shard,
            height,
            payload,
            payload_height,
            local_pledges,
            epoch,
            leader,
            qc,
        )
    }

    async fn is_leader(&self, payload: PayloadId, shard: ShardId, epoch: Epoch) -> Result<bool, HotStuffError> {
        Ok(self.leader_strategy.is_leader(
            &self.identity,
            &self.epoch_manager.get_committee(epoch, shard).await?,
            payload,
            shard,
            0,
        ))
    }

    async fn validate_from_committee(
        &mut self,
        from: &TAddr,
        epoch: Epoch,
        shard: ShardId,
    ) -> Result<(), HotStuffError> {
        if self.epoch_manager.get_committee(epoch, shard).await?.contains(from) {
            Ok(())
        } else {
            Err(HotStuffError::ReceivedMessageFromNonCommitteeMember)
        }
    }

    fn validate_qc(&self, _qc: &QuorumCertificate) -> Result<(), HotStuffError> {
        // TODO: get committee at epoch
        // TODO: Validate committee signatures
        Ok(())
    }

    async fn on_next_sync_view(&mut self, payload: TPayload, shard: ShardId) -> Result<(), HotStuffError> {
        let payload_id = payload.to_id();
        debug!(target: LOG_TARGET, "on_next_sync_view started: {:?}", payload_id);

        let new_view;
        {
            let tx = self.shard_store.create_tx()?;

            let high_qc = tx.get_high_qc_for(shard).map_err(|e| e.into())?;

            new_view = HotStuffMessage::new_view(high_qc, shard, Some(payload));
        }

        let epoch = self.epoch_manager.current_epoch().await?;
        let committee = self.epoch_manager.get_committee(epoch, shard).await?;
        let leader = self.leader_strategy.get_leader(&committee, payload_id, shard, 0);
        debug!(
            target: LOG_TARGET,
            "Determined leader for this payload is: {:?}, sending new view", leader
        );

        self.tx_leader
            .send((leader.clone(), new_view))
            .await
            .map_err(|_| HotStuffError::SendError)?;
        Ok(())
    }

    async fn update_nodes(&mut self, node: HotStuffTreeNode<TAddr>, shard: ShardId) -> Result<(), HotStuffError> {
        let node_hash = *node.hash();
        let mut tx = self.shard_store.create_tx()?;

        if node.justify().local_node_hash() == TreeNodeHash::zero() {
            dbg!("Node is parented to genesis, no need to update");
            return Ok(());
        }
        tx.update_high_qc(shard, node.justify().clone())
            .map_err(|e| HotStuffError::UpdateHighQcError(e.to_string()))?;
        let b_two = tx.get_node(&node.justify().local_node_hash()).map_err(|e| e.into())?;

        if b_two.justify().local_node_hash() == TreeNodeHash::zero() {
            dbg!("b one is genesis, nothing to do");
            return Ok(());
        }
        let b_one = tx.get_node(&b_two.justify().local_node_hash()).map_err(|e| e.into())?;

        let (_b_lock, b_lock_height) = tx.get_locked_node_hash_and_height(shard).map_err(|e| e.into())?;
        if b_one.height().0 > b_lock_height.0 {
            info!(target: LOG_TARGET, "Updating locked node to: {:?}", b_one.hash());
            tx.set_locked(shard, *b_one.hash(), b_one.height())
                .map_err(|e| e.into())?;
        }

        if node.justify().payload_height() == NodeHeight(2) {
            // decide
            debug!(target: LOG_TARGET, "Deciding on payload: {:?}", node.payload());
            let changes = self.on_commit(node, shard, &mut tx)?;
            if !changes.is_empty() {
                self.publish_event(HotStuffEvent::OnCommit(node_hash, changes));
            }
        }
        tx.commit().map_err(|e| e.into())?;

        Ok(())
    }

    fn on_commit(
        &mut self,
        node: HotStuffTreeNode<TAddr>,
        shard: ShardId,
        tx: &mut TShardStore::Transaction,
    ) -> Result<HashMap<ShardId, SubstateState>, HotStuffError> {
        let mut changes = HashMap::new();
        if tx.get_last_executed_height(shard).map_err(|e| e.into())? < node.height() {
            if node.parent() != &TreeNodeHash::zero() {
                let parent = tx.get_node(node.parent()).map_err(|e| e.into())?;
                changes.extend(self.on_commit(parent, shard, tx)?);
            }
            if node.justify().payload_height() == NodeHeight(2) {
                let payload = tx.get_payload(&node.justify().payload_id()).map_err(|e| e.into())?;

                let mut all_pledges = HashMap::new();
                for ShardVote {
                    shard_id,
                    node_hash: _,
                    pledges,
                } in node.justify().all_shard_nodes()
                {
                    all_pledges.insert(*shard_id, pledges.clone());
                }
<<<<<<< HEAD
                changes.extend(self.execute(all_pledges, payload)?);
                tx.save_substate_changes(&changes, *node.hash()).map_err(|e| e.into())?;
=======
                let changes = self.execute(all_pledges, payload)?;
                tx.save_substate_changes(changes, &node).map_err(|e| e.into())?;
>>>>>>> 0f0ed63d
            }
            tx.set_last_executed_height(shard, node.height())
                .map_err(|e| e.into())?;
        }
        Ok(changes)
    }

    fn execute(
        &mut self,
        shard_pledges: HashMap<ShardId, Vec<ObjectPledge>>,
        payload: TPayload,
    ) -> Result<HashMap<ShardId, SubstateState>, HotStuffError> {
        let payload_id = payload.to_id();
        let finalize = self.payload_processor.process_payload(payload, shard_pledges)?;
        match finalize.result {
            TransactionResult::Accept(diff) => {
                let changes = diff
                    .up_iter()
                    .map(|(shard, substate)| {
                        (*shard, SubstateState::Up {
                            created_by: payload_id,
                            data: substate.to_bytes(),
                        })
                    })
                    .chain(
                        diff.down_iter()
                            .map(|shard| (*shard, SubstateState::Down { deleted_by: payload_id })),
                    )
                    .collect();

                Ok(changes)
            },
            TransactionResult::Reject(reject) => Err(HotStuffError::TransactionRejected(reject.reason)),
        }
    }

    fn validate_proposal(&self, node: &HotStuffTreeNode<TAddr>) -> Result<(), HotStuffError> {
        if node.payload_height() == NodeHeight(0) ||
            (node.payload() == node.justify().payload_id() &&
                node.payload_height() == node.justify().payload_height() + NodeHeight(1))
        {
            if node.payload_height() > NodeHeight(3) {
                return Err(HotStuffError::PayloadHeightIsTooHigh);
            }
            Ok(())
        } else {
            Err(HotStuffError::NodePayloadDoesNotMatchJustifyPayload)
        }
    }

    // TODO: needs some explanation of the process in docs here
    async fn on_receive_proposal(&mut self, from: TAddr, node: HotStuffTreeNode<TAddr>) -> Result<(), HotStuffError> {
        debug!(
            target: LOG_TARGET,
            "Received proposal from: {:?}, node: {:?}", from, node
        );
        // TODO: validate message from leader
        // TODO: Validate I am processing this shard
        // TODO: Validate the epoch is still valid
        self.validate_proposal(&node)?;

        let shard = node.shard();
        let payload;
        {
            let tx = self.shard_store.create_tx()?;
            payload = tx.get_payload(&node.payload()).map_err(|e| e.into())?;
        }
        let involved_shards = payload.involved_shards();
        let local_shards = self
            .epoch_manager
            .filter_to_local_shards(node.epoch(), &self.identity, &involved_shards)
            .await?;

        let mut votes_to_send = vec![];
        {
            let mut tx = self.shard_store.create_tx()?;
            tx.save_node(node.clone()).map_err(|e| e.into())?;
            let v_height = tx.get_last_voted_height(shard).map_err(|e| e.into())?;
            // TODO: can also use the QC and committee to justify this....
            let (locked_node, locked_height) = tx.get_locked_node_hash_and_height(shard).map_err(|e| e.into())?;
            if node.height() > v_height &&
                (node.parent() == &locked_node || node.justify().local_node_height() > locked_height)
            {
                tx.save_leader_proposals(shard, node.payload(), node.payload_height(), node.clone())
                    .map_err(|e| e.into())?;

                let mut votes = vec![];
                for s in &involved_shards {
                    if let Some(vote) = tx
                        .get_leader_proposals(node.payload(), node.payload_height(), *s)
                        .map_err(|e| e.into())?
                    {
                        votes.push(ShardVote {
                            shard_id: *s,
                            node_hash: *vote.hash(),
                            pledges: vote.local_pledges().to_vec(),
                        });
                    } else {
                        break;
                    }
                }
                if votes.len() == involved_shards.len() {
                    // it may happen that we are involved in more than one committee, in which case send the votes to
                    // each leader.

                    for local_shard in local_shards {
                        dbg!("Can vote on the message");
                        let local_node = tx
                            .get_leader_proposals(node.payload(), node.payload_height(), local_shard)
                            .map_err(|e| e.into())?
                            .unwrap();

                        tx.set_last_voted_height(local_shard, local_node.height())
                            .map_err(|e| e.into())?;

                        let _signature = self.sign(node.hash(), shard);
                        // TODO: Actually decide on this
                        let decision = QuorumDecision::Accept;
                        let mut vote_msg = VoteMessage::new(*local_node.hash(), local_shard, decision, votes.clone());
                        vote_msg.sign();

                        votes_to_send.push(self.tx_vote_message.send((
                            vote_msg,
                            local_node.proposed_by().clone(), // self.get_leader(),
                        )));
                    }
                } else {
                    // save the nodes
                    debug!(
                        target: LOG_TARGET,
                        "Not enough votes to vote on the message, votes: {}, involved_shards: {}",
                        votes.len(),
                        involved_shards.len()
                    );
                }
            } else {
                error!(target: LOG_TARGET, "Received a proposal that is not valid");
            }
            tx.commit().map_err(|e| e.into())?;
        }

        for res in join_all(votes_to_send).await {
            res.map_err(|_| HotStuffError::SendError)?;
        }
        self.update_nodes(node.clone(), shard).await?;
        Ok(())
    }

    fn sign(&self, _node_hash: &TreeNodeHash, _shard: ShardId) -> ValidatorSignature {
        // todo!();
        ValidatorSignature::from_bytes(&[]).unwrap()
    }

    // The leader receives votes from his local shard, and forwards it to all other shards
    async fn on_receive_vote(&mut self, from: TAddr, msg: VoteMessage) -> Result<(), HotStuffError> {
        // TODO: Only do this if you're the leader
        let mut on_beat_future = None;
        let node;
        {
            let tx = self.shard_store.create_tx()?;
            if tx
                .has_vote_for(&from, msg.local_node_hash(), msg.shard())
                .map_err(|e| e.into())?
            {
                return Ok(());
            }

            node = tx.get_node(&msg.local_node_hash()).map_err(|e| e.into())?;

            if node.proposed_by() != &self.identity {
                return Err(HotStuffError::NotTheLeader);
            }
        }

        let valid_committee = self.epoch_manager.get_committee(node.epoch(), node.shard()).await?;
        {
            let mut tx = self.shard_store.create_tx()?;
            if !valid_committee.contains(&from) {
                return Err(HotStuffError::ReceivedMessageFromNonCommitteeMember);
            }

            let total_votes = tx
                .save_received_vote_for(from, msg.local_node_hash(), msg.shard(), msg.clone())
                .map_err(|e| e.into())?;
            // Check for consensus
            if total_votes >= valid_committee.consensus_threshold() {
                let mut different_votes = HashMap::new();
                for vote in tx
                    .get_received_votes_for(msg.local_node_hash(), msg.shard())
                    .map_err(|e| e.into())?
                {
                    let entry = different_votes.entry(vote.get_all_nodes_hash()).or_insert(vec![]);
                    entry.push(vote);
                }

                // Check that there is sufficient votes for a single set of nodes that we can use to generate a qc
                for (_hash, votes) in different_votes {
                    if votes.len() >= valid_committee.consensus_threshold() {
                        let signatures = votes.iter().map(|v| v.signature().clone()).collect();

                        let main_vote = votes.get(0).unwrap();

                        let qc = QuorumCertificate::new(
                            node.payload(),
                            node.payload_height(),
                            main_vote.local_node_hash(),
                            node.height(),
                            node.shard(),
                            node.epoch(),
                            main_vote.decision(),
                            main_vote.all_shard_nodes().clone(),
                            signatures,
                        );
                        tx.update_high_qc(msg.shard(), qc)
                            .map_err(|e| HotStuffError::UpdateHighQcError(e.to_string()))?; // TODO: is there a better alternative to handle error?
                        tx.commit().map_err(|e| e.into())?;
                        // Should be the pace maker actually
                        on_beat_future = Some(self.on_beat(msg.shard(), node.payload()));
                        break;
                    }
                }
            }
        }
        if let Some(on_beat) = on_beat_future {
            on_beat.await?;
        }
        Ok(())
    }

    // fn get_leader(&self, payload: Option<&TPayload>, shard: u32) -> &TAddr {
    //     self.leader_strategy.get_leader(&self.committee, payload, shard)
    // }

    async fn on_new_hs_message(
        &mut self,
        from: TAddr,
        msg: HotStuffMessage<TPayload, TAddr>,
    ) -> Result<(), HotStuffError> {
        match msg.message_type() {
            HotStuffMessageType::NewView => {
                if let Some(payload) = msg.new_view_payload() {
                    self.on_receive_new_view(from, msg.shard(), msg.high_qc().unwrap(), payload.clone())
                        .await?;
                    // There should always be a payload, otherwise the leader
                    // can't be determined
                    self.on_beat(msg.shard(), payload.to_id()).await?;
                }
            },
            HotStuffMessageType::Generic => {
                let node = msg.node().ok_or(HotStuffError::RecvGenericMessageWithoutNode)?;
                self.on_receive_proposal(from, node.clone()).await?;
            },
        }
        Ok(())
    }

    fn publish_event(&self, event: HotStuffEvent) {
        let _ignore = self.tx_events.send(event);
    }

    pub async fn run(mut self, mut shutdown: ShutdownSignal) -> Result<(), HotStuffError> {
        loop {
            tokio::select! {
                msg = self.rx_new.recv() => {
                    if let Some((p, shard)) = msg {
                        if let Err(e) = self.on_next_sync_view(p, shard).await {
                           error!(target: LOG_TARGET, "Error while processing new payload (on_next_sync_view): {}", e);
                        }
                        // self.on_beat(0, msg);
                        // TODO: Start timer for receiving proposal
                    } else {
                        dbg!("All senders have dropped");
                        break;
                    }
                },
                Some((from, msg)) = self.rx_hs_message.recv() => {
                    if let Err(e) = self.on_new_hs_message(from, msg).await {
                        self.publish_event(HotStuffEvent::Failed(e.to_string()));
                        error!(target: LOG_TARGET, "Error while processing new hotstuff message (on_new_hs_message): {}", e);
                    }
                },
                Some((from, msg)) = self.rx_votes.recv() => {
                    debug!(target: LOG_TARGET, "Received vote from {}", from);
                    if let Err(e) = self.on_receive_vote(from, msg).await {
                        error!(target: LOG_TARGET, "Error while processing vote (on_receive_vote): {}", e);
                    }
                },
                _ = shutdown.wait() => {
                    info!(target: LOG_TARGET, "💤 Shutting down");
                    break;
                }
            }
        }
        Ok(())
    }
}<|MERGE_RESOLUTION|>--- conflicted
+++ resolved
@@ -406,13 +406,8 @@
                 {
                     all_pledges.insert(*shard_id, pledges.clone());
                 }
-<<<<<<< HEAD
                 changes.extend(self.execute(all_pledges, payload)?);
-                tx.save_substate_changes(&changes, *node.hash()).map_err(|e| e.into())?;
-=======
-                let changes = self.execute(all_pledges, payload)?;
-                tx.save_substate_changes(changes, &node).map_err(|e| e.into())?;
->>>>>>> 0f0ed63d
+                tx.save_substate_changes(&changes, &node).map_err(|e| e.into())?;
             }
             tx.set_last_executed_height(shard, node.height())
                 .map_err(|e| e.into())?;
