//  Copyright 2022. The Tari Project
//
//  Redistribution and use in source and binary forms, with or without modification, are permitted provided that the
//  following conditions are met:
//
//  1. Redistributions of source code must retain the above copyright notice, this list of conditions and the following
//  disclaimer.
//
//  2. Redistributions in binary form must reproduce the above copyright notice, this list of conditions and the
//  following disclaimer in the documentation and/or other materials provided with the distribution.
//
//  3. Neither the name of the copyright holder nor the names of its contributors may be used to endorse or promote
//  products derived from this software without specific prior written permission.
//
//  THIS SOFTWARE IS PROVIDED BY THE COPYRIGHT HOLDERS AND CONTRIBUTORS "AS IS" AND ANY EXPRESS OR IMPLIED WARRANTIES,
//  INCLUDING, BUT NOT LIMITED TO, THE IMPLIED WARRANTIES OF MERCHANTABILITY AND FITNESS FOR A PARTICULAR PURPOSE ARE
//  DISCLAIMED. IN NO EVENT SHALL THE COPYRIGHT HOLDER OR CONTRIBUTORS BE LIABLE FOR ANY DIRECT, INDIRECT, INCIDENTAL,
//  SPECIAL, EXEMPLARY, OR CONSEQUENTIAL DAMAGES (INCLUDING, BUT NOT LIMITED TO, PROCUREMENT OF SUBSTITUTE GOODS OR
//  SERVICES; LOSS OF USE, DATA, OR PROFITS; OR BUSINESS INTERRUPTION) HOWEVER CAUSED AND ON ANY THEORY OF LIABILITY,
//  WHETHER IN CONTRACT, STRICT LIABILITY, OR TORT (INCLUDING NEGLIGENCE OR OTHERWISE) ARISING IN ANY WAY OUT OF THE
//  USE OF THIS SOFTWARE, EVEN IF ADVISED OF THE POSSIBILITY OF SUCH DAMAGE.

use std::{
    collections::{HashMap, HashSet},
    iter::FromIterator,
    sync::Arc,
};

use log::*;
use tari_common_types::types::{PublicKey, Signature};
use tari_comms::NodeIdentity;
use tari_core::consensus::FromConsensusBytes;
use tari_dan_common_types::{Epoch, PayloadId, ShardId, SubstateState};
use tari_engine_types::commit_result::{FinalizeResult, RejectResult, TransactionResult};
use tari_shutdown::ShutdownSignal;
use tari_utilities::ByteArray;
use tokio::{
    sync::{
        broadcast,
        mpsc::{Receiver, Sender},
    },
    task::JoinHandle,
};

use crate::{
    consensus_constants::ConsensusConstants,
    models::{
        vote_message::VoteMessage,
        Committee,
        HotStuffMessage,
        HotStuffMessageType,
        HotStuffTreeNode,
        NodeHeight,
        ObjectPledge,
        Payload,
        QuorumCertificate,
        QuorumDecision,
        ShardVote,
        TreeNodeHash,
    },
    services::{
        epoch_manager::EpochManager,
        infrastructure_services::NodeAddressable,
        leader_strategy::LeaderStrategy,
        PayloadProcessor,
    },
    storage::shard_store::{ShardStoreFactory, ShardStoreTransaction},
    workers::{events::HotStuffEvent, hotstuff_error::HotStuffError},
};

const LOG_TARGET: &str = "tari::dan_layer::hotstuff_waiter";

pub struct HotStuffWaiter<TPayload, TAddr, TLeaderStrategy, TEpochManager, TPayloadProcessor, TShardStore> {
    node_identity: Arc<NodeIdentity>,
    public_key: TAddr,
    leader_strategy: TLeaderStrategy,
    epoch_manager: TEpochManager,
    rx_new: Receiver<(TPayload, ShardId)>,
    rx_hs_message: Receiver<(TAddr, HotStuffMessage<TPayload, TAddr>)>,
    rx_votes: Receiver<(TAddr, VoteMessage)>,
    tx_leader: Sender<(TAddr, HotStuffMessage<TPayload, TAddr>)>,
    tx_broadcast: Sender<(HotStuffMessage<TPayload, TAddr>, Vec<TAddr>)>,
    tx_vote_message: Sender<(VoteMessage, TAddr)>,
    tx_events: broadcast::Sender<HotStuffEvent>,
    payload_processor: TPayloadProcessor,
    shard_store: TShardStore,
    consensus_constants: ConsensusConstants,
}

impl<TPayload, TAddr, TLeaderStrategy, TEpochManager, TPayloadProcessor, TShardStore>
    HotStuffWaiter<TPayload, TAddr, TLeaderStrategy, TEpochManager, TPayloadProcessor, TShardStore>
where
    TPayload: Payload + 'static,
    TAddr: NodeAddressable + 'static,
    TLeaderStrategy: LeaderStrategy<TAddr> + 'static + Send + Sync,
    TEpochManager: EpochManager<TAddr> + 'static + Send + Sync,
    TPayloadProcessor: PayloadProcessor<TPayload> + 'static + Send + Sync,
    TShardStore: ShardStoreFactory<Addr = TAddr, Payload = TPayload> + 'static + Send + Sync,
{
    pub fn spawn(
        node_identity: Arc<NodeIdentity>,
        public_key: TAddr,
        epoch_manager: TEpochManager,
        leader_strategy: TLeaderStrategy,
        rx_new: Receiver<(TPayload, ShardId)>,
        rx_hs_message: Receiver<(TAddr, HotStuffMessage<TPayload, TAddr>)>,
        rx_votes: Receiver<(TAddr, VoteMessage)>,
        tx_leader: Sender<(TAddr, HotStuffMessage<TPayload, TAddr>)>,
        tx_broadcast: Sender<(HotStuffMessage<TPayload, TAddr>, Vec<TAddr>)>,
        tx_vote_message: Sender<(VoteMessage, TAddr)>,
        tx_events: broadcast::Sender<HotStuffEvent>,
        payload_processor: TPayloadProcessor,
        shard_store: TShardStore,
        shutdown: ShutdownSignal,
        consensus_constants: ConsensusConstants,
    ) -> JoinHandle<Result<(), HotStuffError>> {
        let waiter = HotStuffWaiter::new(
            node_identity,
            public_key,
            epoch_manager,
            leader_strategy,
            rx_new,
            rx_hs_message,
            rx_votes,
            tx_leader,
            tx_broadcast,
            tx_vote_message,
            tx_events,
            payload_processor,
            shard_store,
            consensus_constants,
        );
        tokio::spawn(waiter.run(shutdown))
    }

    pub fn new(
        node_identity: Arc<NodeIdentity>,
        public_key: TAddr,
        epoch_manager: TEpochManager,
        leader_strategy: TLeaderStrategy,
        rx_new: Receiver<(TPayload, ShardId)>,
        rx_hs_message: Receiver<(TAddr, HotStuffMessage<TPayload, TAddr>)>,
        rx_votes: Receiver<(TAddr, VoteMessage)>,
        tx_leader: Sender<(TAddr, HotStuffMessage<TPayload, TAddr>)>,
        tx_broadcast: Sender<(HotStuffMessage<TPayload, TAddr>, Vec<TAddr>)>,
        tx_vote_message: Sender<(VoteMessage, TAddr)>,
        tx_events: broadcast::Sender<HotStuffEvent>,
        payload_processor: TPayloadProcessor,
        shard_store: TShardStore,
        consensus_constants: ConsensusConstants,
    ) -> Self {
        Self {
            node_identity,
            public_key,
            epoch_manager,
            leader_strategy,
            rx_new,
            rx_hs_message,
            rx_votes,
            tx_leader,
            tx_broadcast,
            tx_vote_message,
            tx_events,
            payload_processor,
            shard_store,
            consensus_constants,
        }
    }

    async fn on_receive_new_view(
        &mut self,
        from: TAddr,
        shard: ShardId,
        qc: QuorumCertificate,
        payload: TPayload,
    ) -> Result<(), HotStuffError> {
        info!(
            target: LOG_TARGET,
            "🔥 Receive NewView for payload {}, shard {} and height {}",
            payload.to_id(),
            shard,
            qc.local_node_height()
        );

        let epoch = self.epoch_manager.current_epoch().await?;
        self.validate_from_committee(&from, epoch, shard).await?;
<<<<<<< HEAD
        self.validate_qc(&qc).await?;
=======
        self.validate_qc(&qc)?;

>>>>>>> 4b94641b
        let mut tx = self.shard_store.create_tx()?;
        tx.update_high_qc(from, shard, qc)
            .map_err(|e| HotStuffError::UpdateHighQcError(e.to_string()))?;
        tx.set_payload(payload).map_err(|e| e.into())?;
        tx.commit().map_err(|e| e.into())?;
        Ok(())
    }

    // pacemaker
    async fn on_beat(&mut self, shard: ShardId, payload_id: PayloadId) -> Result<(), HotStuffError> {
        // TODO: the leader is only known after the leaf is determined
        // TODO: Review if this is correct. The epoch should stay the same for all epochs

        let epoch = self.epoch_manager.current_epoch().await?;
        let committee = self.epoch_manager.get_committee(epoch, shard).await?;
        if self.is_leader(payload_id, shard, &committee)? {
            let min_required_new_views = committee.consensus_threshold();
            let num_new_views = self.count_new_views_for(shard)?;
            if num_new_views >= min_required_new_views {
                self.on_propose(shard, payload_id).await?;
            } else {
                info!(
                    target: LOG_TARGET,
                    "🔥 Waiting for more NEWVIEW messages ({}/{})", num_new_views, min_required_new_views
                );
            }
        }
        Ok(())
    }

    fn count_new_views_for(&self, shard: ShardId) -> Result<usize, HotStuffError> {
        let tx = self.shard_store.create_tx()?;
        let count = tx.count_high_qc_for(shard).map_err(|e| e.into())?;
        Ok(count)
    }

    async fn on_propose(&mut self, shard: ShardId, payload_id: PayloadId) -> Result<(), HotStuffError> {
        let epoch = self.epoch_manager.current_epoch().await?;

        let leaf_node;
        let qc;
        let actual_payload;
        let leaf;
        let leaf_height;
        {
            let tx = self.shard_store.create_tx()?;

            (leaf, leaf_height) = tx.get_leaf_node(shard).map_err(|e| e.into())?;
            qc = tx.get_high_qc_for(shard).map_err(|e| e.into())?;
            actual_payload = tx.get_payload(&payload_id).map_err(|e| e.into())?;
        }

        let involved_shards = actual_payload.involved_shards();
        let members = self
            .epoch_manager
            .get_committees(epoch, &involved_shards)
            .await?
            .into_iter()
            .flat_map(|allocation| allocation.committee.map(|c| c.members).unwrap_or_default())
            .collect();

        {
            let mut tx = self.shard_store.create_tx()?;

            let parent = tx.get_node(&leaf).map_err(|e| e.into())?;
            let payload_height = if parent.payload_id() == payload_id {
                parent.payload_height() + NodeHeight(1)
            } else {
                NodeHeight(0)
            };
            info!(
                target: LOG_TARGET,
                "🔥 OnPropose for payload {} {} and shard {}", payload_height, payload_id, shard
            );
            if payload_height != NodeHeight(0) && parent.justify().local_node_hash() == qc.local_node_hash() {
                info!(
                    target: LOG_TARGET,
                    "Leaf node already has the same QC as the proposed QC, so we have already sent a proposal for \
                     this payload"
                );
                // We have already sent a proposal for this payload. Do nothing
                return Ok(());
            }

            if payload_height > NodeHeight(self.consensus_constants.hotstuff_rounds - 1) {
                info!(
                    target: LOG_TARGET,
                    "🔥 OnPropose payload {} and shard {} has height {}, this node has already been committed",
                    payload_id,
                    shard,
                    payload_height
                );

                // No need to continue, we have already committed this node.
                return Ok(());
            }
            let (change, claim) = actual_payload
                .objects_for_shard(shard)
                .ok_or(HotStuffError::ShardHasNoData)?;

            if !claim.is_valid(payload_id) {
                return Err(HotStuffError::ClaimIsNotValid);
            }
            let local_pledge = tx
                .pledge_object(shard, payload_id, change, leaf_height)
                .map_err(|e| e.into())?;
            info!(
                target: LOG_TARGET,
                "🔥 PLEDGE: {}",
                serde_json::to_string(&local_pledge).unwrap(),
            );
            leaf_node = self.create_leaf(
                leaf,
                shard,
                payload_id,
                if payload_height.as_u64() == 0 {
                    Some(actual_payload)
                } else {
                    None
                },
                qc,
                epoch,
                self.public_key.clone(),
                NodeHeight(leaf_height.0 + 1),
                payload_height,
                Some(local_pledge),
            );
            tx.save_node(leaf_node.clone()).map_err(|e| e.into())?;
            tx.update_leaf_node(shard, *leaf_node.hash(), leaf_node.height())
                .map_err(|e| HotStuffError::UpdateLeafNode(e.to_string()))?;
            tx.commit().map_err(|e| e.into())?;
        }
        self.tx_broadcast
            .send((HotStuffMessage::generic(leaf_node.clone(), shard), members))
            .await
            .unwrap();
        Ok(())
    }

    fn create_leaf(
        &self,
        parent: TreeNodeHash,
        shard: ShardId,
        payload_id: PayloadId,
        payload: Option<TPayload>,
        qc: QuorumCertificate,
        epoch: Epoch,
        leader: TAddr,
        height: NodeHeight,
        payload_height: NodeHeight,
        local_pledge: Option<ObjectPledge>,
    ) -> HotStuffTreeNode<TAddr, TPayload> {
        HotStuffTreeNode::new(
            parent,
            shard,
            height,
            payload_id,
            payload,
            payload_height,
            local_pledge,
            epoch,
            leader,
            qc,
        )
    }

<<<<<<< HEAD
    async fn is_leader(&self, payload: PayloadId, shard: ShardId, epoch: Epoch) -> Result<bool, HotStuffError> {
        Ok(self.leader_strategy.is_leader(
            &self.public_key,
            &self.epoch_manager.get_committee(epoch, shard).await?,
            payload,
            shard,
            0,
        ))
=======
    fn is_leader(
        &self,
        payload: PayloadId,
        shard: ShardId,
        committee: &Committee<TAddr>,
    ) -> Result<bool, HotStuffError> {
        Ok(self
            .leader_strategy
            .is_leader(&self.identity, committee, payload, shard, 0))
>>>>>>> 4b94641b
    }

    async fn validate_from_committee(
        &mut self,
        from: &TAddr,
        epoch: Epoch,
        shard: ShardId,
    ) -> Result<(), HotStuffError> {
        if self.epoch_manager.get_committee(epoch, shard).await?.contains(from) {
            Ok(())
        } else {
            Err(HotStuffError::ReceivedMessageFromNonCommitteeMember)
        }
    }

    async fn validate_qc(&self, qc: &QuorumCertificate) -> Result<(), HotStuffError> {
        // extract all the pairs of signer-signature present in the QC
        let signer_signatures = Self::extract_signer_signatures_from_qc(qc)?;

        // the QC should not have repeated signers
        let signers_vec: Vec<&[u8]> = signer_signatures
            .iter()
            .map(|s| NodeAddressable::as_bytes(&s.0))
            .collect();
        let signers_set: HashSet<&[u8]> = HashSet::from_iter(signers_vec.to_owned());
        if signers_vec.len() != signers_set.len() {
            return Err(HotStuffError::InvalidQuorumCertificate(
                "duplicated signers".to_string(),
            ));
        }

        // check that the minimum quorum has been reached
        let committee = self.epoch_manager.get_committee(qc.epoch(), qc.shard()).await?;
        if signers_set.len() < committee.consensus_threshold() {
            return Err(HotStuffError::InvalidQuorumCertificate(
                "insufficient quorum".to_string(),
            ));
        }

        // All signers must be included in the epoch commitee for the shard
        let commitee_iter = committee.members.iter().map(|m| m.as_bytes());
        let commitee_set: HashSet<&[u8]> = HashSet::from_iter(commitee_iter);
        let all_signers_are_in_commitee = signers_set.iter().all(|s| commitee_set.contains(s));
        if !all_signers_are_in_commitee {
            return Err(HotStuffError::InvalidQuorumCertificate(
                "some signers are not in committee".to_string(),
            ));
        }

        // All signatures must be valid
        let all_signatures_are_valid = signer_signatures.iter().all(|s| Self::validate_vote(qc, &s.0, &s.1));
        if !all_signatures_are_valid {
            return Err(HotStuffError::InvalidQuorumCertificate("invalid signature".to_string()));
        }

        Ok(())
    }

    fn validate_vote(qc: &QuorumCertificate, public_key: &PublicKey, signature: &Signature) -> bool {
        let vote = VoteMessage::new(
            qc.local_node_hash(),
            qc.shard(),
            *qc.decision(),
            qc.all_shard_nodes().to_vec(),
        );
        let challenge = vote.construct_challenge(public_key, signature.get_public_nonce());
        signature.verify_challenge(public_key, &*challenge)
    }

    fn extract_signer_signatures_from_qc(qc: &QuorumCertificate) -> Result<Vec<(PublicKey, Signature)>, HotStuffError> {
        let mut signatures: Vec<(PublicKey, Signature)> = vec![];

        for s in qc.signatures() {
            let public_key = PublicKey::from_bytes(&s.public_key)
                .map_err(|e| HotStuffError::InvalidQuorumCertificate(e.to_string()))?;
            let signature = Signature::from_consensus_bytes(&s.signature)
                .map_err(|e| HotStuffError::InvalidQuorumCertificate(e.to_string()))?;

            signatures.push((public_key, signature));
        }

        Ok(signatures)
    }

    async fn on_next_sync_view(&mut self, payload: TPayload, shard: ShardId) -> Result<(), HotStuffError> {
        info!(
            target: LOG_TARGET,
            "🔥 Send NEWVIEW for payload {} and shard {}",
            payload.to_id(),
            shard
        );
        let payload_id = payload.to_id();
        debug!(target: LOG_TARGET, "on_next_sync_view started: {:?}", payload_id);

        let new_view;
        {
            let mut tx = self.shard_store.create_tx()?;

            let high_qc = tx.get_high_qc_for(shard).map_err(|e| e.into())?;

            //  Save the payload, because we will need it when the proposal comes back
            tx.set_payload(payload.clone()).map_err(|e| e.into())?;
            tx.commit().map_err(|e| e.into())?;
            new_view = HotStuffMessage::new_view(high_qc, shard, Some(payload));
        }

        let epoch = self.epoch_manager.current_epoch().await?;
        let committee = self.epoch_manager.get_committee(epoch, shard).await?;
        let leader = self.leader_strategy.get_leader(&committee, payload_id, shard, 0);
        debug!(
            target: LOG_TARGET,
            "Determined leader for this payload is: {:?}, sending new view", leader
        );

        self.tx_leader
            .send((leader.clone(), new_view))
            .await
            .map_err(|_| HotStuffError::SendError)?;
        Ok(())
    }

    async fn update_nodes(&mut self, node: HotStuffTreeNode<TAddr, TPayload>) -> Result<(), HotStuffError> {
        let shard = node.shard();

        if node.justify().local_node_hash() == TreeNodeHash::zero() {
            dbg!("Node is parented to genesis, no need to update");
            return Ok(());
        }

        let mut tx = self.shard_store.create_tx()?;
        tx.update_high_qc(node.proposed_by().clone(), shard, node.justify().clone())
            .map_err(|e| HotStuffError::UpdateHighQcError(e.to_string()))?;

        let b_two = tx.get_node(&node.justify().local_node_hash()).map_err(|e| e.into())?;
        if b_two.justify().local_node_hash() == TreeNodeHash::zero() {
            dbg!("b one is genesis, nothing to do");
            return Ok(());
        }
        let b_one = tx.get_node(&b_two.justify().local_node_hash()).map_err(|e| e.into())?;

        let (_b_lock, b_lock_height) = tx.get_locked_node_hash_and_height(shard).map_err(|e| e.into())?;
        if b_one.height() > b_lock_height {
            info!(target: LOG_TARGET, "Updating locked node to: {:?}", b_one.hash());
            tx.set_locked(shard, *b_one.hash(), b_one.height())
                .map_err(|e| e.into())?;
        }

        if node.justify().payload_height() == NodeHeight(self.consensus_constants.hotstuff_rounds - 2) {
            let payload = tx.get_payload(&node.payload_id()).map_err(|e| e.into())?;
            let shard_pledges = node
                .justify()
                .all_shard_nodes()
                .iter()
                .map(|s| (s.shard_id, s.pledge.clone()))
                .collect();
            // TODO: Perhaps we should extract the data from the justify rather....
            let finalize_result = self.execute(shard_pledges, payload)?;
            let changes = extract_changes(node.payload_id(), &finalize_result)?;
            info!(
                target: LOG_TARGET,
                "payload changeset: {}",
                serde_json::to_string(&changes).unwrap()
            );

            let qc = node.justify().clone();
            self.on_commit(node, &changes, &mut tx)?;
            self.publish_event(HotStuffEvent::OnFinalized(Box::new(qc), finalize_result));
        }
        tx.commit().map_err(|e| e.into())?;

        Ok(())
    }

    fn on_commit(
        &mut self,
        node: HotStuffTreeNode<TAddr, TPayload>,
        changes: &HashMap<ShardId, Vec<SubstateState>>,
        tx: &mut TShardStore::Transaction,
    ) -> Result<(), HotStuffError> {
        let shard = node.shard();
        if tx.get_last_executed_height(shard).map_err(|e| e.into())? < node.height() {
            info!(
                target: LOG_TARGET,
                "🔥 OnCommit for payload {} and shard {}",
                node.payload_id(),
                shard,
            );

            if node.parent() != &TreeNodeHash::zero() {
                let parent = tx.get_node(node.parent()).map_err(|e| e.into())?;
                // TODO: this is not correct, the parent node has different changes
                // It should probably read the changes from the justify....
                self.on_commit(parent, changes, tx)?;
            }

            if node.justify().payload_height() == NodeHeight(self.consensus_constants.hotstuff_rounds - 2) &&
                node.justify().decision() == &QuorumDecision::Accept
            {
                tx.save_substate_changes(changes, &node).map_err(|e| e.into())?;
            }
            tx.set_last_executed_height(shard, node.height())
                .map_err(|e| e.into())?;
        }
        Ok(())
    }

    fn execute(
        &self,
        shard_pledges: HashMap<ShardId, Option<ObjectPledge>>,
        payload: TPayload,
    ) -> Result<FinalizeResult, HotStuffError> {
        let finalize = self.payload_processor.process_payload(payload, shard_pledges)?;
        Ok(finalize)
    }

    fn validate_proposal(&self, node: &HotStuffTreeNode<TAddr, TPayload>) -> Result<(), HotStuffError> {
        if node.payload_height() == NodeHeight(0) ||
            (node.payload_id() == node.justify().payload_id() &&
                node.payload_height() == node.justify().payload_height() + NodeHeight(1))
        {
            let max_node_height = NodeHeight(self.consensus_constants.hotstuff_rounds - 1);
            if node.payload_height() > max_node_height {
                return Err(HotStuffError::PayloadHeightIsTooHigh {
                    actual: node.payload_height(),
                    max: max_node_height,
                });
            }
            Ok(())
        } else {
            Err(HotStuffError::NodePayloadDoesNotMatchJustifyPayload)
        }
    }

    // TODO: needs some explanation of the process in docs here
    async fn on_receive_proposal(
        &mut self,
        from: TAddr,
        node: HotStuffTreeNode<TAddr, TPayload>,
    ) -> Result<(), HotStuffError> {
        info!(
            target: LOG_TARGET,
            "🔥 Receive PROPOSAL for payload {} and shard {} from {}",
            node.payload_id(),
            node.shard(),
            from,
        );

        // TODO: validate message from leader
        // TODO: Validate I am processing this shard
        // TODO: Validate the epoch is still valid
        self.validate_proposal(&node)?;

        let shard = node.shard();
        let payload = if let Some(node_payload) = node.payload() {
            let mut tx = self.shard_store.create_tx()?;
            tx.set_payload(node_payload.clone()).map_err(|e| e.into())?;
            tx.commit().map_err(|e| e.into())?;
            node_payload.clone()
        } else {
            let tx = self.shard_store.create_tx()?;
            tx.get_payload(&node.payload_id()).map_err(|e| e.into())?
        };
        let involved_shards = payload.involved_shards();
        let local_shards = self
            .epoch_manager
            .filter_to_local_shards(node.epoch(), &self.public_key, &involved_shards)
            .await?;

        let mut votes_to_send = vec![];

        {
            let mut tx = self.shard_store.create_tx()?;
            tx.save_node(node.clone()).map_err(|e| e.into())?;
            let v_height = tx.get_last_voted_height(shard).map_err(|e| e.into())?;
            // TODO: can also use the QC and committee to justify this....
            let (locked_node, locked_height) = tx.get_locked_node_hash_and_height(shard).map_err(|e| e.into())?;
            if node.height() > v_height &&
                (node.parent() == &locked_node || node.justify().local_node_height() > locked_height)
            {
                tx.save_leader_proposals(shard, node.payload_id(), node.payload_height(), node.clone())
                    .map_err(|e| e.into())?;

                let mut leader_proposals = vec![];
                for s in &involved_shards {
                    if let Some(leader_proposal) = tx
                        .get_leader_proposals(node.payload_id(), node.payload_height(), *s)
                        .map_err(|e| e.into())?
                    {
                        leader_proposals.push(ShardVote {
                            shard_id: *s,
                            node_hash: *leader_proposal.hash(),
                            pledge: leader_proposal.local_pledge().cloned(),
                        });
                    } else {
                        break;
                    }
                }
                if leader_proposals.len() == involved_shards.len() {
                    // Execute the payload!
                    let shard_pledges: HashMap<ShardId, Option<ObjectPledge>> = leader_proposals
                        .iter()
                        .map(|s| (s.shard_id, s.pledge.clone()))
                        .collect();
                    let mut finalize_result = self.execute(shard_pledges.clone(), payload)?;

                    // validate that correct objects have been pledged.
                    let changes = extract_changes(node.payload_id(), &finalize_result)?;

                    // Change the vote if we do not have all the objects pledged
                    Self::validate_pledges(&shard_pledges, &mut finalize_result, changes);

                    // it may happen that we are involved in more than one committee, in which case send the votes to
                    // each leader.

                    for local_shard in local_shards {
                        dbg!("Can vote on the message");
                        let local_node = tx
                            .get_leader_proposals(node.payload_id(), node.payload_height(), local_shard)
                            .map_err(|e| e.into())?
                            .unwrap();

                        tx.set_last_voted_height(local_shard, local_node.height())
                            .map_err(|e| e.into())?;

                        let mut vote_msg = self.decide(
                            *local_node.hash(),
                            local_shard,
                            leader_proposals.clone(),
                            &finalize_result,
                        )?;

<<<<<<< HEAD
                        vote_msg.sign(self.node_identity.public_key(), self.node_identity.secret_key());

                        votes_to_send.push(self.tx_vote_message.send((
                            vote_msg,
                            local_node.proposed_by().clone(), // self.get_leader(),
                        )));
=======
                        votes_to_send.push((vote_msg, local_node.proposed_by().clone()));
>>>>>>> 4b94641b
                    }

                    // finalize_result = Some(execution_result);
                } else {
                    info!(
                        target: LOG_TARGET,
                        "🔥 Not enough votes to vote on the message, votes: {}, involved_shards: {}",
                        leader_proposals.len(),
                        involved_shards.len()
                    );
                }
            } else {
                error!(target: LOG_TARGET, "Received a proposal that is not valid");
            }
            tx.commit().map_err(|e| e.into())?;
        }

        for res in votes_to_send {
            self.tx_vote_message
                .send(res)
                .await
                .map_err(|_| HotStuffError::SendError)?;
        }
        self.update_nodes(node.clone()).await?;
        Ok(())
    }

    fn validate_pledges(
        shard_pledges: &HashMap<ShardId, Option<ObjectPledge>>,
        finalize_result: &mut FinalizeResult,
        changes: HashMap<ShardId, Vec<SubstateState>>,
    ) {
        for (shard_changed, substates) in changes {
            // TODO: Is this statement correct?
            // If there are multiple changes to the substate, only the first one needs to be pledged for.
            if let Some(substate) = substates.first() {
                let pledged_object = shard_pledges.get(&shard_changed);
                if let Some(Some(pledge)) = pledged_object {
                    match substate {
                        SubstateState::DoesNotExist => match pledge.current_state {
                            SubstateState::DoesNotExist => {
                                debug!(
                                    target: LOG_TARGET,
                                    "Pledge requires object to not exist, and it does not exist - ok"
                                );
                            },
                            _ => {
                                finalize_result.result = TransactionResult::Reject(RejectResult {
                                    reason: format!("Shard {} was required to not exist, but it does", shard_changed,),
                                });
                                break;
                            },
                        },
                        SubstateState::Up { .. } => match pledge.current_state {
                            SubstateState::DoesNotExist => {
                                debug!(
                                    target: LOG_TARGET,
                                    "Pledge requires object to not exist and will be UPPED, and it does not exist - ok"
                                );
                            },
                            _ => {
                                finalize_result.result = TransactionResult::Reject(RejectResult {
                                    reason: format!(
                                        "Shard {} was required to not exist, but it is {}",
                                        shard_changed,
                                        pledge.current_state.as_str(),
                                    ),
                                });
                                break;
                            },
                        },
                        SubstateState::Down { .. } => match pledge.current_state {
                            SubstateState::Up { .. } => {
                                debug!(
                                    target: LOG_TARGET,
                                    "Pledge requires object to be DOWNED, and it is UP - Ok"
                                );
                            },
                            _ => {
                                finalize_result.result = TransactionResult::Reject(RejectResult {
                                    reason: format!(
                                        "Shard {} was required to be up, but it is {}",
                                        shard_changed,
                                        pledge.current_state.as_str(),
                                    ),
                                });
                                break;
                            },
                        },
                    }
                } else {
                    finalize_result.result = TransactionResult::Reject(RejectResult {
                        reason: format!("Shard {} was not pledged", shard_changed),
                    });
                    break;
                }
            } else {
                finalize_result.result = TransactionResult::Reject(RejectResult {
                    reason: format!("Shard {} had no substate changes - this is not correct", shard_changed),
                });
                break;
            }
        }
    }

    fn decide(
        &self,
        local_node: TreeNodeHash,
        local_shard: ShardId,
        votes: Vec<ShardVote>,
        finalize_result: &FinalizeResult,
    ) -> Result<VoteMessage, HotStuffError> {
        let mut vote_msg = match finalize_result.result {
            TransactionResult::Accept(ref accept) => {
                info!(
                    target: LOG_TARGET,
                    "💚 Vote to ACCEPT payload. Up substate(s): {}, down substate(s): {}",
                    accept.up_iter().count(),
                    accept.down_iter().count(),
                );
                VoteMessage::accept(local_node, local_shard, votes)
            },
            TransactionResult::Reject(ref reject) => {
                info!(target: LOG_TARGET, "⚔ Vote to REJECT payload: {}", reject.reason);
                VoteMessage::reject(local_node, local_shard, votes)
            },
        };

        vote_msg.sign(self.node_identity.public_key(), self.node_identity.secret_key());
        Ok(vote_msg)
    }

    // The leader receives votes from his local shard, and forwards it to all other shards
    async fn on_receive_vote(&mut self, from: TAddr, msg: VoteMessage) -> Result<(), HotStuffError> {
        info!(
            target: LOG_TARGET,
            "🔥 Receive {:?} VOTE for shard {} from {}",
            msg.decision(),
            msg.shard(),
            from,
        );
        // TODO: Only do this if you're the leader
        let mut on_beat_future = None;
        let node;
        {
            let tx = self.shard_store.create_tx()?;
            if tx
                .has_vote_for(&from, msg.local_node_hash(), msg.shard())
                .map_err(|e| e.into())?
            {
                return Ok(());
            }

            node = tx.get_node(&msg.local_node_hash()).map_err(|e| e.into())?;

            if node.proposed_by() != &self.public_key {
                return Err(HotStuffError::NotTheLeader);
            }
        }

        let valid_committee = self.epoch_manager.get_committee(node.epoch(), node.shard()).await?;
        {
            let mut tx = self.shard_store.create_tx()?;
            if !valid_committee.contains(&from) {
                return Err(HotStuffError::ReceivedMessageFromNonCommitteeMember);
            }

            let total_votes = tx
                .save_received_vote_for(from, msg.local_node_hash(), msg.shard(), msg.clone())
                .map_err(|e| e.into())?;
            // Check for consensus
            dbg!(&valid_committee);
            dbg!(total_votes);
            if total_votes >= valid_committee.consensus_threshold() {
                let mut different_votes = HashMap::new();
                for vote in tx
                    .get_received_votes_for(msg.local_node_hash(), msg.shard())
                    .map_err(|e| e.into())?
                {
                    let entry = different_votes.entry(vote.get_all_nodes_hash()).or_insert(vec![]);
                    entry.push(vote);
                }

                // Check that there is sufficient votes for a single set of nodes that we can use to generate a qc
                for (_hash, votes) in different_votes {
                    if votes.len() >= valid_committee.consensus_threshold() {
                        let signatures = votes.iter().map(|v| v.signature().clone()).collect();

                        let main_vote = votes.get(0).unwrap();

                        let qc = QuorumCertificate::new(
                            node.payload_id(),
                            node.payload_height(),
                            main_vote.local_node_hash(),
                            node.height(),
                            node.shard(),
                            node.epoch(),
                            main_vote.decision(),
                            main_vote.all_shard_nodes().clone(),
                            signatures,
                        );
                        tx.update_high_qc(node.proposed_by().clone(), msg.shard(), qc)
                            .map_err(|e| HotStuffError::UpdateHighQcError(e.to_string()))?; // TODO: is there a better alternative to handle error?

                        // Should be the pace maker actually
                        on_beat_future = Some(self.on_beat(msg.shard(), node.payload_id()));
                        break;
                    }
                }
            }

            // commit the transaction
            tx.commit().map_err(|e| e.into())?;
            // drop tx
        }

        if let Some(on_beat) = on_beat_future {
            on_beat.await?;
        }
        Ok(())
    }

    async fn on_new_hs_message(
        &mut self,
        from: TAddr,
        msg: HotStuffMessage<TPayload, TAddr>,
    ) -> Result<(), HotStuffError> {
        match msg.message_type() {
            HotStuffMessageType::NewView => {
                if let Some(payload) = msg.new_view_payload() {
                    self.on_receive_new_view(from, msg.shard(), msg.high_qc().unwrap(), payload.clone())
                        .await?;
                    // There should always be a payload, otherwise the leader
                    // can't be determined
                    self.on_beat(msg.shard(), payload.to_id()).await?;
                }
            },
            HotStuffMessageType::Generic => {
                let node = msg.node().ok_or(HotStuffError::RecvGenericMessageWithoutNode)?;
                self.on_receive_proposal(from, node.clone()).await?;
            },
        }
        Ok(())
    }

    fn publish_event(&self, event: HotStuffEvent) {
        let _ignore = self.tx_events.send(event);
    }

    pub async fn run(mut self, mut shutdown: ShutdownSignal) -> Result<(), HotStuffError> {
        loop {
            tokio::select! {
                msg = self.rx_new.recv() => {
                    if let Some((payload, shard)) = msg {
                        if let Err(e) = self.on_next_sync_view(payload, shard).await {
                           error!(target: LOG_TARGET, "Error while processing new payload (on_next_sync_view): {}", e);
                        }
                        // self.on_beat(0, msg);
                        // TODO: Start timer for receiving proposal
                    } else {
                        dbg!("All senders have dropped");
                        break;
                    }
                },
                Some((from, msg)) = self.rx_hs_message.recv() => {
                    if let Err(e) = self.on_new_hs_message(from, msg).await {
                        // self.publish_event(HotStuffEvent::Failed(e.to_string()));
                        error!(target: LOG_TARGET, "Error while processing new hotstuff message (on_new_hs_message): {}", e);
                    }
                },
                Some((from, msg)) = self.rx_votes.recv() => {
                    debug!(target: LOG_TARGET, "Received vote from {}", from);
                    if let Err(e) = self.on_receive_vote(from, msg).await {
                        error!(target: LOG_TARGET, "Error while processing vote (on_receive_vote): {}", e);
                    }
                },
                _ = shutdown.wait() => {
                    info!(target: LOG_TARGET, "💤 Shutting down");
                    break;
                }
            }
        }
        Ok(())
    }
}

fn extract_changes(
    payload_id: PayloadId,
    finalize: &FinalizeResult,
) -> Result<HashMap<ShardId, Vec<SubstateState>>, HotStuffError> {
    let mut changes = HashMap::new();
    match finalize.result {
        TransactionResult::Accept(ref diff) => {
            // down first, then up
            for address in diff.down_iter() {
                changes
                    .entry(ShardId::from_address(address))
                    .or_insert(vec![])
                    .push(SubstateState::Down { deleted_by: payload_id });
            }
            for (address, substate) in diff.up_iter() {
                changes
                    .entry(ShardId::from_address(address))
                    .or_insert(vec![])
                    .push(SubstateState::Up {
                        created_by: payload_id,
                        data: substate.clone(),
                    });
            }
        },
        TransactionResult::Reject(ref reject) => return Err(HotStuffError::TransactionRejected(reject.reason.clone())),
    }

    Ok(changes)
}<|MERGE_RESOLUTION|>--- conflicted
+++ resolved
@@ -184,12 +184,7 @@
 
         let epoch = self.epoch_manager.current_epoch().await?;
         self.validate_from_committee(&from, epoch, shard).await?;
-<<<<<<< HEAD
         self.validate_qc(&qc).await?;
-=======
-        self.validate_qc(&qc)?;
-
->>>>>>> 4b94641b
         let mut tx = self.shard_store.create_tx()?;
         tx.update_high_qc(from, shard, qc)
             .map_err(|e| HotStuffError::UpdateHighQcError(e.to_string()))?;
@@ -356,16 +351,6 @@
         )
     }
 
-<<<<<<< HEAD
-    async fn is_leader(&self, payload: PayloadId, shard: ShardId, epoch: Epoch) -> Result<bool, HotStuffError> {
-        Ok(self.leader_strategy.is_leader(
-            &self.public_key,
-            &self.epoch_manager.get_committee(epoch, shard).await?,
-            payload,
-            shard,
-            0,
-        ))
-=======
     fn is_leader(
         &self,
         payload: PayloadId,
@@ -374,8 +359,7 @@
     ) -> Result<bool, HotStuffError> {
         Ok(self
             .leader_strategy
-            .is_leader(&self.identity, committee, payload, shard, 0))
->>>>>>> 4b94641b
+            .is_leader(&self.public_key.clone(), committee, payload, shard, 0))
     }
 
     async fn validate_from_committee(
@@ -707,16 +691,9 @@
                             &finalize_result,
                         )?;
 
-<<<<<<< HEAD
                         vote_msg.sign(self.node_identity.public_key(), self.node_identity.secret_key());
 
-                        votes_to_send.push(self.tx_vote_message.send((
-                            vote_msg,
-                            local_node.proposed_by().clone(), // self.get_leader(),
-                        )));
-=======
                         votes_to_send.push((vote_msg, local_node.proposed_by().clone()));
->>>>>>> 4b94641b
                     }
 
                     // finalize_result = Some(execution_result);
