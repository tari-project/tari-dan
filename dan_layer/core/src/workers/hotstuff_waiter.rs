//  Copyright 2022. The Tari Project
//
//  Redistribution and use in source and binary forms, with or without modification, are permitted provided that the
//  following conditions are met:
//
//  1. Redistributions of source code must retain the above copyright notice, this list of conditions and the following
//  disclaimer.
//
//  2. Redistributions in binary form must reproduce the above copyright notice, this list of conditions and the
//  following disclaimer in the documentation and/or other materials provided with the distribution.
//
//  3. Neither the name of the copyright holder nor the names of its contributors may be used to endorse or promote
//  products derived from this software without specific prior written permission.
//
//  THIS SOFTWARE IS PROVIDED BY THE COPYRIGHT HOLDERS AND CONTRIBUTORS "AS IS" AND ANY EXPRESS OR IMPLIED WARRANTIES,
//  INCLUDING, BUT NOT LIMITED TO, THE IMPLIED WARRANTIES OF MERCHANTABILITY AND FITNESS FOR A PARTICULAR PURPOSE ARE
//  DISCLAIMED. IN NO EVENT SHALL THE COPYRIGHT HOLDER OR CONTRIBUTORS BE LIABLE FOR ANY DIRECT, INDIRECT, INCIDENTAL,
//  SPECIAL, EXEMPLARY, OR CONSEQUENTIAL DAMAGES (INCLUDING, BUT NOT LIMITED TO, PROCUREMENT OF SUBSTITUTE GOODS OR
//  SERVICES; LOSS OF USE, DATA, OR PROFITS; OR BUSINESS INTERRUPTION) HOWEVER CAUSED AND ON ANY THEORY OF LIABILITY,
//  WHETHER IN CONTRACT, STRICT LIABILITY, OR TORT (INCLUDING NEGLIGENCE OR OTHERWISE) ARISING IN ANY WAY OUT OF THE
//  USE OF THIS SOFTWARE, EVEN IF ADVISED OF THE POSSIBILITY OF SUCH DAMAGE.

use std::collections::HashMap;

use tari_dan_common_types::{PayloadId, ShardId, SubstateState};
use tari_shutdown::ShutdownSignal;
use tokio::{
    sync::mpsc::{Receiver, Sender},
    task::JoinHandle,
};

use crate::{
    models::{
        vote_message::VoteMessage,
        Epoch,
        HotStuffMessage,
        HotStuffMessageType,
        HotStuffTreeNode,
        NodeHeight,
        ObjectPledge,
        Payload,
        QuorumCertificate,
        QuorumDecision,
        TreeNodeHash,
        ValidatorSignature,
    },
    services::{
        epoch_manager::EpochManager,
        infrastructure_services::NodeAddressable,
        leader_strategy::LeaderStrategy,
        PayloadProcessor,
    },
    storage::shard_store::{ShardStoreFactory, ShardStoreTransaction},
};

pub struct HotStuffWaiter<
    TPayload: Payload,
    TAddr: NodeAddressable,
    TLeaderStrategy: LeaderStrategy<TAddr>,
    TEpochManager: EpochManager<TAddr>,
    TPayloadProcessor: PayloadProcessor<TPayload>,
    TShardStore: ShardStoreFactory,
> {
    identity: TAddr,
    leader_strategy: TLeaderStrategy,
    epoch_manager: TEpochManager,
    rx_new: Receiver<(TPayload, ShardId)>,
    rx_hs_message: Receiver<(TAddr, HotStuffMessage<TPayload, TAddr>)>,
    rx_votes: Receiver<(TAddr, VoteMessage)>,
    tx_leader: Sender<HotStuffMessage<TPayload, TAddr>>,
    tx_broadcast: Sender<(HotStuffMessage<TPayload, TAddr>, Vec<TAddr>)>,
    tx_vote_message: Sender<(VoteMessage, TAddr)>,
    payload_processor: TPayloadProcessor,
    shard_store: TShardStore,
}

impl<
        TPayload: Payload + 'static,
        TAddr: NodeAddressable + 'static,
        TLeaderStrategy: LeaderStrategy<TAddr> + 'static + Send + Sync,
        TEpochManager: EpochManager<TAddr> + 'static + Send + Sync,
        TPayloadProcessor: PayloadProcessor<TPayload> + 'static + Send + Sync,
        TShardStore: ShardStoreFactory<Addr = TAddr, Payload = TPayload> + 'static + Send + Sync,
    > HotStuffWaiter<TPayload, TAddr, TLeaderStrategy, TEpochManager, TPayloadProcessor, TShardStore>
{
    pub fn spawn(
        identity: TAddr,
        epoch_manager: TEpochManager,
        leader_strategy: TLeaderStrategy,
        rx_new: Receiver<(TPayload, ShardId)>,
        rx_hs_message: Receiver<(TAddr, HotStuffMessage<TPayload, TAddr>)>,
        rx_votes: Receiver<(TAddr, VoteMessage)>,
        tx_leader: Sender<HotStuffMessage<TPayload, TAddr>>,
        tx_broadcast: Sender<(HotStuffMessage<TPayload, TAddr>, Vec<TAddr>)>,
        tx_vote_message: Sender<(VoteMessage, TAddr)>,
        payload_processor: TPayloadProcessor,
        shard_store: TShardStore,
        shutdown: ShutdownSignal,
    ) -> JoinHandle<Result<(), String>> {
        let waiter = HotStuffWaiter::new(
            identity,
            epoch_manager,
            leader_strategy,
            rx_new,
            rx_hs_message,
            rx_votes,
            tx_leader,
            tx_broadcast,
            tx_vote_message,
            payload_processor,
            shard_store,
        );
        tokio::spawn(waiter.run(shutdown))
    }

    pub fn new(
        identity: TAddr,
        epoch_manager: TEpochManager,
        leader_strategy: TLeaderStrategy,
        rx_new: Receiver<(TPayload, ShardId)>,
        rx_hs_message: Receiver<(TAddr, HotStuffMessage<TPayload, TAddr>)>,
        rx_votes: Receiver<(TAddr, VoteMessage)>,
        tx_leader: Sender<HotStuffMessage<TPayload, TAddr>>,
        tx_broadcast: Sender<(HotStuffMessage<TPayload, TAddr>, Vec<TAddr>)>,
        tx_vote_message: Sender<(VoteMessage, TAddr)>,
        payload_processor: TPayloadProcessor,
        shard_store: TShardStore,
    ) -> Self {
        Self {
            identity,
            epoch_manager,
            leader_strategy,
            rx_new,
            rx_hs_message,
            rx_votes,
            tx_leader,
            tx_broadcast,
            tx_vote_message,
            payload_processor,
            shard_store,
        }
    }

    // pacemaker
    async fn on_receive_new_view(
        &mut self,
        from: TAddr,
        shard: ShardId,
        qc: QuorumCertificate,
        payload: TPayload,
    ) -> Result<(), String> {
        // TODO: Validate who message is from
        let epoch = self.epoch_manager.current_epoch().await;
        self.validate_from_committee(&from, epoch, shard).await?;
        self.validate_qc(&qc)?;
        let mut tx = self.shard_store.create_tx();
        tx.update_high_qc(shard, qc);
        tx.set_payload(payload);
        tx.commit().map_err(|e| e.to_string())?;
        Ok(())
    }

    // pacemaker
    async fn on_beat(&mut self, shard: ShardId, payload: PayloadId) -> Result<(), String> {
        // TODO: the leader is only known after the leaf is determines
        // TODO: Review if this is correct. The epoch should stay the same for all epochs
<<<<<<< HEAD
        if self
            .is_leader(payload, shard, self.epoch_manager.current_epoch().await)
            .await?
        {
            self.on_propose(shard, payload).await?;
=======
        let epoch = self.epoch_manager.current_epoch().await;
        if self.is_leader(payload, shard, epoch).await? {
            dbg!(&self.identity, "I am the leader");
            // if self.current_payload.is_none() {
            // self.current_payload = payload.clone();
            let leaf = self.shard_db.get_leaf_node(shard);
            let node = self.on_propose(leaf.0, leaf.1, shard, payload).await?;
            self.shard_db.update_leaf_node(shard, *node.hash(), node.height())?;
            // }
>>>>>>> 2bc6135e
        }
        Ok(())
    }

    async fn on_propose(&mut self, shard: ShardId, payload: PayloadId) -> Result<HotStuffTreeNode<TAddr>, String> {
        dbg!(&self.identity, "on propose");

        let epoch = self.epoch_manager.current_epoch().await;

        let leaf_node;
        let members;
        {
            let mut tx = self.shard_store.create_tx();

            let (leaf, leaf_height) = tx.get_leaf_node(shard);
            let qc = tx.get_high_qc_for(shard);
            let actual_payload = tx.get_payload(&payload).ok_or("Could not find payload")?;

            let involved_shards = actual_payload.involved_shards();
            members = self
                .epoch_manager
                .get_committees(epoch, &involved_shards)?
                .into_iter()
                .flat_map(|(_shard, committee)| committee.map(|c| c.members).unwrap_or_default())
                .collect();

            let parent = tx.get_node(&leaf).ok_or("Could not find leaf")?;

            let payload_height = if parent.payload() == payload {
                parent.payload_height() + NodeHeight(1)
            } else {
                NodeHeight(0)
            };
            let objects = actual_payload.objects_for_shard(shard);

            let mut local_pledges = vec![];
            for (object, change, claim) in objects {
                if !claim.is_valid(payload) {
                    return Err("Claim is not valid".to_string());
                }
                local_pledges.push(tx.pledge_object(shard, object, change, payload, leaf_height));
            }
            leaf_node = self.create_leaf(
                leaf,
                shard,
                payload,
                qc,
                epoch,
                self.identity.clone(),
                NodeHeight(leaf_height.0 + 1),
                payload_height,
                local_pledges,
            );
            tx.save_node(leaf_node.clone());
            tx.update_leaf_node(shard, *leaf_node.hash(), leaf_node.height())?;
            tx.commit().map_err(|e| e.to_string())?;
        }
        self.tx_broadcast
            .send((HotStuffMessage::generic(leaf_node.clone(), shard), members))
            .await
            .unwrap();
        Ok(leaf_node)
    }

    fn create_leaf(
        &self,
        parent: TreeNodeHash,
        shard: ShardId,
        payload: PayloadId,
        qc: QuorumCertificate,
        epoch: Epoch,
        leader: TAddr,
        height: NodeHeight,
        payload_height: NodeHeight,
        local_pledges: Vec<ObjectPledge>,
    ) -> HotStuffTreeNode<TAddr> {
        HotStuffTreeNode::new(
            parent,
            shard,
            height,
            payload,
            payload_height,
            local_pledges,
            epoch,
            leader,
            qc,
        )
    }

    async fn is_leader(&self, payload: PayloadId, shard: ShardId, epoch: Epoch) -> Result<bool, String> {
        Ok(self.leader_strategy.is_leader(
            &self.identity,
            &self.epoch_manager.get_committee(epoch, shard)?,
            payload,
            shard,
            0,
        ))
    }

<<<<<<< HEAD
    async fn validate_from_committee(&self, from: &TAddr, epoch: Epoch, shard: ShardId) -> Result<(), String> {
        if self.epoch_manager.get_committee(epoch, shard)?.contains(from) {
=======
    async fn validate_from_committee(&mut self, from: &TAddr, epoch: Epoch, shard: ShardId) -> Result<(), String> {
        if self.epoch_manager.get_committee(epoch, shard).await?.contains(from) {
>>>>>>> 2bc6135e
            Ok(())
        } else {
            Err("From is not part of this committee".to_string())
        }
    }

    fn validate_qc(&self, _qc: &QuorumCertificate) -> Result<(), String> {
        // TODO: get committee at epoch
        // TODO: Validate committee signatures
        Ok(())
    }

    async fn on_next_sync_view(&mut self, payload: TPayload, shard: ShardId) -> Result<(), String> {
        dbg!("new payload received", &shard);

        let new_view;
        {
            let tx = self.shard_store.create_tx();

            let high_qc = tx.get_high_qc_for(shard);

            new_view = HotStuffMessage::new_view(high_qc, shard, Some(payload));
        }
        self.tx_leader.send(new_view).await.map_err(|e| e.to_string())?;
        Ok(())
    }

    async fn update_nodes(&mut self, node: HotStuffTreeNode<TAddr>, shard: ShardId) -> Result<(), String> {
        let mut tx = self.shard_store.create_tx();
        if node.justify().local_node_hash() == TreeNodeHash::zero() {
            dbg!("Node is parented to genesis, no need to update");
            return Ok(());
        }
        tx.update_high_qc(shard, node.justify().clone());
        let b_two = tx.get_node(&node.justify().local_node_hash()).ok_or("No node b2")?;

        if b_two.justify().local_node_hash() == TreeNodeHash::zero() {
            dbg!("b one is genesis, nothing to do");
            return Ok(());
        }
        let b_one = tx.get_node(&b_two.justify().local_node_hash()).ok_or("No node b1")?;

        let (_b_lock, b_lock_height) = tx.get_locked_node_hash_and_height(shard);
        if b_one.height().0 > b_lock_height.0 {
            // commit
            dbg!("Commiting height", b_one.height());
            tx.set_locked(shard, *b_one.hash(), b_one.height());
        }
        // if b_one.justify().local_node_hash() == &TreeNodeHash::zero() {
        //     dbg!("b is genesis, nothing to do");
        //     return Ok(());
        // }
        // let b = self
        //     .shard_db
        //     .node(b_one.justify().node_hash())
        //     .ok_or("No node b")?
        //     .clone();
        // dbg!(&b);
        if node.justify().payload_height() == NodeHeight(2) {
            // decide
            dbg!("Deciding height:", node.height());
            self.on_commit(node, shard, &mut tx)?;
        }
        tx.commit().map_err(|e| e.to_string())?;
        Ok(())
    }

    fn on_commit(
        &mut self,
        node: HotStuffTreeNode<TAddr>,
        shard: ShardId,
        tx: &mut TShardStore::Transaction,
    ) -> Result<(), String> {
        if tx.get_last_executed_height(shard) < node.height() {
            if node.parent() != &TreeNodeHash::zero() {
                let parent = tx.get_node(node.parent()).ok_or("No parent node")?;
                dbg!("Committing parent");
                self.on_commit(parent, shard, tx)?;
            }
            if node.justify().payload_height() == NodeHeight(2) {
                let payload = tx.get_payload(&node.justify().payload()).ok_or("No payload")?;

                let mut all_pledges = HashMap::new();
                for (pledge_shard, _, pledges) in node.justify().all_shard_nodes() {
                    all_pledges.insert(*pledge_shard, pledges.clone());
                }
                let changes = self.execute(all_pledges, payload)?;
                tx.save_substate_changes(changes, *node.hash());
            }
            tx.set_last_executed_height(shard, node.height());
        }
        Ok(())
    }

    fn execute(
        &mut self,
        shard_pledges: HashMap<ShardId, Vec<ObjectPledge>>,
        payload: TPayload,
    ) -> Result<HashMap<ShardId, Option<SubstateState>>, String> {
        self.payload_processor
            .process_payload(&payload, shard_pledges)
            .map_err(|e| e.to_string())?;
        // let (reply_tx, reply_rx) = oneshot::channel();
        // self.tx_execute
        //     .send((payload, shard_pledges, reply_tx))
        //     .await
        //     .map_err(|e| format!("Could not send execute cmd:{}", e))?;
        // TODO: wait on results
        // let result = reply_rx
        //     .await
        //     .map_err(|e| format!("Could not receive execute reply:{}", e))?;
        Ok(HashMap::new())
    }

    fn validate_proposal(&self, node: &HotStuffTreeNode<TAddr>) -> Result<(), String> {
        if node.payload_height() != NodeHeight(0) &&
            !(node.payload() == node.justify().payload() &&
                node.payload_height() == node.justify().payload_height() + NodeHeight(1))
        {
            Err("Node payload does not match justify payload".to_string())
        } else {
            Ok(())
        }
    }

    async fn on_receive_proposal(&mut self, from: TAddr, node: HotStuffTreeNode<TAddr>) -> Result<(), String> {
        dbg!("Received proposal", &self.identity, &from);
        // TODO: validate message from leader
        // TODO: Validate I am processing this shard
        // TODO: Validate the epoch is still valid
        self.validate_proposal(&node)?;

        let shard = node.shard();
        let mut votes_to_send = vec![];
        {
            let mut tx = self.shard_store.create_tx();
            tx.save_node(node.clone());
            let v_height = tx.get_last_voted_height(shard);
            // TODO: can also use the QC and committee to justify this....
            let (locked_node, locked_height) = tx.get_locked_node_hash_and_height(shard);
            if node.height() > v_height &&
                (node.parent() == &locked_node || node.justify().local_node_height() > locked_height)
            {
                tx.save_payload_vote(shard, node.payload(), node.payload_height(), node.clone());

                let payload = tx.get_payload(&node.payload()).ok_or("No payload found")?;
                let involved_shards = payload.involved_shards();
                let mut votes = vec![];
                for s in &involved_shards {
                    if let Some(vote) = tx.get_payload_vote(node.payload(), node.payload_height(), *s) {
                        votes.push((*s, *vote.hash(), vote.local_pledges().to_vec()));
                    } else {
                        break;
                    }
                }
                dbg!(&self.identity, "Votes received", votes.len());
                if votes.len() == involved_shards.len() {
                    let local_shards = self
                        .epoch_manager
                        .get_shards(node.epoch(), &self.identity, &involved_shards)?;
                    // it may happen that we are involved in more than one committee, in which case send the votes to
                    // each leader.

                    for local_shard in local_shards {
                        dbg!("Can vote on the message");
                        let local_node = tx
                            .get_payload_vote(node.payload(), node.payload_height(), local_shard)
                            .unwrap();

                        tx.set_last_voted_height(local_shard, local_node.height());

                        let _signature = ValidatorSignature::from_bytes(&self.sign(node.hash(), shard));
                        // TODO: Actually decide on this
                        let decision = QuorumDecision::Accept;
                        let mut vote_msg = VoteMessage::new(*local_node.hash(), local_shard, decision, votes.clone());
                        vote_msg.sign();

                        tx.commit().map_err(|e| e.to_string())?;
                        votes_to_send.push(self.tx_vote_message.send((
                            vote_msg,
                            local_node.proposed_by().clone(), // self.get_leader(),
                        )));
                        // .await
                        // .map_err(|e| e.to_string())?;
                    }
                }
            } else {
                dbg!("Invalid proposal");
                dbg!("ignoring");
            }
        }
        for vote in votes_to_send {
            vote.await.map_err(|e| e.to_string())?;
        }
        self.update_nodes(node.clone(), shard).await?;
        Ok(())
    }

    fn sign(&self, _node_hash: &TreeNodeHash, _shard: ShardId) -> Vec<u8> {
        // todo!();
        vec![]
    }

    // The leader receives votes from his local shard, and forwards it to all other shards
    async fn on_receive_vote(&mut self, from: TAddr, msg: VoteMessage) -> Result<(), String> {
        // TODO: Only do this if you're the leader
        let mut on_beat_future = None;
        {
            let mut tx = self.shard_store.create_tx();
            if tx.has_vote_for(&from, msg.local_node_hash(), msg.shard()) {
                return Ok(());
            }

            let node = tx
                .get_node(&msg.local_node_hash())
                .ok_or("Could not find node, was it saved previously?")
                .expect("should have been saved?");

            if node.proposed_by() != &self.identity {
                return Err("I am not the leader for this node".to_string());
            }

            let valid_committee = self.epoch_manager.get_committee(node.epoch(), node.shard())?;

            if !valid_committee.contains(&from) {
                return Err("Not a valid committee member".to_string());
            }

            let total_votes = tx.save_received_vote_for(from, msg.local_node_hash(), msg.shard(), msg.clone());
            // Check for consensus
            dbg!(total_votes);
            if total_votes >= valid_committee.consensus_threshold() {
                let mut different_votes = HashMap::new();
                for vote in tx.get_received_votes_for(msg.local_node_hash(), msg.shard()) {
                    let entry = different_votes.entry(vote.get_all_nodes_hash()).or_insert(vec![]);
                    entry.push(vote);
                }

                // Check that there is sufficient votes for a single set of nodes that we can use to generate a qc
                for (_hash, votes) in different_votes {
                    if votes.len() >= valid_committee.consensus_threshold() {
                        let signatures = votes.iter().map(|v| v.signature().clone()).collect();

                        let main_vote = votes.get(0).unwrap();

                        let qc = QuorumCertificate::new(
                            node.payload(),
                            node.payload_height(),
                            main_vote.local_node_hash(),
                            node.height(),
                            node.shard(),
                            node.epoch(),
                            main_vote.decision(),
                            main_vote.all_shard_nodes().clone(),
                            signatures,
                        );
                        tx.update_high_qc(msg.shard(), qc);
                        tx.commit().map_err(|e| e.to_string())?;
                        // Should be the pace maker actually
                        on_beat_future = Some(self.on_beat(msg.shard(), node.payload()));
                        break;
                    }
                    dbg!("Not enough votes for this one", votes.len());
                }
                dbg!("Enough votes, but not enough for a single node");
            }
        }
        if let Some(on_beat) = on_beat_future {
            on_beat.await?;
        }
        Ok(())
    }

    // fn get_leader(&self, payload: Option<&TPayload>, shard: u32) -> &TAddr {
    //     self.leader_strategy.get_leader(&self.committee, payload, shard)
    // }

    pub async fn run(mut self, mut shutdown: ShutdownSignal) -> Result<(), String> {
        loop {
            tokio::select! {
                msg = self.rx_new.recv() => {
                    if let Some((p, shard)) = msg {
                        self.on_next_sync_view(p.clone(), shard).await?;
                        // self.on_beat(0, msg);
                        // TODO: Start timer for receiving proposal
                    } else {
                        dbg!("All senders have dropped");
                    }
                },
                msg = self.rx_hs_message.recv() => {
                    if let Some((from, msg) ) = msg {
                        match msg.message_type() {
                            HotStuffMessageType::NewView => {
                                if let Some(payload) = msg.new_view_payload() {
                                    self.on_receive_new_view(from, msg.shard(), msg.high_qc().unwrap(), payload.clone()).await?;
                                    // There should always be a payload, otherwise the leader
                                    // can't be determined
                                    match self.on_beat(msg.shard(), payload.to_id()).await {
                                        Ok(()) => {},
                                        Err(e) => {
                                            dbg!(e);
                                        }
                                    }
                                }
                            },
                            HotStuffMessageType::Generic => {
                                if let Some(node) = msg.node() {
                                    match self.on_receive_proposal(from, node.clone()).await {
                                        Ok(()) => {},
                                        Err(e) => {
                                            dbg!(e);
                                        }
                                    }
                                } else {
                                    dbg!("No node supplied");
                                }
                            }
                            _ => todo!()
                        }
                    }
                },
                msg = self.rx_votes.recv() => {
                    if let Some((from, msg)) = msg {
                        dbg!("Received vote");
                        self.on_receive_vote(from, msg).await?;
                    }
                },
                _ = shutdown.wait() => {
                    dbg!("Exiting");
                    break;
                }
            }
        }
        Ok(())
    }
}<|MERGE_RESOLUTION|>--- conflicted
+++ resolved
@@ -164,23 +164,9 @@
     async fn on_beat(&mut self, shard: ShardId, payload: PayloadId) -> Result<(), String> {
         // TODO: the leader is only known after the leaf is determines
         // TODO: Review if this is correct. The epoch should stay the same for all epochs
-<<<<<<< HEAD
-        if self
-            .is_leader(payload, shard, self.epoch_manager.current_epoch().await)
-            .await?
-        {
-            self.on_propose(shard, payload).await?;
-=======
         let epoch = self.epoch_manager.current_epoch().await;
         if self.is_leader(payload, shard, epoch).await? {
-            dbg!(&self.identity, "I am the leader");
-            // if self.current_payload.is_none() {
-            // self.current_payload = payload.clone();
-            let leaf = self.shard_db.get_leaf_node(shard);
-            let node = self.on_propose(leaf.0, leaf.1, shard, payload).await?;
-            self.shard_db.update_leaf_node(shard, *node.hash(), node.height())?;
-            // }
->>>>>>> 2bc6135e
+            self.on_propose(shard, payload).await?;
         }
         Ok(())
     }
@@ -280,13 +266,8 @@
         ))
     }
 
-<<<<<<< HEAD
-    async fn validate_from_committee(&self, from: &TAddr, epoch: Epoch, shard: ShardId) -> Result<(), String> {
+    async fn validate_from_committee(&mut self, from: &TAddr, epoch: Epoch, shard: ShardId) -> Result<(), String> {
         if self.epoch_manager.get_committee(epoch, shard)?.contains(from) {
-=======
-    async fn validate_from_committee(&mut self, from: &TAddr, epoch: Epoch, shard: ShardId) -> Result<(), String> {
-        if self.epoch_manager.get_committee(epoch, shard).await?.contains(from) {
->>>>>>> 2bc6135e
             Ok(())
         } else {
             Err("From is not part of this committee".to_string())
