--- conflicted
+++ resolved
@@ -21,7 +21,7 @@
 //  USE OF THIS SOFTWARE, EVEN IF ADVISED OF THE POSSIBILITY OF SUCH DAMAGE.
 
 use tari_dan_storage::{
-    global::{DbTemplate, GlobalDbAdapter, MetadataKey},
+    global::{DbTemplate, DbValidatorNode, GlobalDbAdapter, MetadataKey},
     AtomicDb,
 };
 
@@ -33,21 +33,6 @@
 impl AtomicDb for MockGlobalDbBackupAdapter {
     type DbTransaction = ();
     type Error = StorageError;
-<<<<<<< HEAD
-    type Model = ();
-    type NewModel = ();
-    type NewValidatorNode = ();
-    type ValidatorNode = ();
-
-    fn create_transaction(&self) -> Result<Self::BackendTransaction, Self::Error> {
-        todo!()
-    }
-
-    fn get_data(&self, _key: GlobalDbMetadataKey) -> Result<Option<Vec<u8>>, Self::Error> {
-        todo!()
-    }
-=======
->>>>>>> 1212ec95
 
     fn create_transaction(&self) -> Result<Self::DbTransaction, Self::Error> {
         todo!()
@@ -75,11 +60,19 @@
         todo!()
     }
 
-    fn insert_validator_nodes(&self, _validator_nodes: Vec<Self::NewValidatorNode>) -> Result<(), Self::Error> {
+    fn insert_validator_nodes(
+        &self,
+        _tx: &Self::DbTransaction,
+        _validator_nodes: Vec<DbValidatorNode>,
+    ) -> Result<(), Self::Error> {
         todo!()
     }
 
-    fn get_validator_nodes_per_epoch(&self, _epoch: u64) -> Result<Vec<Self::ValidatorNode>, Self::Error> {
+    fn get_validator_nodes_per_epoch(
+        &self,
+        _tx: &Self::DbTransaction,
+        _epoch: u64,
+    ) -> Result<Vec<DbValidatorNode>, Self::Error> {
         todo!()
     }
 }