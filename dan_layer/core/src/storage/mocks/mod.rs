--- conflicted
+++ resolved
@@ -106,18 +106,11 @@
 
 #[derive(Debug, Default)]
 pub(self) struct MemoryChainDb {
-<<<<<<< HEAD
-    pub nodes: MemoryDbTable<DbNode>,
-    pub instructions: MemoryDbTable<DbInstruction>,
     pub templates: MemoryDbTable<DbTemplate>,
-    pub prepare_qc: MemoryDbTable<DbQc>,
-    pub locked_qc: MemoryDbTable<DbQc>,
-=======
     pub _nodes: MemoryDbTable<DbNode>,
     pub _instructions: MemoryDbTable<DbInstruction>,
     pub _prepare_qc: MemoryDbTable<DbQc>,
     pub _locked_qc: MemoryDbTable<DbQc>,
->>>>>>> 35456d04
     pub metadata: MemoryDbTable<(ChainDbMetadataKey, Vec<u8>)>,
 }
 
