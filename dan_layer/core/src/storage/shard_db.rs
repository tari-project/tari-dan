--- conflicted
+++ resolved
@@ -335,19 +335,15 @@
         Ok(())
     }
 
-<<<<<<< HEAD
-    fn get_substates_changes(&self, _shard_id: ShardId, _limit: i64, _offset: i64) -> Vec<SubstateState> {
+    fn get_substates_changes(&self, _shard_id: ShardId, _limit: i64, _offset: i64) -> Result<Vec<SubstateState>, Self::Error> {
         todo!()
     }
 
-    fn save_substate_changes(&mut self, _changes: HashMap<ShardId, Option<SubstateState>>, _node: TreeNodeHash) {
-=======
     fn save_substate_changes(
         &mut self,
         _changes: HashMap<ShardId, Option<SubstateState>>,
         _node: TreeNodeHash,
     ) -> Result<(), Self::Error> {
->>>>>>> 152aad6b
         // todo!()
         Ok(())
     }
