--- conflicted
+++ resolved
@@ -339,13 +339,8 @@
 
     fn save_substate_changes(
         &mut self,
-<<<<<<< HEAD
         _changes: &HashMap<ShardId, SubstateState>,
-        _node: TreeNodeHash,
-=======
-        _changes: HashMap<ShardId, Option<SubstateState>>,
         _node: &HotStuffTreeNode<TAddr>,
->>>>>>> 0f0ed63d
     ) -> Result<(), Self::Error> {
         // todo!()
         Ok(())
