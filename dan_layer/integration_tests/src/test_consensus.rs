//   Copyright 2022. The Tari Project
//
//   Redistribution and use in source and binary forms, with or without modification, are permitted provided that the
//   following conditions are met:
//
//   1. Redistributions of source code must retain the above copyright notice, this list of conditions and the following
//   disclaimer.
//
//   2. Redistributions in binary form must reproduce the above copyright notice, this list of conditions and the
//   following disclaimer in the documentation and/or other materials provided with the distribution.
//
//   3. Neither the name of the copyright holder nor the names of its contributors may be used to endorse or promote
//   products derived from this software without specific prior written permission.
//
//   THIS SOFTWARE IS PROVIDED BY THE COPYRIGHT HOLDERS AND CONTRIBUTORS "AS IS" AND ANY EXPRESS OR IMPLIED WARRANTIES,
//   INCLUDING, BUT NOT LIMITED TO, THE IMPLIED WARRANTIES OF MERCHANTABILITY AND FITNESS FOR A PARTICULAR PURPOSE ARE
//   DISCLAIMED. IN NO EVENT SHALL THE COPYRIGHT HOLDER OR CONTRIBUTORS BE LIABLE FOR ANY DIRECT, INDIRECT, INCIDENTAL,
//   SPECIAL, EXEMPLARY, OR CONSEQUENTIAL DAMAGES (INCLUDING, BUT NOT LIMITED TO, PROCUREMENT OF SUBSTITUTE GOODS OR
//   SERVICES; LOSS OF USE, DATA, OR PROFITS; OR BUSINESS INTERRUPTION) HOWEVER CAUSED AND ON ANY THEORY OF LIABILITY,
//   WHETHER IN CONTRACT, STRICT LIABILITY, OR TORT (INCLUDING NEGLIGENCE OR OTHERWISE) ARISING IN ANY WAY OUT OF THE
//   USE OF THIS SOFTWARE, EVEN IF ADVISED OF THE POSSIBILITY OF SUCH DAMAGE.

use std::{collections::HashMap, str::FromStr, sync::Arc, time::Duration};

use lazy_static::lazy_static;
use rand::rngs::OsRng;
use tari_common_types::types::{PrivateKey, PublicKey};
use tari_comms::{multiaddr::Multiaddr, peer_manager::PeerFeatures, NodeIdentity};
use tari_crypto::keys::PublicKey as PublicKeyT;
use tari_dan_common_types::ShardId;
use tari_dan_core::{
    consensus_constants::ConsensusConstants,
    models::{
        vote_message::VoteMessage,
        HotStuffMessage,
        ObjectPledge,
        Payload,
        QuorumCertificate,
        QuorumDecision,
        TariDanPayload,
        ValidatorSignature,
    },
    services::{
        epoch_manager::{EpochManager, RangeEpochManager},
        leader_strategy::{AlwaysFirstLeader, LeaderStrategy},
    },
    workers::hotstuff_waiter::HotStuffWaiter,
};
use tari_dan_engine::transaction::{Transaction, TransactionBuilder};
use tari_engine_types::{
    commit_result::{FinalizeResult, RejectResult, TransactionResult},
    instruction::Instruction,
    substate::SubstateDiff,
};
use tari_shutdown::Shutdown;
use tari_utilities::ByteArray;
use tokio::{
    sync::{
        broadcast,
        mpsc::{channel, Receiver, Sender},
    },
    task::JoinHandle,
    time::timeout,
};

use crate::TempShardStoreFactory;

pub struct PayloadProcessorListener {
    receiver: broadcast::Receiver<(TariDanPayload, HashMap<ShardId, Option<ObjectPledge>>)>,
    sender: broadcast::Sender<(TariDanPayload, HashMap<ShardId, Option<ObjectPledge>>)>,
}

impl PayloadProcessorListener {
    pub fn new() -> Self {
        let (sender, receiver) = broadcast::channel(100);
        Self { receiver, sender }
    }
}

impl PayloadProcessor<TariDanPayload> for PayloadProcessorListener {
    fn process_payload(
        &self,
        payload: TariDanPayload,
        pledges: HashMap<ShardId, Option<ObjectPledge>>,
    ) -> Result<FinalizeResult, PayloadProcessorError> {
        self.sender.send((payload, pledges)).unwrap();
        Ok(FinalizeResult::new(
            Hash::default(),
            vec![],
            TransactionResult::Accept(SubstateDiff::new()),
        ))
    }
}

pub struct NullPayloadProcessor {}

impl PayloadProcessor<TariDanPayload> for NullPayloadProcessor {
    fn process_payload(
        &self,
        payload: TariDanPayload,
        _pledges: HashMap<ShardId, Option<ObjectPledge>>,
    ) -> Result<FinalizeResult, PayloadProcessorError> {
        Ok(FinalizeResult::new(
            payload.to_id().into_array().into(),
            vec![],
            TransactionResult::Reject(RejectResult {
                reason: "NullPayloadProcessor".to_string(),
            }),
        ))
    }
}

pub trait Consensus<TariDanPayload> {
    fn execute_transaction(
        &mut self,
        payload: TariDanPayload,
        inputs: Vec<ObjectPledge>,
        outputs: Vec<ObjectPledge>,
    ) -> Result<(), String>;
}

pub struct HsTestHarness {
    identity: PublicKey,
    tx_new: Sender<(TariDanPayload, ShardId)>,
    tx_hs_messages: Sender<(PublicKey, HotStuffMessage<TariDanPayload, PublicKey>)>,
    rx_leader: Receiver<(PublicKey, HotStuffMessage<TariDanPayload, PublicKey>)>,
    shutdown: Shutdown,
    rx_broadcast: Receiver<(HotStuffMessage<TariDanPayload, PublicKey>, Vec<PublicKey>)>,
    rx_vote_message: Receiver<(VoteMessage, PublicKey)>,
    tx_votes: Sender<(PublicKey, VoteMessage)>,
    rx_execute: broadcast::Receiver<(TariDanPayload, HashMap<ShardId, Option<ObjectPledge>>)>,
    hs_waiter: Option<JoinHandle<Result<(), HotStuffError>>>,
}

impl HsTestHarness {
    pub fn new<TEpochManager, TLeader>(
        private_key: PrivateKey,
        identity: PublicKey,
        epoch_manager: TEpochManager,
        leader: TLeader,
    ) -> Self
    where
        TEpochManager: EpochManager<PublicKey> + Send + Sync + 'static,
        TLeader: LeaderStrategy<PublicKey> + Send + Sync + 'static,
    {
        let (tx_new, rx_new) = channel(1);
        let (tx_hs_messages, rx_hs_messages) = channel(1);
        let (tx_leader, rx_leader) = channel(1);
        let (tx_broadcast, rx_broadcast) = channel(1);
        let (tx_vote_message, rx_vote_message) = channel(1);
        let (tx_votes, rx_votes) = channel(1);
        let (tx_events, _) = broadcast::channel(100);
        let payload_processor = PayloadProcessorListener::new();
        let rx_execute = payload_processor.receiver.resubscribe();
        let shutdown = Shutdown::new();

        let consensus_constants = ConsensusConstants::devnet();
        let shard_store = TempShardStoreFactory::new();

        let public_address = Multiaddr::from_str("/ip4/127.0.0.1/tcp/48000").unwrap();
        let node_identity = NodeIdentity::new(private_key, public_address, PeerFeatures::COMMUNICATION_NODE);

        let hs_waiter = HotStuffWaiter::spawn(
            Arc::new(node_identity),
            identity.clone(),
            epoch_manager,
            leader,
            rx_new,
            rx_hs_messages,
            rx_votes,
            tx_leader,
            tx_broadcast,
            tx_vote_message,
            tx_events,
            payload_processor,
            shard_store,
            shutdown.to_signal(),
            consensus_constants,
        );
        Self {
            identity,
            tx_new,
            tx_hs_messages,
            rx_leader,
            shutdown,
            rx_broadcast,
            rx_vote_message,
            tx_votes,
            rx_execute,
            hs_waiter: Some(hs_waiter),
        }
    }

    fn identity(&self) -> PublicKey {
        self.identity.clone()
    }

    async fn assert_shuts_down_safely(&mut self) {
        self.shutdown.trigger();
        self.hs_waiter
            .take()
            .unwrap()
            .await
            .expect("did not end cleanly")
            .unwrap();
    }

    async fn recv_broadcast(&mut self) -> (HotStuffMessage<TariDanPayload, PublicKey>, Vec<PublicKey>) {
        if let Some(msg) = timeout(Duration::from_secs(10), self.rx_broadcast.recv())
            .await
            .expect("timed out")
        {
            msg
        } else {
            // Otherwise there are no senders, meaning the main loop has shut down,
            // so try shutdown to get the actual error
            self.assert_shuts_down_safely().await;
            panic!("Shut down safely, but still received none");
        }
    }

    async fn recv_vote_message(&mut self) -> (VoteMessage, PublicKey) {
        if let Some(msg) = timeout(Duration::from_secs(10), self.rx_vote_message.recv())
            .await
            .expect("timed out")
        {
            msg
        } else {
            // Otherwise there are no senders, meaning the main loop has shut down,
            // so try shutdown to get the actual error
            self.assert_shuts_down_safely().await;
            panic!("Shut down safely, but still received none");
        }
    }

    async fn recv_execute(&mut self) -> (TariDanPayload, HashMap<ShardId, Option<ObjectPledge>>) {
        if let Ok(msg) = timeout(Duration::from_secs(10), self.rx_execute.recv())
            .await
            .expect("timed out")
        {
            msg
        } else {
            // Otherwise there are no senders, meaning the main loop has shut down,
            // so try shutdown to get the actual error
            self.assert_shuts_down_safely().await;
            panic!("Shut down safely, but still received none");
        }
    }

    #[allow(dead_code)]
    async fn assert_no_execute(&mut self) {
        assert!(
            timeout(Duration::from_secs(1), self.rx_execute.recv()).await.is_err(),
            "received an execute when we weren't expecting it"
        )
    }
}

fn create_test_qc(shard_id: ShardId, vn_keys: Vec<(PublicKey, PrivateKey)>) -> QuorumCertificate {
    let qc = QuorumCertificate::genesis();
    let vote = VoteMessage::new(
        qc.local_node_hash(),
        shard_id,
        *qc.decision(),
        qc.all_shard_nodes().to_vec(),
    );

    let signatures: Vec<ValidatorSignature> = vn_keys
        .iter()
        .map(|(public_key, secret_key)| {
            let mut node_vote = vote.clone();
            node_vote.sign(public_key, secret_key);
            node_vote.signature().clone()
        })
        .collect();

    QuorumCertificate::new(
        qc.payload_id(),
        qc.payload_height(),
        qc.local_node_hash(),
        qc.local_node_height(),
        shard_id,
        qc.epoch(),
        *qc.decision(),
        qc.all_shard_nodes().to_vec(),
        signatures,
    )
}

fn create_test_default_qc(vn_keys: Vec<(PublicKey, PrivateKey)>) -> QuorumCertificate {
    create_test_qc(ShardId::zero(), vn_keys)
}

lazy_static! {
    static ref SHARD0: ShardId = ShardId::zero();
    static ref SHARD1: ShardId = ShardId([1u8; 32]);
}

#[tokio::test(flavor = "multi_thread", worker_threads = 2)]
async fn test_receives_new_payload_starts_new_chain() {
    // let node1 = "node1".to_string()
    let (node1_pk, node1) = PublicKey::random_keypair(&mut OsRng);

    let epoch_manager = RangeEpochManager::new(*SHARD0..*SHARD1, vec![node1.clone()]);
    let mut instance = HsTestHarness::new(node1_pk.clone(), node1.clone(), epoch_manager, AlwaysFirstLeader {});

    let new_payload = TariDanPayload::new(Transaction::builder().sign(&node1_pk).clone().build());
    instance.tx_new.send((new_payload, *SHARD0)).await.unwrap();
    let leader_message = instance.rx_leader.recv().await.expect("Did not receive leader message");
    dbg!(leader_message);
    instance.assert_shuts_down_safely().await
}

#[tokio::test(flavor = "multi_thread", worker_threads = 2)]
async fn test_hs_waiter_leader_proposes() {
    let (node1_pk, node1) = PublicKey::random_keypair(&mut OsRng);
    let (node2_pk, node2) = PublicKey::random_keypair(&mut OsRng);
    let epoch_manager = RangeEpochManager::new(*SHARD0..*SHARD1, vec![node1.clone(), node2.clone()]);
    let mut instance = HsTestHarness::new(node1_pk.clone(), node1.clone(), epoch_manager, AlwaysFirstLeader {});
    // let payload = ("Hello World".to_string(), vec![*SHARD0]);
    let payload = TariDanPayload::new(
        Transaction::builder()
            .add_input(*SHARD0)
            .sign(&node1_pk)
            .clone()
            .build(),
    );

<<<<<<< HEAD
    let qc = create_test_default_qc(vec![(node1.clone(), node1_pk), (node2.clone(), node2_pk)]);

    let new_view_message = HotStuffMessage::new_view(qc, *SHARD0, Some(payload));

    dbg!(new_view_message.clone());
=======
    dbg!(payload.to_id());
    // Send a new view message
    let new_view_message = HotStuffMessage::new_view(QuorumCertificate::genesis(), *SHARD0, Some(payload));
>>>>>>> 4b94641b
    instance
        .tx_hs_messages
        .send((node1.clone(), new_view_message.clone()))
        .await
        .unwrap();
    instance
        .tx_hs_messages
        .send((node2.clone(), new_view_message))
        .await
        .unwrap();

    let (_, broadcast_group) = instance.recv_broadcast().await;

    assert_eq!(broadcast_group, vec![node1, node2]);
    instance.assert_shuts_down_safely().await
}

#[tokio::test(flavor = "multi_thread", worker_threads = 2)]
async fn test_hs_waiter_replica_sends_vote_for_proposal() {
    let (node1_pk, node1) = PublicKey::random_keypair(&mut OsRng);
    let (node2_pk, node2) = PublicKey::random_keypair(&mut OsRng);
    let epoch_manager = RangeEpochManager::new(*SHARD0..*SHARD1, vec![node1.clone(), node2.clone()]);
    let mut instance = HsTestHarness::new(node1_pk.clone(), node1.clone(), epoch_manager, AlwaysFirstLeader {});
    // let payload = ("Hello World".to_string(), vec![*SHARD0]);
    let payload = TariDanPayload::new(
        Transaction::builder()
            .add_input(*SHARD0)
            .sign(&node1_pk)
            .clone()
            .build(),
    );
    let qc = create_test_default_qc(vec![(node1.clone(), node1_pk), (node2.clone(), node2_pk)]);
    let new_view_message = HotStuffMessage::new_view(qc, *SHARD0, Some(payload));

    // Node 2 sends new view to node 1
    instance
        .tx_hs_messages
        .send((node2, new_view_message.clone()))
        .await
        .unwrap();
    instance
        .tx_hs_messages
        .send((node1.clone(), new_view_message.clone()))
        .await
        .unwrap();

    // Should receive a proposal
    let (proposal_message, _broadcast_group) = instance.recv_broadcast().await;

    // Forward the proposal back to itself
    instance
        .tx_hs_messages
        .send((node1.clone(), proposal_message))
        .await
        .expect("Should not error");

    let (vote, from) = instance.recv_vote_message().await;

    dbg!(vote);
    assert_eq!(from, node1);
    // todo!("assert values");
    instance.assert_shuts_down_safely().await
}

#[tokio::test(flavor = "multi_thread", worker_threads = 2)]
async fn test_hs_waiter_leader_sends_new_proposal_when_enough_votes_are_received() {
    let (node1_pk, node1) = PublicKey::random_keypair(&mut OsRng);
    let (node2_pk, node2) = PublicKey::random_keypair(&mut OsRng);
    let epoch_manager = RangeEpochManager::new(*SHARD0..*SHARD1, vec![node1.clone(), node2.clone()]);
    let mut instance = HsTestHarness::new(node1_pk.clone(), node1.clone(), epoch_manager, AlwaysFirstLeader {});
    let payload = TariDanPayload::new(
        Transaction::builder()
            .add_input(*SHARD0)
            .sign(&node1_pk)
            .clone()
            .build(),
    );

    // Start a new view
    let qc = create_test_default_qc(vec![
        (node1.clone(), node1_pk.clone()),
        (node2.clone(), node2_pk.clone()),
    ]);
    let new_view_message = HotStuffMessage::new_view(qc, *SHARD0, Some(payload));
    instance
        .tx_hs_messages
        .send((node2.clone(), new_view_message.clone()))
        .await
        .unwrap();
    instance
        .tx_hs_messages
        .send((node1.clone(), new_view_message.clone()))
        .await
        .unwrap();

    // Get the node hash from the proposal
    let (proposal_message, _broadcast_group) = instance.recv_broadcast().await;

    // tx_hs_messages
    //     .send((node1.clone(), proposal_message))
    //     .await
    //     .expect("Should not error");

    let vote_hash = proposal_message.node().unwrap().hash();

    // Create some votes
    let mut vote = VoteMessage::new(*vote_hash, *SHARD0, QuorumDecision::Accept, Default::default());

    vote.sign(&node1, &node1_pk);
    instance.tx_votes.send((node1, vote.clone())).await.unwrap();

    // Should get no proposal
    assert!(
        timeout(Duration::from_secs(1), instance.rx_broadcast.recv())
            .await
            .is_err(),
        "received a proposal when we weren't expecting it"
    );

    // Send another vote
    let mut vote = VoteMessage::new(*vote_hash, *SHARD0, QuorumDecision::Accept, Default::default());
    vote.sign(&node2, &node2_pk);
    instance.tx_votes.send((node2, vote)).await.unwrap();

    // should get a proposal

    let (proposal2, _broadcast_group) = instance.recv_broadcast().await;

    let proposed_node = proposal2.node().expect("Should have a node attached");

    assert_eq!(proposed_node.justify().local_node_hash(), *vote_hash);

    instance.assert_shuts_down_safely().await
}

#[tokio::test(flavor = "multi_thread", worker_threads = 2)]
async fn test_hs_waiter_execute_called_when_consensus_reached() {
    let (node1_pk, node1) = PublicKey::random_keypair(&mut OsRng);
    let epoch_manager = RangeEpochManager::new(*SHARD0..*SHARD1, vec![node1.clone()]);
    let mut instance = HsTestHarness::new(node1_pk.clone(), node1.clone(), epoch_manager, AlwaysFirstLeader {});
    let payload = TariDanPayload::new(
        Transaction::builder()
            .add_input(*SHARD0)
            .sign(&node1_pk)
            .clone()
            .build(),
    );

    let qc = create_test_default_qc(vec![(node1.clone(), node1_pk.clone())]);
    let new_view_message = HotStuffMessage::new_view(qc, *SHARD0, Some(payload.clone()));
    instance
        .tx_hs_messages
        .send((node1.clone(), new_view_message.clone()))
        .await
        .unwrap();

    // Get the node hash from the proposal
    let (proposal1, _broadcast_group) = instance.recv_broadcast().await;

    // loopback the proposal
    instance.tx_hs_messages.send((node1.clone(), proposal1)).await.unwrap();
    let (vote, _) = instance.recv_vote_message().await;
    // loopback the vote
    instance.tx_votes.send((node1.clone(), vote.clone())).await.unwrap();
    let (proposal2, _broadcast_group) = instance.recv_broadcast().await;

    // loopback the proposal
    instance.tx_hs_messages.send((node1.clone(), proposal2)).await.unwrap();
    let (vote, _) = instance.recv_vote_message().await;

    // Execute at h=0
    let (executed_payload, _) = instance.recv_execute().await;
    assert_eq!(executed_payload, payload);

    instance.tx_votes.send((node1.clone(), vote.clone())).await.unwrap();

    let (proposal3, _broadcast_group) = instance.recv_broadcast().await;

    // loopback the proposal
    instance.tx_hs_messages.send((node1.clone(), proposal3)).await.unwrap();
    let (vote, _) = instance.recv_vote_message().await;

    // Execute again at h=1
    let (executed_payload, _) = instance.recv_execute().await;
    assert_eq!(executed_payload, payload);

    // loopback the vote
    instance.tx_votes.send((node1.clone(), vote.clone())).await.unwrap();

    let (proposal4, _broadcast_group) = instance.recv_broadcast().await;

    dbg!(&proposal4);
    instance.tx_hs_messages.send((node1.clone(), proposal4)).await.unwrap();
    let (vote, _) = instance.recv_vote_message().await;
    dbg!(&vote);

    // Execute again at h=2
    let (executed_payload, _) = instance.recv_execute().await;
    assert_eq!(executed_payload, payload);

    instance.assert_shuts_down_safely().await
}

#[tokio::test(flavor = "multi_thread", worker_threads = 2)]
async fn test_hs_waiter_multishard_votes() {
    let (node1_pk, node1) = PublicKey::random_keypair(&mut OsRng);
    let (node2_pk, node2) = PublicKey::random_keypair(&mut OsRng);
    let shard0_committee = vec![node1.clone()];
    let shard1_committee = vec![node2.clone()];
    let epoch_manager = RangeEpochManager::new_with_multiple(&[
        (*SHARD0..*SHARD1, shard0_committee),
        (*SHARD1..ShardId([2u8; 32]), shard1_committee),
    ]);
    let mut node1_instance = HsTestHarness::new(
        node1_pk.clone(),
        node1.clone(),
        epoch_manager.clone(),
        AlwaysFirstLeader {},
    );
    let mut node2_instance = HsTestHarness::new(node2_pk.clone(), node2.clone(), epoch_manager, AlwaysFirstLeader {});

    let payload = TariDanPayload::new(
        Transaction::builder()
            .with_inputs(vec![*SHARD0, *SHARD1])
            .sign(&node1_pk)
            .clone()
            .build(),
    );

    let qc_shard0 = create_test_qc(*SHARD0, vec![(node1.clone(), node1_pk.clone())]);
    let new_view_message = HotStuffMessage::new_view(qc_shard0, *SHARD0, Some(payload.clone()));
    node1_instance
        .tx_hs_messages
        .send((node1.clone(), new_view_message.clone()))
        .await
        .unwrap();
    let qc_shard1 = create_test_qc(*SHARD1, vec![(node2.clone(), node2_pk.clone())]);
    let new_view_message = HotStuffMessage::new_view(qc_shard1, *SHARD1, Some(payload.clone()));
    node2_instance
        .tx_hs_messages
        .send((node2.clone(), new_view_message.clone()))
        .await
        .unwrap();

    let (proposal1_n1, _broadcast_group) = node1_instance.recv_broadcast().await;
    // loopback the proposal to all nodes
    node1_instance
        .tx_hs_messages
        .send((node1.clone(), proposal1_n1.clone()))
        .await
        .unwrap();
    node2_instance
        .tx_hs_messages
        .send((node1.clone(), proposal1_n1))
        .await
        .unwrap();

    // Node 2 also proposes
    let (proposal1_n2, _broadcast_group) = node2_instance.recv_broadcast().await;

    // loopback the proposal to all nodes
    node1_instance
        .tx_hs_messages
        .send((node1.clone(), proposal1_n2.clone()))
        .await
        .unwrap();
    node2_instance
        .tx_hs_messages
        .send((node1.clone(), proposal1_n2))
        .await
        .unwrap();

    // Should get a vote from n1 and n2
    let (vote1_n1, _) = node1_instance.recv_vote_message().await;
    let (vote1_n2, _) = node2_instance.recv_vote_message().await;

    // Loop back the votes to each leader
    node1_instance
        .tx_votes
        .send((node1.clone(), vote1_n1.clone()))
        .await
        .unwrap();
    node2_instance
        .tx_votes
        .send((node2.clone(), vote1_n2.clone()))
        .await
        .unwrap();

    // get a proposal from each
    let (_proposal2_n1, _broadcast_group) = node1_instance.recv_broadcast().await;
    let (_proposal2_n2, _broadcast_group) = node2_instance.recv_broadcast().await;

    node1_instance.assert_shuts_down_safely().await;
    node2_instance.assert_shuts_down_safely().await;
}

#[tokio::test(flavor = "multi_thread", worker_threads = 2)]
#[ignore = "Test may be implemented in future"]
async fn test_hs_waiter_leader_starts_view_with_n_minus_f_new_view() {
    // TODO: I don't know if this is a requirement, the prepare step might actually be fine
    // let (tx_new, rx_new) = channel(1);
    // let (tx_hs_messages, rx_hs_messages) = channel(1);
    // let (tx_leader, mut rx_leader) = channel(1);
    // let (tx_broadcast, mut rx_broadcast) = channel(1);
    // let (tx_shutdown, rx_shutdown) = channel(1);
    // let node1 = "node1".to_string();
    // let node2 = "node2".to_string();
    // let node3 = "node3".to_string();
    // let node4 = "node4".to_string();
    // let committee = Committee::new(vec![node1.clone(), node2.clone(), node3.clone(), node4.clone()]);
    //
    // let instance = HotStuffWaiter::<String, String>::spawn(
    //     node3.clone(),
    //     committee,
    //     rx_new,
    //     rx_hs_messages,
    //     tx_leader,
    //     tx_broadcast,
    //     rx_shutdown,
    // );
    // let payload = "Hello World".to_string();
    //
    // Send a new view message
    // let new_view_message = HotStuffMessage::new_view(QuorumCertificate::genesis(0), 0, Some(payload));
    //
    // tx_hs_messages.send((node1, new_view_message.clone())).await.unwrap();
    // tx_hs_messages.send((node2, new_view_message.clone())).await.unwrap();

    // should receive a broadcast proposal
    // let proposal_message = rx_broadcast.try_recv().expect("Did not receive proposal");
    // assert!(
    //     timeout(Duration::from_secs(1), rx_broadcast.recv()).await.is_err(),
    //     "Leader should not have proposed until it's received 3 messages"
    // );

    // Technically the leader will send this to themselves
    // tx_hs_messages.send((node3, new_view_message)).await.unwrap();

    // Now we should receive the proposal
    // let proposal_message = timeout(Duration::from_secs(10), rx_broadcast.recv())
    //     .await
    //     .expect("timed out");

    // tx_shutdown.send(()).await.unwrap();
    // instance.await.expect("did not end cleanly");
    todo!()
}

#[tokio::test(flavor = "multi_thread", worker_threads = 2)]
#[ignore = "Test may be implemented in future"]
async fn test_hs_waiter_non_committee_member_does_not_start_new_view() {
    todo!()
}

#[tokio::test(flavor = "multi_thread", worker_threads = 2)]
#[ignore = "Test may be implemented in future"]
async fn test_hs_waiter_validate_qc_for_incorrect_committee_fails() {
    todo!()
}

// async fn recv_timeout<'a, T>(channel: &'a mut Receiver<T>, duration: Duration<>) -> Result<Option<T>, String> {
//     let timeout = tokio::time::timeout(duration);
//     tokio::select! {
//         msg = channel.recv() => {
//             Ok(msg)
//         },
//         _ = timeout => {
//             Err("Timed out".to_string())
//         }
//     }
// }

#[tokio::test(flavor = "multi_thread", worker_threads = 2)]
#[ignore = "Test may be implemented in future"]
async fn test_hs_waiter_cannot_spend_until_it_is_proven_committed() {
    // You must provide a valid 4 chain proof in order to spend or exist an output
    todo!()
}

use tari_dan_core::{
    services::{PayloadProcessor, PayloadProcessorError},
    workers::hotstuff_error::HotStuffError,
};
use tari_template_lib::{args::Arg, Hash};

#[tokio::test(flavor = "multi_thread", worker_threads = 2)]
async fn test_kitchen_sink() {
    let (node1_pk, node1) = PublicKey::random_keypair(&mut OsRng);
    let (node2_pk, node2) = PublicKey::random_keypair(&mut OsRng);
    let shard0_committee = vec![node1.clone()];
    let shard1_committee = vec![node2.clone()];

    // let package = PackageBuilder::new()
    //     .add_template(
    //         template_address,
    //         compile_str(
    //             r#"
    //         use tari_template_lib::prelude::*;
    //
    //     #[template]
    //     mod hello_world {
    //         pub struct HelloWorld { }
    //
    //         impl HelloWorld {
    //             pub fn new() -> Self {
    //                 Self {}
    //             }
    //
    //             pub fn greet() -> String {
    //                 "Hello World!".to_string()
    //             }
    //         }
    //     }
    //         "#,
    //             &[],
    //         )
    //         .unwrap()
    //         .load_template()
    //         .unwrap(),
    //     )
    //     .build();

    let instruction = Instruction::CallFunction {
        template_address: Hash::default(),
        function: "new".to_string(),
        args: vec![Arg::Literal(b"Kitchen Sink".to_vec())],
    };
    let secret_key = PrivateKey::from_bytes(&[1; 32]).unwrap();

    let mut builder = TransactionBuilder::new();
    builder.add_instruction(instruction);
    // Only creating a single component
    // This tells us which shards are involved in the transaction
    // Because there are no inputs, we need to say that there are 2 components
    // being created, so that two shards are involved, not just one.
    builder.with_num_outputs(2).sign(&secret_key);
    let transaction = builder.build();

    let involved_shards = transaction.meta().involved_shards();
    let s1;
    let s2;
    // Sort the shards so that we can create a range epoch manager
    if involved_shards[0].0 < involved_shards[1].0 {
        s1 = involved_shards[0];
        s2 = involved_shards[1];
    } else {
        s1 = involved_shards[1];
        s2 = involved_shards[0];
    }
    let epoch_manager = RangeEpochManager::new_with_multiple(&[
        (s1..s2, shard0_committee),
        (s2..ShardId([255u8; 32]), shard1_committee),
    ]);
    // Create 2x hotstuff waiters
    let node1_instance = HsTestHarness::new(
        node1_pk.clone(),
        node1.clone(),
        epoch_manager.clone(),
        AlwaysFirstLeader {},
    );
    let node2_instance = HsTestHarness::new(node2_pk.clone(), node2.clone(), epoch_manager, AlwaysFirstLeader {});

    let payload = TariDanPayload::new(transaction);

    let qc_s1 = create_test_qc(s1, vec![(node1.clone(), node1_pk.clone())]);
    let new_view_message = HotStuffMessage::new_view(qc_s1, s1, Some(payload.clone()));
    node1_instance
        .tx_hs_messages
        .send((node1.clone(), new_view_message.clone()))
        .await
        .unwrap();

    let qc_s2 = create_test_qc(s2, vec![(node2.clone(), node2_pk.clone())]);
    let new_view_message = HotStuffMessage::new_view(qc_s2, s2, Some(payload.clone()));
    node2_instance
        .tx_hs_messages
        .send((node2.clone(), new_view_message.clone()))
        .await
        .unwrap();

    let mut nodes = vec![node1_instance, node2_instance];
    do_rounds_of_hotstuff(&mut nodes, 4).await;

    // [n0(prep)]->[n1(pre-commit)]->[n2(commit)]->[n3(decide)] -> [n4] tell everyone that we have decided

    // should get an execute message
    for node in &mut nodes {
        let (_ex_transaction, shard_pledges) = node.recv_execute().await;

        dbg!(&shard_pledges);
        // TODO: Not sure why this is failing
        // let mut pre_state = vec![];
        // for (k, v) in shard_pledges {
        //     pre_state.push((k.0.to_vec(), v[0].current_state.clone()));
        // }
        // let state_db = MemoryStateStore::load(pre_state);
        // // state_db.allow_creation_of_non_existent_shards = false;
        // let state_tracker = StateTracker::new(state_db, *ex_transaction.transaction().hash());
        // let runtime_interface = RuntimeInterfaceImpl::new(state_tracker);
        // // Process the instruction
        // let processor = TransactionProcessor::new(runtime_interface, package.clone());
        // let result = processor.execute(ex_transaction.transaction().clone()).unwrap();

        // TODO: Save the changes substates back to shard db

        // reply_tx.s   end(HashMap::new()).unwrap();

        // dbg!(&result);
        // result.result.expect("Did not execute successfully");
    }

    for n in &mut nodes {
        n.assert_shuts_down_safely().await;
    }
    // let executor = ConsensusExecutor::new();
    //
    // let execute_msg = node1_instance.recv_execute().await;
}

async fn do_rounds_of_hotstuff(nodes: &mut [HsTestHarness], rounds: usize) {
    #[allow(clippy::mutable_key_type)]
    let mut node_map = HashMap::new();
    for (i, n) in nodes.iter().enumerate() {
        node_map.insert(n.identity(), i);
    }
    for i in 0..rounds {
        dbg!(i);
        let mut proposals = vec![];
        for node in nodes.iter_mut() {
            let (proposal1_n1, _broadcast_group) = node.recv_broadcast().await;
            proposals.push((node.identity(), proposal1_n1));
        }

        for other_node in nodes.iter() {
            for (addr, msg) in &proposals {
                other_node
                    .tx_hs_messages
                    .send((addr.clone(), msg.clone()))
                    .await
                    .unwrap();
            }
        }

        #[allow(clippy::mutable_key_type)]
        let mut votes = HashMap::new();
        for node in nodes.iter_mut() {
            let (vote1, leader) = node.recv_vote_message().await;
            votes.entry(leader).or_insert(Vec::new()).push((vote1, node.identity()));
        }
        for leader in votes.keys() {
            for vote in votes.get(leader).unwrap() {
                let node_index = node_map.get(leader).unwrap();
                nodes
                    .get_mut(*node_index)
                    .unwrap()
                    .tx_votes
                    .send((vote.1.clone(), vote.0.clone()))
                    .await
                    .unwrap();
            }
        }
    }
}<|MERGE_RESOLUTION|>--- conflicted
+++ resolved
@@ -326,17 +326,9 @@
             .build(),
     );
 
-<<<<<<< HEAD
     let qc = create_test_default_qc(vec![(node1.clone(), node1_pk), (node2.clone(), node2_pk)]);
-
     let new_view_message = HotStuffMessage::new_view(qc, *SHARD0, Some(payload));
 
-    dbg!(new_view_message.clone());
-=======
-    dbg!(payload.to_id());
-    // Send a new view message
-    let new_view_message = HotStuffMessage::new_view(QuorumCertificate::genesis(), *SHARD0, Some(payload));
->>>>>>> 4b94641b
     instance
         .tx_hs_messages
         .send((node1.clone(), new_view_message.clone()))
