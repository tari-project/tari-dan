--- conflicted
+++ resolved
@@ -85,11 +85,9 @@
     },
 };
 
-<<<<<<< HEAD
+const LOG_TARGET: &str = "tari::dan::storage::sqlite::shard_store";
+
 #[derive(Debug, Clone)]
-=======
-const LOG_TARGET: &str = "tari::dan::storage::sqlite::shard_store";
->>>>>>> 152aad6b
 pub struct SqliteShardStoreFactory {
     url: PathBuf,
 }
@@ -640,8 +638,7 @@
         Ok(())
     }
 
-<<<<<<< HEAD
-    fn get_substates_changes(&self, shard: ShardId, limit: i64, offset: i64) -> Vec<SubstateState> {
+    fn get_substates_changes(&self, shard: ShardId, limit: i64, offset: i64) -> Result<Vec<SubstateState>, Self::Error> {
         use crate::schema::substate_changes::shard_id;
 
         let substate_states: Option<Vec<crate::models::substate_change::SubstateChange>> = substate_changes
@@ -656,19 +653,19 @@
             .unwrap();
 
         if let Some(substate_states) = substate_states {
-            substate_states
+            Ok(substate_states
                 .into_iter()
                 .map(|ss| deserialize::<SubstateState>(ss.substate_changes.as_slice()).unwrap())
-                .collect::<Vec<_>>()
-        } else {
-            panic!("Items do not exist")
-        }
-    }
-
-    fn get_last_voted_height(&self, shard: ShardId) -> NodeHeight {
-=======
+                .collect::<Vec<_>>())
+        } else {
+            return Err(Self::Error::NotFound {
+                item: "substate",
+                key: shard.to_string(),
+            });
+        }
+    }
+
     fn get_last_voted_height(&self, shard: ShardId) -> Result<NodeHeight, Self::Error> {
->>>>>>> 152aad6b
         use crate::schema::last_voted_heights::{node_height, shard_id};
 
         let last_vote: Option<LastVotedHeight> = last_voted_heights
