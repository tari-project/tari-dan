--- conflicted
+++ resolved
@@ -929,17 +929,12 @@
             })?;
 
         if let Some(payload_vote) = payload_vote {
-<<<<<<< HEAD
-            let hot_stuff_tree_node: HotStuffTreeNode<PublicKey> =
+            let hot_stuff_tree_node: HotStuffTreeNode<PublicKey, TariDanPayload> =
                 serde_json::from_str(&payload_vote.hotstuff_tree_node).map_err(|source| StorageError::SerdeJson {
                     source,
                     operation: "get_leader_proposals".to_string(),
                     data: payload_vote.hotstuff_tree_node.to_string(),
                 })?;
-=======
-            let hot_stuff_tree_node: HotStuffTreeNode<PublicKey, TariDanPayload> =
-                serde_json::from_str(&payload_vote.hotstuff_tree_node)?;
->>>>>>> c3012172
             Ok(Some(hot_stuff_tree_node))
         } else {
             Ok(None)
