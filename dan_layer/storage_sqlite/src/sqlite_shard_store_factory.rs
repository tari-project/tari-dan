//  Copyright 2022. The Tari Project
//
//  Redistribution and use in source and binary forms, with or without modification, are permitted provided that the
//  following conditions are met:
//
//  1. Redistributions of source code must retain the above copyright notice, this list of conditions and the following
//  disclaimer.
//
//  2. Redistributions in binary form must reproduce the above copyright notice, this list of conditions and the
//  following disclaimer in the documentation and/or other materials provided with the distribution.
//
//  3. Neither the name of the copyright holder nor the names of its contributors may be used to endorse or promote
//  products derived from this software without specific prior written permission.
//
//  THIS SOFTWARE IS PROVIDED BY THE COPYRIGHT HOLDERS AND CONTRIBUTORS "AS IS" AND ANY EXPRESS OR IMPLIED WARRANTIES,
//  INCLUDING, BUT NOT LIMITED TO, THE IMPLIED WARRANTIES OF MERCHANTABILITY AND FITNESS FOR A PARTICULAR PURPOSE ARE
//  DISCLAIMED. IN NO EVENT SHALL THE COPYRIGHT HOLDER OR CONTRIBUTORS BE LIABLE FOR ANY DIRECT, INDIRECT, INCIDENTAL,
//  SPECIAL, EXEMPLARY, OR CONSEQUENTIAL DAMAGES (INCLUDING, BUT NOT LIMITED TO, PROCUREMENT OF SUBSTITUTE GOODS OR
//  SERVICES; LOSS OF USE, DATA, OR PROFITS; OR BUSINESS INTERRUPTION) HOWEVER CAUSED AND ON ANY THEORY OF LIABILITY,
//  WHETHER IN CONTRACT, STRICT LIABILITY, OR TORT (INCLUDING NEGLIGENCE OR OTHERWISE) ARISING IN ANY WAY OUT OF THE
//  USE OF THIS SOFTWARE, EVEN IF ADVISED OF THE POSSIBILITY OF SUCH DAMAGE.

use std::{
    collections::HashMap,
    convert::TryFrom,
    fs::create_dir_all,
    path::PathBuf,
    sync::{Arc, Mutex},
};

use diesel::{
    prelude::*,
    result::{DatabaseErrorKind, Error},
    sql_query,
    sql_types::{BigInt, Binary, Nullable, Text},
    SqliteConnection,
};
use log::{debug, warn};
use serde_json::json;
use tari_common_types::types::{PrivateKey, PublicKey, Signature};
use tari_dan_common_types::{
    Epoch,
    NodeHeight,
    ObjectPledge,
    PayloadId,
    QuorumCertificate,
    ShardId,
    SubstateChange,
    SubstateState,
    TreeNodeHash,
};
use tari_dan_core::{
    models::{
        vote_message::VoteMessage,
        HotStuffTreeNode,
        LeafNode,
        Payload,
        RecentTransaction,
        SQLSubstate,
        SQLTransaction,
        SubstateShardData,
        TariDanPayload,
    },
    storage::{
        shard_store::{ShardStore, ShardStoreTransaction},
        StorageError,
    },
};
use tari_dan_engine::transaction::{Transaction, TransactionMeta};
use tari_engine_types::{commit_result::FinalizeResult, instruction::Instruction, signature::InstructionSignature};
use tari_utilities::{hex::Hex, ByteArray};

use crate::{
    error::SqliteStorageError,
    models::{
        high_qc::{HighQc, NewHighQc},
        last_executed_height::{LastExecutedHeight, NewLastExecutedHeight},
        last_voted_height::{LastVotedHeight, NewLastVotedHeight},
        leader_proposals::{LeaderProposal, NewLeaderProposal},
        leaf_nodes::{LeafNode as DbLeafNode, NewLeafNode},
        lock_node_and_height::{LockNodeAndHeight, NewLockNodeAndHeight},
        node::{NewNode, Node},
        payload::{NewPayload, Payload as SqlPayload},
        received_votes::{NewReceivedVote, ReceivedVote},
        substate::{NewSubstate, Substate},
    },
    schema::{
        high_qcs::dsl::high_qcs,
        last_executed_heights::dsl::last_executed_heights,
        last_voted_heights::dsl::last_voted_heights,
        leader_proposals::dsl::leader_proposals,
        leaf_nodes::dsl::leaf_nodes,
        lock_node_and_heights::dsl::lock_node_and_heights,
        nodes,
        payloads::dsl::payloads,
        received_votes::dsl::received_votes,
        substates::{dsl::substates, pledged_to_payload_id},
    },
    SqliteTransaction,
};

const LOG_TARGET: &str = "tari::dan::storage::sqlite::shard_store";

#[derive(Debug, QueryableByName)]
pub struct QueryableRecentTransaction {
    #[sql_type = "Binary"]
    pub payload_id: Vec<u8>,
    #[sql_type = "BigInt"]
    pub timestamp: i64,
    #[sql_type = "Text"]
    pub meta: String,
    #[sql_type = "Text"]
    pub instructions: String,
}

impl From<QueryableRecentTransaction> for RecentTransaction {
    fn from(recent_transaction: QueryableRecentTransaction) -> Self {
        Self {
            payload_id: recent_transaction.payload_id,
            timestamp: recent_transaction.timestamp,
            meta: recent_transaction.meta,
            instructions: recent_transaction.instructions,
        }
    }
}

#[derive(Debug, QueryableByName)]
pub struct QueryableTransaction {
    #[sql_type = "Binary"]
    pub node_hash: Vec<u8>,
    #[sql_type = "Binary"]
    pub parent_node_hash: Vec<u8>,
    #[sql_type = "Binary"]
    pub shard: Vec<u8>,
    #[sql_type = "BigInt"]
    pub height: i64,
    #[sql_type = "BigInt"]
    pub payload_height: i64,
    #[sql_type = "BigInt"]
    pub total_votes: i64,
    #[sql_type = "BigInt"]
    pub total_leader_proposals: i64,
}

impl From<QueryableTransaction> for SQLTransaction {
    fn from(transaction: QueryableTransaction) -> Self {
        Self {
            node_hash: transaction.node_hash,
            parent_node_hash: transaction.parent_node_hash,
            shard: transaction.shard,
            height: transaction.height,
            payload_height: transaction.payload_height,
            total_votes: transaction.total_votes,
            total_leader_proposals: transaction.total_leader_proposals,
        }
    }
}

#[derive(Debug, QueryableByName)]
pub struct QueryableSubstate {
    #[sql_type = "Text"]
    pub substate_type: String,
    #[sql_type = "BigInt"]
    pub node_height: i64,
    #[sql_type = "Nullable<Text>"]
    pub data: Option<String>,
    #[sql_type = "Nullable<Text>"]
    pub justify: Option<String>,
    #[sql_type = "BigInt"]
    pub is_draft: i64,
    #[sql_type = "Nullable<Binary>"]
    pub tree_node_hash: Option<Vec<u8>>,
}

impl From<QueryableSubstate> for SQLSubstate {
    fn from(transaction: QueryableSubstate) -> Self {
        Self {
            substate_type: transaction.substate_type,
            node_height: transaction.node_height,
            data: transaction.data,
            justify: transaction.justify,
            is_draft: transaction.is_draft == 1,
            tree_node_hash: transaction.tree_node_hash,
        }
    }
}

#[derive(Clone)]
pub struct SqliteShardStore {
    connection: Arc<Mutex<SqliteConnection>>,
}

impl SqliteShardStore {
    pub fn try_create(path: PathBuf) -> Result<Self, StorageError> {
        create_dir_all(path.parent().unwrap()).map_err(|_| StorageError::FileSystemPathDoesNotExist)?;

        let database_url = path.to_str().expect("database_url utf-8 error").to_string();
        let connection = SqliteConnection::establish(&database_url).map_err(SqliteStorageError::from)?;

        embed_migrations!("./migrations");
        if let Err(err) = embedded_migrations::run_with_output(&connection, &mut std::io::stdout()) {
            log::error!(target: LOG_TARGET, "Error running migrations: {}", err);
        }
        connection
            .execute("PRAGMA foreign_keys = ON;")
            .map_err(|source| SqliteStorageError::DieselError {
                source,
                operation: "set pragma".to_string(),
            })?;

        Ok(Self {
            connection: Arc::new(Mutex::new(connection)),
        })
    }
}
impl ShardStore for SqliteShardStore {
    type Addr = PublicKey;
    type Payload = TariDanPayload;
    type Transaction<'a> = SqliteShardStoreTransaction<'a>;

    fn create_tx(&self) -> Result<Self::Transaction<'_>, StorageError> {
        let tx = SqliteTransaction::begin(self.connection.lock().unwrap())?;
        Ok(SqliteShardStoreTransaction::new(tx))
    }
}

pub struct SqliteShardStoreTransaction<'a> {
    transaction: SqliteTransaction<'a>,
}

impl<'a> SqliteShardStoreTransaction<'a> {
    fn new(transaction: SqliteTransaction<'a>) -> Self {
        Self { transaction }
    }

    fn create_pledge(&mut self, shard: ShardId, obj: Substate) -> Result<ObjectPledge, StorageError> {
        use crate::schema::substates::{id, is_draft, node_height, shard_id};
        let current_state: Option<Substate> = substates
            .filter(shard_id.eq(shard.as_bytes()).and(is_draft.eq(false)))
            .order_by(node_height.desc())
            .then_order_by(id.desc())
            .first(self.transaction.connection())
            .optional()
            .map_err(|e| StorageError::QueryError {
                reason: format!("Pledge object error: {}", e),
            })?;

        let pledge = ObjectPledge {
            shard_id: shard,
            current_state: current_state
                .map(|s| match s.substate_type.as_str() {
                    "Up" => Ok(SubstateState::Up {
                        created_by: PayloadId::try_from(s.created_by_payload_id)?,
                        data: s
                            .data
                            .map(|json| serde_json::from_str(&json))
                            .transpose().map_err(|source| StorageError::SerdeJson {
                            source, operation: "create_pledge".to_string(), data: "pledge".to_string()
                        })?
                            // TODO: substate data should not be an option?
                            .expect("substate without data"),
                    }),
                    "Down" => Ok(SubstateState::Down {
                        deleted_by: PayloadId::try_from(s.deleted_by_payload_id.unwrap_or_default())?,
                    }),
                    "DoesNotExist" => Ok(SubstateState::DoesNotExist),
                    _ => Err(StorageError::InvalidSubStateType {
                        substate_type: s.substate_type,
                    }),
                })
                .transpose()?
                .unwrap_or(SubstateState::DoesNotExist),
            pledged_to_payload: PayloadId::try_from(obj.pledged_to_payload_id.unwrap_or_default())?,
            pledged_until: NodeHeight(obj.pledged_until_height.unwrap_or_default() as u64),
        };
        Ok(pledge)
    }

    fn map_substate_to_shard_data(ss: &Substate) -> Result<SubstateShardData, StorageError> {
        let shard = ShardId::from_bytes(ss.shard_id.as_slice()).map_err(StorageError::FixedHashSizeError)?;
        let substate = match ss.substate_type.as_str() {
            "Up" => Ok(SubstateState::Up {
                created_by: PayloadId::try_from(ss.created_by_payload_id.clone())?,
                data: ss
                                .data
                                .as_ref()
                                .map(|json| serde_json::from_str(json))
                                .transpose().map_err(
                            |source| StorageError::SerdeJson { source, operation: "get_substate_states".to_string(), data: "substate data".to_string() },
                        )?
                                // TODO: substate data should not be an option?
                                .expect("substate without data"),
            }),
            "Down" => Ok(SubstateState::Down {
                deleted_by: PayloadId::try_from(ss.deleted_by_payload_id.clone().unwrap_or_default())?,
            }),
            "DoesNotExist" => Ok(SubstateState::DoesNotExist),
            _ => Err(StorageError::InvalidSubStateType {
                substate_type: ss.substate_type.clone(),
            }),
        }?;

        let height = NodeHeight::from(ss.node_height as u64);
        let tree_node_hash = if let Some(h) = ss.tree_node_hash.clone() {
            Some(TreeNodeHash::try_from(h).map_err(StorageError::FixedHashSizeError)?)
        } else {
            None
        };

        let payload_id =
            PayloadId::try_from(ss.created_by_payload_id.clone()).map_err(StorageError::FixedHashSizeError)?;
        let certificate = if let Some(qc) = ss.justify.clone() {
            Some(
                serde_json::from_str::<QuorumCertificate>(&qc).map_err(|source| StorageError::SerdeJson {
                    source,
                    operation: "get_substate_states".to_string(),
                    data: qc,
                })?,
            )
        } else {
            None
        };

        Ok(SubstateShardData::new(
            shard,
            substate,
            height,
            tree_node_hash,
            payload_id,
            certificate,
        ))
    }
}

impl ShardStoreTransaction<PublicKey, TariDanPayload> for SqliteShardStoreTransaction<'_> {
    fn commit(self) -> Result<(), StorageError> {
        self.transaction.commit()?;
        Ok(())
    }

    fn count_high_qc_for(&self, shard_id: ShardId) -> Result<usize, StorageError> {
        use crate::schema::high_qcs::dsl;

        high_qcs
            .count()
            .filter(dsl::shard_id.eq(shard_id.as_bytes()))
            .get_result(self.transaction.connection())
            .map(|count: i64| count as usize)
            .map_err(|e| StorageError::QueryError {
                reason: format!("Failed to count high_qc: {}", e),
            })
    }

    fn update_high_qc(
        &mut self,
        identity: PublicKey,
        shard: ShardId,
        qc: QuorumCertificate,
    ) -> Result<(), StorageError> {
        // update all others for this shard to highest == false
        let shard = Vec::from(shard.0);

        let new_row = NewHighQc {
            shard_id: shard,
            height: qc.local_node_height().as_u64() as i64,
            qc_json: json!(qc).to_string(),
            identity: identity.to_vec(),
        };
        match diesel::insert_into(high_qcs)
            .values(&new_row)
            .execute(self.transaction.connection())
        {
            Ok(_) => Ok(()),
            // (shard_id, height) is a unique index
            Err(Error::DatabaseError(DatabaseErrorKind::UniqueViolation, _)) => {
                debug!(target: LOG_TARGET, "High QC already exists");
                Ok(())
            },
            Err(err) => Err(StorageError::QueryError {
                reason: format!("update high QC error: {}", err),
            }),
        }
    }

    fn set_payload(&mut self, payload: TariDanPayload) -> Result<(), StorageError> {
        let transaction = payload.transaction();
        let instructions = json!(&transaction.instructions()).to_string();

        let signature = transaction.signature();

        let public_nonce = Vec::from(signature.signature().get_public_nonce().as_bytes());
        let scalar = Vec::from(signature.signature().get_signature().as_bytes());

        let fee = transaction.fee() as i64;
        let sender_public_key = Vec::from(transaction.sender_public_key().as_bytes());

        let meta = json!(transaction.meta()).to_string();

        let payload_id = Vec::from(payload.to_id().as_slice());

        let new_row = NewPayload {
            payload_id,
            timestamp: payload.timestamp(),
            instructions,
            public_nonce,
            scalar,
            fee,
            sender_public_key,
            meta,
            result: None,
        };

        match diesel::insert_into(payloads)
            .values(&new_row)
            .execute(self.transaction.connection())
        {
            Ok(_) => {},
            Err(err) => {
                // It can happen that we get this payload from two shards that we are responsible
                match err {
                    Error::DatabaseError(kind, _) => {
                        if matches!(kind, DatabaseErrorKind::UniqueViolation) {
                            debug!(target: LOG_TARGET, "Payload already exists");
                            return Ok(());
                        }
                    },
                    _ => {
                        return Err(StorageError::QueryError {
                            reason: format!("Set payload error: {}", err),
                        })
                    },
                }
            },
        }
        Ok(())
    }

    fn get_leaf_node(&self, shard: ShardId) -> Result<LeafNode, StorageError> {
        use crate::schema::leaf_nodes::{node_height, shard_id};
        let leaf_node: Option<DbLeafNode> = leaf_nodes
            .filter(shard_id.eq(Vec::from(shard.as_bytes())))
            .order_by(node_height.desc())
            .first(self.transaction.connection())
            .optional()
            .map_err(|e| StorageError::QueryError {
                reason: format!("Get leaf node: {}", e),
            })?;

        if let Some(leaf_node) = leaf_node {
            Ok(LeafNode::new(
                TreeNodeHash::try_from(leaf_node.tree_node_hash).unwrap(),
                NodeHeight(leaf_node.node_height as u64),
            ))
        } else {
            // if no leaves, return genesis
            Ok(LeafNode::genesis())
        }
    }

    fn update_leaf_node(&mut self, shard: ShardId, node: TreeNodeHash, height: NodeHeight) -> Result<(), StorageError> {
        let shard = Vec::from(shard.0);
        let tree_node_hash = Vec::from(node.as_bytes());
        // This cast is lossless, it does not matter if the height wraps to a negative number
        let node_height = height.as_u64() as i64;

        let new_row = NewLeafNode {
            shard_id: shard,
            tree_node_hash,
            node_height,
        };

        // TODO: verify that we just need to add a new row to the table, instead
        // of possibly updating an existing row
        diesel::insert_into(leaf_nodes)
            .values(&new_row)
            .execute(self.transaction.connection())
            .map_err(|e| StorageError::QueryError {
                reason: format!("Update leaf node error: {}", e),
            })?;

        Ok(())
    }

    fn get_high_qc_for(&self, shard: ShardId) -> Result<QuorumCertificate, StorageError> {
        use crate::schema::high_qcs::dsl;
        let qc: Option<HighQc> = dsl::high_qcs
            .filter(dsl::shard_id.eq(Vec::from(shard.0)))
            .order_by(dsl::height.desc())
            .first(self.transaction.connection())
            .optional()
            .map_err(|e| StorageError::QueryError {
                reason: format!("Get high qc error: {}", e),
            })?;

        let qc = qc.ok_or_else(|| StorageError::NotFound {
            item: "high_qc".to_string(),
            key: shard.to_string(),
        })?;

        let qc = serde_json::from_str(&qc.qc_json).map_err(|source| StorageError::SerdeJson {
            source,
            operation: "get_high_qc_for".to_string(),
            data: qc.qc_json.to_string(),
        })?;
        Ok(qc)
    }

    fn get_payload(&self, id: &PayloadId) -> Result<TariDanPayload, StorageError> {
        dbg!("get payload");
        use crate::schema::payloads::payload_id;

        let payload: Option<SqlPayload> = payloads
            .filter(payload_id.eq(Vec::from(id.as_slice())))
            .first(self.transaction.connection())
            .optional()
            .map_err(|e| StorageError::QueryError {
                reason: format!("Get payload error: {}", e),
            })?;

        let payload = payload.ok_or_else(|| StorageError::NotFound {
            item: "payload".to_string(),
            key: id.to_string(),
        })?;

        let instructions: Vec<Instruction> =
            serde_json::from_str(&payload.instructions).map_err(|source| StorageError::SerdeJson {
                source,
                operation: "get_payload".to_string(),
                data: payload.instructions.to_string(),
            })?;

        let fee = payload.fee as u64;

        let public_nonce =
            PublicKey::from_vec(&payload.public_nonce).map_err(StorageError::InvalidByteArrayConversion)?;
        let signature =
            PrivateKey::from_bytes(payload.scalar.as_slice()).map_err(StorageError::InvalidByteArrayConversion)?;

        let signature: InstructionSignature = InstructionSignature::try_from(Signature::new(public_nonce, signature))
            .map_err(|e| StorageError::InvalidTypeCasting {
            reason: format!("Get payload error: {}", e),
        })?;

        let sender_public_key =
            PublicKey::from_vec(&payload.sender_public_key).map_err(StorageError::InvalidByteArrayConversion)?;
        let meta: TransactionMeta = serde_json::from_str(&payload.meta).map_err(|source| StorageError::SerdeJson {
            source,
            operation: "get_payload".to_string(),
            data: payload.meta.to_string(),
        })?;

        let transaction = Transaction::new(fee, instructions, signature, sender_public_key, meta);
        let mut tari_dan_payload = TariDanPayload::new(transaction);

        // deserialize the transaction result
        let result_field: Option<FinalizeResult> = match payload.result {
            Some(result_json) => {
                let result: FinalizeResult =
                    serde_json::from_str(&result_json).map_err(|_| StorageError::DecodingError)?;
                Some(result)
            },
            None => None,
        };
        if let Some(result) = result_field {
            tari_dan_payload.set_result(result);
        }

        Ok(tari_dan_payload)
    }

    fn get_node(&self, hash: &TreeNodeHash) -> Result<HotStuffTreeNode<PublicKey, TariDanPayload>, StorageError> {
        if hash == &TreeNodeHash::zero() {
            return Ok(HotStuffTreeNode::genesis());
        }

        use crate::schema::nodes::node_hash;

        let hash = Vec::from(hash.as_bytes());
        // TODO: Do we need to add an index to the table to order by `height` and `payload_height`
        // more efficiently ?
        let node: Option<Node> = nodes::dsl::nodes
            .filter(node_hash.eq(hash.clone()))
            .first(self.transaction.connection())
            .optional()
            .map_err(|e| StorageError::QueryError {
                reason: format!("Get node error: {}", e),
            })?;

        if let Some(node) = node {
            let mut parent = [0u8; 32];
            parent.copy_from_slice(node.parent_node_hash.as_slice());

            let parent = TreeNodeHash::from(parent);
            let hgt = node.height as u64;

            let shard = ShardId::from_bytes(&node.shard)?;
            let payload = PayloadId::try_from(node.payload_id)?;

            let payload_hgt = node.payload_height as u64;
            let local_pledge: Option<ObjectPledge> =
                serde_json::from_str(&node.local_pledges).map_err(|source| StorageError::SerdeJson {
                    source,
                    operation: "get_node".to_string(),
                    // TODO: can't reference the actual value for some reason
                    data: "local_pledges".to_string(),
                })?;

            let epoch = node.epoch as u64;
            let proposed_by =
                PublicKey::from_vec(&node.proposed_by).map_err(StorageError::InvalidByteArrayConversion)?;

            let justify: QuorumCertificate =
                serde_json::from_str(&node.justify).map_err(|source| StorageError::SerdeJson {
                    source,
                    operation: "get_node".to_string(),
                    data: "justify".to_string(), // node.justify.to_string(),
                })?;

            Ok(HotStuffTreeNode::new(
                parent,
                shard,
                NodeHeight(hgt),
                payload,
                None,
                NodeHeight(payload_hgt),
                local_pledge,
                Epoch(epoch),
                proposed_by,
                justify,
            ))
        } else {
            Err(StorageError::NotFound {
                item: "node".to_string(),
                key: hash.to_hex(),
            })
        }
    }

    fn save_node(&mut self, node: HotStuffTreeNode<PublicKey, TariDanPayload>) -> Result<(), StorageError> {
        let node_hash = Vec::from(node.hash().as_bytes());
        let parent_node_hash = Vec::from(node.parent().as_bytes());

        let height = node.height().as_u64() as i64;
        let shard = Vec::from(node.shard().as_bytes());

        let payload_id = Vec::from(node.payload_id().as_bytes());
        let payload_height = node.payload_height().as_u64() as i64;

        let local_pledges = json!(&node.local_pledge()).to_string();

        let epoch = node.epoch().as_u64() as i64;
        let proposed_by = Vec::from(node.proposed_by().as_bytes());

        let justify = json!(node.justify()).to_string();

        let new_row = NewNode {
            node_hash,
            parent_node_hash,
            height,
            shard,
            payload_id,
            payload_height,
            local_pledges,
            epoch,
            proposed_by,
            justify,
        };

        match diesel::insert_into(nodes::dsl::nodes)
            .values(&new_row)
            .execute(self.transaction.connection())
        {
            Ok(_) => {},
            Err(err) => match err {
                Error::DatabaseError(kind, _) => {
                    if matches!(kind, DatabaseErrorKind::UniqueViolation) {
                        debug!(target: LOG_TARGET, "Node already exists");
                        return Ok(());
                    }
                },
                _ => {
                    return Err(StorageError::QueryError {
                        reason: format!("Save node error: {}", err),
                    })
                },
            },
        }

        Ok(())
    }

    fn get_locked_node_hash_and_height(&self, shard: ShardId) -> Result<(TreeNodeHash, NodeHeight), StorageError> {
        use crate::schema::lock_node_and_heights::{node_height, shard_id};

        let shard = Vec::from(shard.0);

        let lock_node_hash_and_height: Option<LockNodeAndHeight> = lock_node_and_heights
            .filter(shard_id.eq(shard))
            .order_by(node_height.desc())
            .first(self.transaction.connection())
            .optional()
            .map_err(|e| StorageError::QueryError {
                reason: format!("Get locked node hash and height error: {}", e),
            })?;

        if let Some(data) = lock_node_hash_and_height {
            let tree_node_hash = TreeNodeHash::try_from(data.tree_node_hash).unwrap();
            // This cast is lossless as i64 and u64 are both 64-bits
            let height = data.node_height as u64;
            Ok((tree_node_hash, NodeHeight(height)))
        } else {
            Ok((TreeNodeHash::zero(), NodeHeight(0)))
        }
    }

    fn set_locked(
        &mut self,
        shard: ShardId,
        node_hash: TreeNodeHash,
        node_height: NodeHeight,
    ) -> Result<(), StorageError> {
        let shard = Vec::from(shard.as_bytes());
        let node_hash = Vec::from(node_hash.as_bytes());
        let node_height = node_height.as_u64() as i64;

        let new_row = NewLockNodeAndHeight {
            shard_id: shard,
            tree_node_hash: node_hash,
            node_height,
        };

        diesel::insert_into(lock_node_and_heights)
            .values(&new_row)
            .execute(self.transaction.connection())
            .map_err(|e| StorageError::QueryError {
                reason: format!("Set locked error: {}", e),
            })?;
        Ok(())
    }

    fn pledge_object(
        &mut self,
        shard: ShardId,
        payload: PayloadId,
        change: SubstateChange,
        current_height: NodeHeight,
    ) -> Result<ObjectPledge, StorageError> {
        use crate::schema::substates::{id, is_draft, node_height, shard_id};
        let shard_vec = Vec::from(shard.as_bytes());
        let f_payload = Vec::from(payload.as_slice());

        let draft_object: Option<Substate> = substates
            .filter(shard_id.eq(&shard_vec).and(is_draft.eq(true)))
            .order_by(node_height.desc())
            .then_order_by(id.desc())
            .first(self.transaction.connection())
            .optional()
            .map_err(|e| StorageError::QueryError {
                reason: format!("Pledge object error: {}", e),
            })?;

        if let Some(obj) = draft_object {
            // TODO: write test for this logic
            if obj.pledged_until_height.unwrap_or_default() as u64 >= current_height.as_u64() {
                return self.create_pledge(shard, obj);
            }
        }

        // otherwise save pledge
        let new_row = NewSubstate {
            substate_type: match change {
                SubstateChange::Create => "Up".to_string(),
                SubstateChange::Exists => "Exists".to_string(),
                SubstateChange::Destroy => "Down".to_string(),
            },
            shard_id: shard_vec.clone(),
            node_height: current_height.as_u64() as i64,
            data: None,
            created_by_payload_id: f_payload.clone(),
            deleted_by_payload_id: None,
            justify: None,
            is_draft: true,
            tree_node_hash: None,
            pledged_to_payload_id: Some(f_payload.clone()),
            pledged_until_height: Some(current_height.as_u64() as i64 + 3),
        };
        let num_affected = diesel::insert_into(substates)
            .values(new_row)
            .execute(self.transaction.connection())
            .map_err(|e| StorageError::QueryError {
                reason: format!("Pledge object error: {}", e),
            })?;

        if num_affected != 1 {
            return Err(StorageError::QueryError {
                reason: "Pledge object error: no substate returned".to_string(),
            });
        }

        let draft_object: Substate = substates
            .filter(
                shard_id
                    .eq(&shard_vec)
                    .and(is_draft.eq(true))
                    .and(pledged_to_payload_id.eq(f_payload)),
            )
            .order_by(node_height.desc())
            .then_order_by(id.desc())
            .first(self.transaction.connection())
            .map_err(|e| StorageError::QueryError {
                reason: format!("Pledge object error: {}", e),
            })?;

        self.create_pledge(shard, draft_object)
    }

    fn set_last_executed_height(&mut self, shard: ShardId, height: NodeHeight) -> Result<(), StorageError> {
        let shard = Vec::from(shard.as_bytes());
        let node_height = height.as_u64() as i64;

        let new_row = NewLastExecutedHeight {
            shard_id: shard,
            node_height,
        };

        diesel::insert_into(last_executed_heights)
            .values(&new_row)
            .execute(self.transaction.connection())
            .map_err(|e| StorageError::QueryError {
                reason: format!("Set last executed height error: {}", e),
            })?;
        Ok(())
    }

    fn get_last_executed_height(&self, shard: ShardId) -> Result<NodeHeight, StorageError> {
        use crate::schema::last_executed_heights::{node_height, shard_id};

        let last_executed_height: Option<LastExecutedHeight> = last_executed_heights
            .filter(shard_id.eq(Vec::from(shard.0)))
            .order_by(node_height.desc())
            .first(self.transaction.connection())
            .optional()
            .map_err(|e| StorageError::QueryError {
                reason: format!("Get last executed height: {}", e),
            })?;

        if let Some(last_exec_height) = last_executed_height {
            let height = last_exec_height.node_height as u64;
            Ok(NodeHeight(height))
        } else {
            Ok(NodeHeight(0))
        }
    }

    fn save_substate_changes(
        &mut self,
        changes: &HashMap<ShardId, Vec<SubstateState>>,
        node: &HotStuffTreeNode<PublicKey, TariDanPayload>,
    ) -> Result<(), StorageError> {
        use crate::schema::substates::{data, is_draft, justify, node_height, shard_id, substate_type, tree_node_hash};
        let payload_id = Vec::from(node.payload_id().as_slice());
        // Only save this node's shard state
        for (sid, st_changes) in changes.iter().filter(|(s, _)| *s == &node.shard()) {
            let shard = Vec::from(sid.as_bytes());

            for st_change in st_changes {
                let rows_affected = diesel::update(
                    substates.filter(
                        shard_id
                            .eq(shard.clone())
                            .and(is_draft.eq(true))
                            .and(pledged_to_payload_id.eq(&payload_id)),
                    ),
                )
                .set((
                    tree_node_hash.eq(Some(node.hash().as_bytes())),
                    node_height.eq(node.height().as_u64() as i64),
                    is_draft.eq(false),
                    substate_type.eq(st_change.as_str().to_string()),
                    data.eq(match st_change {
                        SubstateState::DoesNotExist => None,
                        SubstateState::Up { data: d, .. } => Some(serde_json::to_string_pretty(d).map_err(
                            |source| StorageError::SerdeJson {
                                source,
                                operation: "save_substate_changes".to_string(),
                                data: "substate data".to_string(),
                            },
                        )?),
                        SubstateState::Down { .. } => None,
                    }),
                    justify.eq(Some(json!(node.justify()).to_string())),
                ))
                .execute(self.transaction.connection())
                .map_err(|e| StorageError::QueryError {
                    reason: format!("Save substate changes error: {}", e),
                })?;
                if rows_affected == 0 {
                    let new_row = NewSubstate {
                        substate_type: st_change.as_str().to_string(),
                        shard_id: shard.clone(),
                        node_height: node.height().as_u64() as i64,
                        data: match st_change {
                            SubstateState::DoesNotExist => None,
                            SubstateState::Up { data: d, .. } => Some(serde_json::to_string_pretty(d).map_err(
                                |source| StorageError::SerdeJson {
                                    source,
                                    operation: "save_substate_changes".to_string(),
                                    data: "substate data".to_string(),
                                },
                            )?),
                            SubstateState::Down { .. } => None,
                        },
                        created_by_payload_id: payload_id.clone(),
                        justify: Some(json!(node.justify()).to_string()),
                        is_draft: false,
                        tree_node_hash: Some(Vec::from(node.hash().as_bytes())),
                        pledged_to_payload_id: None,
                        deleted_by_payload_id: None,
                        pledged_until_height: None,
                    };

                    diesel::insert_into(substates)
                        .values(&new_row)
                        .execute(self.transaction.connection())
                        .map_err(|e| StorageError::QueryError {
                            reason: format!("Save substate change: {}", e),
                        })?;
                }
            }
        }
        Ok(())
    }

    fn insert_substates(&mut self, substate_data: SubstateShardData) -> Result<(), StorageError> {
        let shard = Vec::from(substate_data.shard().as_bytes());
        let substate = substate_data.substate();
        let height = substate_data.height();
        let node_hash = substate_data.tree_node_hash().map(|h| Vec::from(h.as_bytes()));
        let payload_id = Vec::from(substate_data.payload_id().as_bytes());
        let certificate = substate_data.certificate();

        let new_row = NewSubstate {
            substate_type: substate.as_str().to_string(),
            shard_id: shard,
            node_height: height.as_u64() as i64,
            data: match substate {
                SubstateState::DoesNotExist => None,
                SubstateState::Up { data: d, .. } => {
                    Some(
                        serde_json::to_string_pretty(d).map_err(|source| StorageError::SerdeJson {
                            source,
                            operation: "save_substate_changes".to_string(),
                            data: "substate data".to_string(),
                        })?,
                    )
                },
                SubstateState::Down { .. } => None,
            },
            created_by_payload_id: payload_id,
            justify: Some(json!(certificate).to_string()),
            is_draft: false,
            tree_node_hash: node_hash,
            pledged_to_payload_id: None,
            deleted_by_payload_id: None,
            pledged_until_height: None,
        };

        diesel::insert_into(substates)
            .values(&new_row)
            .execute(self.transaction.connection())
            .map_err(|e| StorageError::QueryError {
                reason: format!("Insert substates: {}", e),
            })?;

        Ok(())
    }

    fn get_state_inventory(&self) -> Result<Vec<ShardId>, StorageError> {
        let substate_states: Option<Vec<Substate>> = substates
            .get_results(self.transaction.connection())
            .optional()
            .map_err(|e| StorageError::QueryError {
                reason: format!("Get substate change error: {}", e),
            })
            .unwrap();

        if let Some(substate_states) = substate_states {
            substate_states
                .iter()
                .map(|ss| ShardId::from_bytes(ss.shard_id.as_slice()).map_err(|_| StorageError::DecodingError))
                .collect::<Result<Vec<_>, _>>()
        } else {
            Ok(vec![])
        }
    }

    fn get_substate_states(&self, shard_ids: &[ShardId]) -> Result<Vec<SubstateShardData>, StorageError> {
        use crate::schema::substates::shard_id;
        let shard_ids = shard_ids
            .iter()
            .map(|sh| Vec::from(sh.as_bytes()))
            .collect::<Vec<Vec<u8>>>();

        let substate_states: Option<Vec<crate::models::substate::Substate>> = substates
            .filter(shard_id.eq_any(shard_ids))
            .get_results(self.transaction.connection())
            .optional()
            .map_err(|e| StorageError::QueryError {
                reason: format!("Get substate change error: {}", e),
            })
            .unwrap();

        if let Some(substate_states) = substate_states {
            substate_states
                .iter()
                .map(Self::map_substate_to_shard_data)
                .collect::<Result<_, _>>()
        } else {
            Err(StorageError::NotFound {
                item: "substate".to_string(),
                key: "No data found for available shards".to_string(),
            })
        }
    }

    fn get_substate_states_by_range(
        &self,
        start_shard_id: ShardId,
        end_shard_id: ShardId,
        excluded_shards: &[ShardId],
    ) -> Result<Vec<SubstateShardData>, StorageError> {
        use crate::schema::substates;
        let excluded_shards = excluded_shards
            .iter()
            .map(|sh| Vec::from(sh.as_bytes()))
            .collect::<Vec<Vec<u8>>>();

        let substate_states: Option<Vec<crate::models::substate::Substate>> = substates
            .filter(
<<<<<<< HEAD
                shard_id
                    .ge(Vec::from(start_shard_id.as_bytes()))
                    .and(shard_id.le(Vec::from(end_shard_id.as_bytes())))
                    .and(shard_id.ne_all(excluded_shards)),
=======
                substates::shard_id
                    .gt(Vec::from(start_shard_id.as_bytes()))
                    .and(substates::shard_id.lt(Vec::from(end_shard_id.as_bytes())))
                    .and(substates::shard_id.ne_all(excluded_shards))
                    .and(substates::is_draft.eq(false)),
>>>>>>> 8c4894e5
            )
            .get_results(self.transaction.connection())
            .optional()
            .map_err(|e| StorageError::QueryError {
                reason: format!("Get substate change error: {}", e),
            })
            .unwrap();

        if let Some(substate_states) = substate_states {
            substate_states
                .iter()
                .map(Self::map_substate_to_shard_data)
                .collect::<Result<_, _>>()
        } else {
            Err(StorageError::NotFound {
                item: "substate".to_string(),
                key: "No data found for available shards".to_string(),
            })
        }
    }

    fn get_last_voted_height(&self, shard: ShardId) -> Result<NodeHeight, StorageError> {
        use crate::schema::last_voted_heights::{node_height, shard_id};

        let last_vote: Option<LastVotedHeight> = last_voted_heights
            .filter(shard_id.eq(Vec::from(shard.as_bytes())))
            .order_by(node_height.desc())
            .first(self.transaction.connection())
            .optional()
            .map_err(|e| StorageError::QueryError {
                reason: format!("Get last voted height error: {}", e),
            })?;

        if let Some(last_vote_height) = last_vote {
            let height = last_vote_height.node_height as u64;
            Ok(NodeHeight(height))
        } else {
            Ok(NodeHeight(0))
        }
    }

    fn set_last_voted_height(&mut self, shard: ShardId, height: NodeHeight) -> Result<(), StorageError> {
        let shard = Vec::from(shard.as_bytes());
        let height = height.as_u64() as i64;

        let new_row = NewLastVotedHeight {
            shard_id: shard,
            node_height: height,
        };

        diesel::insert_into(last_voted_heights)
            .values(&new_row)
            .execute(self.transaction.connection())
            .map_err(|e| StorageError::QueryError {
                reason: format!("Set last voted height: {}", e),
            })?;
        Ok(())
    }

    fn get_leader_proposals(
        &self,
        payload: PayloadId,
        payload_height: NodeHeight,
        shard: ShardId,
    ) -> Result<Option<HotStuffTreeNode<PublicKey, TariDanPayload>>, StorageError> {
        use crate::schema::leader_proposals::{payload_height as s_payload_height, payload_id, shard_id};

        let payload_vote: Option<LeaderProposal> = leader_proposals
            .filter(
                payload_id
                    .eq(Vec::from(payload.as_slice()))
                    .and(shard_id.eq(Vec::from(shard.as_bytes())))
                    .and(s_payload_height.eq(payload_height.as_u64() as i64)),
            )
            .first(self.transaction.connection())
            .optional()
            .map_err(|e| StorageError::QueryError {
                reason: format!("Get payload vote: {}", e),
            })?;

        if let Some(payload_vote) = payload_vote {
            let hot_stuff_tree_node: HotStuffTreeNode<PublicKey, TariDanPayload> =
                serde_json::from_str(&payload_vote.hotstuff_tree_node).map_err(|source| StorageError::SerdeJson {
                    source,
                    operation: "get_leader_proposals".to_string(),
                    data: payload_vote.hotstuff_tree_node.to_string(),
                })?;
            Ok(Some(hot_stuff_tree_node))
        } else {
            Ok(None)
        }
    }

    fn save_leader_proposals(
        &mut self,
        shard: ShardId,
        payload: PayloadId,
        payload_height: NodeHeight,
        node: HotStuffTreeNode<PublicKey, TariDanPayload>,
    ) -> Result<(), StorageError> {
        let shard = Vec::from(shard.as_bytes());
        let payload = Vec::from(payload.as_slice());
        let payload_height = payload_height.as_u64() as i64;
        let node_hash = node.hash().as_bytes().to_vec();
        let node = json!(&node).to_string();

        let new_row = NewLeaderProposal {
            shard_id: shard,
            payload_id: payload,
            payload_height,
            node_hash,
            hotstuff_tree_node: node,
        };

        match diesel::insert_into(leader_proposals)
            .values(&new_row)
            .execute(self.transaction.connection())
        {
            Ok(_) => Ok(()),
            Err(e) => match e {
                diesel::result::Error::DatabaseError(diesel::result::DatabaseErrorKind::UniqueViolation, _) => {
                    warn!(target: LOG_TARGET, "Leader proposal already exists");
                    Ok(())
                },
                _ => Err(StorageError::QueryError {
                    reason: format!("Save leader proposal: {}", e),
                }),
            },
        }
        // .map_err(|e| StorageError::QueryError {
        //     reason: format!("Save payload vote error: {}", e),
        // })?;
    }

    fn has_vote_for(&self, from: &PublicKey, node_hash: TreeNodeHash, shard: ShardId) -> Result<bool, StorageError> {
        use crate::schema::received_votes::{address, shard_id, tree_node_hash};

        let vote: Option<ReceivedVote> = received_votes
            .filter(
                shard_id
                    .eq(Vec::from(shard.as_bytes()))
                    .and(tree_node_hash.eq(Vec::from(node_hash.as_bytes())))
                    .and(address.eq(Vec::from(from.as_bytes()))),
            )
            .first(self.transaction.connection())
            .optional()
            .map_err(|e| StorageError::QueryError {
                reason: format!("Has vote for error: {}", e),
            })?;

        Ok(vote.is_some())
    }

    fn save_received_vote_for(
        &mut self,
        from: PublicKey,
        node_hash: TreeNodeHash,
        shard: ShardId,
        vote_message: VoteMessage,
    ) -> Result<usize, StorageError> {
        use crate::schema::received_votes::{shard_id, tree_node_hash};

        let from = Vec::from(from.as_bytes());
        let node_hash = Vec::from(node_hash.as_bytes());
        let shard = Vec::from(shard.as_bytes());
        let vote_message = json!(&vote_message).to_string();

        let new_row = NewReceivedVote {
            tree_node_hash: node_hash.clone(),
            shard_id: shard.clone(),
            address: from,
            vote_message,
        };

        diesel::insert_into(received_votes)
            .values(&new_row)
            .execute(self.transaction.connection())
            .map_err(|e| StorageError::QueryError {
                reason: format!("Save received voted for: {}", e),
            })?;

        let count: i64 = received_votes
            .filter(
                tree_node_hash
                    .eq(Vec::from(node_hash.as_bytes()))
                    .and(shard_id.eq(Vec::from(shard.as_slice()))),
            )
            .count()
            .first(self.transaction.connection())
            .map_err(|source| StorageError::QueryError {
                reason: format!("Save received vote: {0}", source),
            })?;

        // TryFrom could fail for 32-bit environments
        usize::try_from(count as u64).map_err(|_| StorageError::InvalidIntegerCast)
    }

    fn get_received_votes_for(
        &self,
        node_hash: TreeNodeHash,
        shard: ShardId,
    ) -> Result<Vec<VoteMessage>, StorageError> {
        use crate::schema::received_votes::{shard_id, tree_node_hash};

        let filtered_votes: Option<Vec<ReceivedVote>> = received_votes
            .filter(
                shard_id
                    .eq(Vec::from(shard.as_bytes()))
                    .and(tree_node_hash.eq(Vec::from(node_hash.as_bytes()))),
            )
            .get_results(self.transaction.connection())
            .optional()
            .map_err(|e| StorageError::QueryError {
                reason: format!("Get received vote for: {}", e),
            })?;

        if let Some(filtered_votes) = filtered_votes {
            let v = filtered_votes
                .iter()
                .map(|v| {
                    serde_json::from_str::<VoteMessage>(&v.vote_message).map_err(|source| StorageError::SerdeJson {
                        source,
                        operation: "get_received_votes_for".to_string(),
                        data: v.vote_message.to_string(),
                    })
                })
                .collect::<Result<_, _>>()?;
            Ok(v)
        } else {
            Ok(vec![])
        }
    }

    fn get_recent_transactions(&self) -> Result<Vec<RecentTransaction>, StorageError> {
        let res = sql_query("select payload_id,timestamp,meta,instructions from payloads")
            .load::<QueryableRecentTransaction>(self.transaction.connection())
            .map_err(|e| StorageError::QueryError {
                reason: format!("Get recent transactions: {}", e),
            })?;
        Ok(res
            .into_iter()
            .map(|recent_transaction| recent_transaction.into())
            .collect())
    }

    fn update_payload_result(
        &self,
        requested_payload_id: &PayloadId,
        result: FinalizeResult,
    ) -> Result<(), StorageError> {
        use crate::schema::payloads;

        let result_json = serde_json::to_string(&result).map_err(|_| StorageError::EncodingError)?;

        diesel::update(payloads::table)
            .filter(payloads::payload_id.eq(requested_payload_id.as_bytes()))
            .set(payloads::result.eq(result_json))
            .execute(self.transaction.connection())
            .map_err(|source| SqliteStorageError::DieselError {
                source,
                operation: "update_payload_result".to_string(),
            })?;

        Ok(())
    }

    fn get_transaction(&self, payload_id: Vec<u8>) -> Result<Vec<SQLTransaction>, StorageError> {
        let res = sql_query(
            "select node_hash, parent_node_hash, shard, height, payload_height, (select count(*) from received_votes \
             v where v.tree_node_hash = node_hash) as total_votes, (select count(*) from leader_proposals lp where \
             lp.payload_id  = n.payload_id and lp.payload_height = n.payload_height and lp.node_hash = n.node_hash) \
             as total_leader_proposals from nodes as n where payload_id = ? order by shard",
        )
        .bind::<Binary, _>(payload_id)
        .load::<QueryableTransaction>(self.transaction.connection())
        .map_err(|e| StorageError::QueryError {
            reason: format!("Get transaction: {}", e),
        })?;
        Ok(res.into_iter().map(|transaction| transaction.into()).collect())
    }

    fn get_substates(&self, payload_id: Vec<u8>, shard_id: Vec<u8>) -> Result<Vec<SQLSubstate>, StorageError> {
        let res = sql_query(
            "select * from substates where shard_id == ? and (created_by_payload_id == ? or deleted_by_payload_id == \
             ?);",
        )
        .bind::<Binary, _>(shard_id)
        .bind::<Binary, _>(payload_id.clone())
        .bind::<Binary, _>(payload_id)
        .load::<QueryableSubstate>(self.transaction.connection())
        .map_err(|e| StorageError::QueryError {
            reason: format!("Get substates: {}", e),
        })?;
        Ok(res.into_iter().map(|transaction| transaction.into()).collect())
    }
}<|MERGE_RESOLUTION|>--- conflicted
+++ resolved
@@ -1037,18 +1037,11 @@
 
         let substate_states: Option<Vec<crate::models::substate::Substate>> = substates
             .filter(
-<<<<<<< HEAD
-                shard_id
+                substates::shard_id
                     .ge(Vec::from(start_shard_id.as_bytes()))
-                    .and(shard_id.le(Vec::from(end_shard_id.as_bytes())))
-                    .and(shard_id.ne_all(excluded_shards)),
-=======
-                substates::shard_id
-                    .gt(Vec::from(start_shard_id.as_bytes()))
-                    .and(substates::shard_id.lt(Vec::from(end_shard_id.as_bytes())))
+                    .and(substates::shard_id.le(Vec::from(end_shard_id.as_bytes())))
                     .and(substates::shard_id.ne_all(excluded_shards))
                     .and(substates::is_draft.eq(false)),
->>>>>>> 8c4894e5
             )
             .get_results(self.transaction.connection())
             .optional()
