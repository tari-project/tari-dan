--- conflicted
+++ resolved
@@ -650,33 +650,12 @@
 
     fn save_substate_changes(
         &mut self,
-<<<<<<< HEAD
         changes: &HashMap<ShardId, SubstateState>,
-        node: TreeNodeHash,
-    ) -> Result<(), Self::Error> {
-        for (sid, st_ch) in changes {
-            let shard = Vec::from(sid.as_bytes());
-            let substate_change = json!(st_ch).to_string();
-
-            let new_row = NewSubStateChange {
-                shard_id: shard,
-                tree_node_hash: Vec::from(node.as_bytes()),
-                substate_change,
-            };
-
-            diesel::insert_into(substate_changes)
-                .values(&new_row)
-                .execute(&self.connection)
-                .map_err(|e| Self::Error::QueryError {
-                    reason: format!("Save substate change: {}", e),
-                })?;
-=======
-        changes: HashMap<ShardId, Option<SubstateState>>,
         node: &HotStuffTreeNode<PublicKey>,
     ) -> Result<(), Self::Error> {
         use crate::schema::substates::{data, is_draft, justify, node_height, shard_id, substate_type, tree_node_hash};
         let payload_id = Vec::from(node.payload().as_slice());
-        for (sid, st_change) in &changes {
+        for (sid, st_change) in changes {
             let shard = Vec::from(sid.as_bytes());
 
             let rows_affected = diesel::update(
@@ -753,7 +732,6 @@
                         reason: format!("Save substate change: {}", e),
                     })?;
             }
->>>>>>> 0f0ed63d
         }
         Ok(())
     }
