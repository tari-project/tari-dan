--- conflicted
+++ resolved
@@ -103,10 +103,6 @@
         id -> Integer,
         substate_type -> Text,
         shard_id -> Binary,
-<<<<<<< HEAD
-        tree_node_hash -> Binary,
-        substate_change -> Text,
-=======
         node_height -> BigInt,
         data -> Nullable<Binary>,
         created_by_payload_id -> Binary,
@@ -116,7 +112,6 @@
         tree_node_hash -> Nullable<Binary>,
         pledged_to_payload_id -> Nullable<Binary>,
         pledged_until_height -> Nullable<BigInt>,
->>>>>>> 0f0ed63d
     }
 }
 
