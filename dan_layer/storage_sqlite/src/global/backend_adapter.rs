//  Copyright 2022. The Tari Project
//
//  Redistribution and use in source and binary forms, with or without modification, are permitted provided that the
//  following conditions are met:
//
//  1. Redistributions of source code must retain the above copyright notice, this list of conditions and the following
//  disclaimer.
//
//  2. Redistributions in binary form must reproduce the above copyright notice, this list of conditions and the
//  following disclaimer in the documentation and/or other materials provided with the distribution.
//
//  3. Neither the name of the copyright holder nor the names of its contributors may be used to endorse or promote
//  products derived from this software without specific prior written permission.
//
//  THIS SOFTWARE IS PROVIDED BY THE COPYRIGHT HOLDERS AND CONTRIBUTORS "AS IS" AND ANY EXPRESS OR IMPLIED WARRANTIES,
//  INCLUDING, BUT NOT LIMITED TO, THE IMPLIED WARRANTIES OF MERCHANTABILITY AND FITNESS FOR A PARTICULAR PURPOSE ARE
//  DISCLAIMED. IN NO EVENT SHALL THE COPYRIGHT HOLDER OR CONTRIBUTORS BE LIABLE FOR ANY DIRECT, INDIRECT, INCIDENTAL,
//  SPECIAL, EXEMPLARY, OR CONSEQUENTIAL DAMAGES (INCLUDING, BUT NOT LIMITED TO, PROCUREMENT OF SUBSTITUTE GOODS OR
//  SERVICES; LOSS OF USE, DATA, OR PROFITS; OR BUSINESS INTERRUPTION) HOWEVER CAUSED AND ON ANY THEORY OF LIABILITY,
//  WHETHER IN CONTRACT, STRICT LIABILITY, OR TORT (INCLUDING NEGLIGENCE OR OTHERWISE) ARISING IN ANY WAY OUT OF THE
//  USE OF THIS SOFTWARE, EVEN IF ADVISED OF THE POSSIBILITY OF SUCH DAMAGE.
use std::{
    collections::{HashMap, HashSet},
    convert::{TryFrom, TryInto},
    fmt::{Debug, Formatter},
    marker::PhantomData,
    ops::RangeInclusive,
    sync::{Arc, Mutex},
};

use diesel::{
    sql_query,
    sql_types::{BigInt, Bigint},
    ExpressionMethods,
    JoinOnDsl,
    OptionalExtension,
    QueryDsl,
    RunQueryDsl,
    SqliteConnection,
};
use diesel_migrations::{EmbeddedMigrations, MigrationHarness};
use serde::{de::DeserializeOwned, Serialize};
use tari_common_types::types::{FixedHash, PublicKey};
use tari_dan_common_types::{
    committee::Committee,
    hashing::ValidatorNodeBalancedMerkleTree,
    shard::Shard,
    Epoch,
    NodeAddressable,
    SubstateAddress,
};
use tari_dan_storage::{
    global::{
        models::ValidatorNode,
        DbBaseLayerBlockInfo,
        DbEpoch,
        DbTemplate,
        DbTemplateUpdate,
        GlobalDbAdapter,
        MetadataKey,
        TemplateStatus,
    },
    AtomicDb,
};
use tari_utilities::ByteArray;

use super::{models, models::DbValidatorNode};
use crate::{
    error::SqliteStorageError,
    global::{
        models::{
            MetadataModel,
            NewBaseLayerBlockInfo,
            NewEpoch,
            NewTemplateModel,
            TemplateModel,
            TemplateUpdateModel,
        },
        schema::{templates},
        serialization::serialize_json,
    },
    SqliteTransaction,
};

sql_function! {
    #[sql_name = "COALESCE"]
    fn coalesce_bigint(x: diesel::sql_types::Nullable<Bigint>, y: BigInt) -> BigInt;
}

pub struct SqliteGlobalDbAdapter<TAddr> {
    connection: Arc<Mutex<SqliteConnection>>,
    _addr: PhantomData<TAddr>,
}

impl<TAddr> SqliteGlobalDbAdapter<TAddr> {
    pub fn new(connection: SqliteConnection) -> Self {
        Self {
            connection: Arc::new(Mutex::new(connection)),
            _addr: PhantomData,
        }
    }

    fn exists(&self, tx: &mut SqliteTransaction<'_>, key: MetadataKey) -> Result<bool, SqliteStorageError> {
        use crate::global::schema::metadata;
        let result = metadata::table
            .filter(metadata::key_name.eq(key.as_key_bytes()))
            .count()
            .limit(1)
            .get_result::<i64>(tx.connection())
            .map_err(|source| SqliteStorageError::DieselError {
                source,
                operation: "exists::metadata".to_string(),
            })?;
        Ok(result > 0)
    }

    pub fn migrate(&self) -> Result<(), SqliteStorageError> {
        const MIGRATIONS: EmbeddedMigrations = embed_migrations!("./migrations");
        self.connection
            .lock()
            .unwrap()
            .run_pending_migrations(MIGRATIONS)
            .map_err(|source| SqliteStorageError::MigrationError { source })?;
        Ok(())
    }
}

impl<TAddr> AtomicDb for SqliteGlobalDbAdapter<TAddr> {
    type DbTransaction<'a> = SqliteTransaction<'a>;
    type Error = SqliteStorageError;

    fn create_transaction(&self) -> Result<Self::DbTransaction<'_>, Self::Error> {
        let tx = SqliteTransaction::begin(self.connection.lock().unwrap())?;
        Ok(tx)
    }

    fn commit(&self, transaction: Self::DbTransaction<'_>) -> Result<(), Self::Error> {
        transaction.commit()
    }
}

impl<TAddr: NodeAddressable> GlobalDbAdapter for SqliteGlobalDbAdapter<TAddr> {
    type Addr = TAddr;

    fn set_metadata<T: Serialize>(
        &self,
        tx: &mut Self::DbTransaction<'_>,
        key: MetadataKey,
        value: &T,
    ) -> Result<(), Self::Error> {
        use crate::global::schema::metadata;
        let value = serde_json::to_vec(value)?;
        match self.exists(tx, key) {
            Ok(true) => diesel::update(metadata::table)
                .filter(metadata::key_name.eq(key.as_key_bytes()))
                .set(metadata::value.eq(value))
                .execute(tx.connection())
                .map_err(|source| SqliteStorageError::DieselError {
                    source,
                    operation: "update::metadata".to_string(),
                })?,
            Ok(false) => diesel::insert_into(metadata::table)
                .values((metadata::key_name.eq(key.as_key_bytes()), metadata::value.eq(value)))
                .execute(tx.connection())
                .map_err(|source| SqliteStorageError::DieselError {
                    source,
                    operation: "insert::metadata".to_string(),
                })?,
            Err(e) => return Err(e),
        };

        Ok(())
    }

    fn get_metadata<T: DeserializeOwned>(
        &self,
        tx: &mut Self::DbTransaction<'_>,
        key: &MetadataKey,
    ) -> Result<Option<T>, Self::Error> {
        use crate::global::schema::metadata::dsl;

        let row: Option<MetadataModel> = dsl::metadata
            .find(key.as_key_bytes())
            .first(tx.connection())
            .optional()
            .map_err(|source| SqliteStorageError::DieselError {
                source,
                operation: "get::metadata_key".to_string(),
            })?;

        let v = row.map(|r| serde_json::from_slice(&r.value)).transpose()?;
        Ok(v)
    }

    fn get_template(&self, tx: &mut Self::DbTransaction<'_>, key: &[u8]) -> Result<Option<DbTemplate>, Self::Error> {
        use crate::global::schema::templates::dsl;
        let template: Option<TemplateModel> = dsl::templates
            .filter(templates::template_address.eq(key))
            .first(tx.connection())
            .optional()
            .map_err(|source| SqliteStorageError::DieselError {
                source,
                operation: "get_template".to_string(),
            })?;

        match template {
            Some(t) => Ok(Some(DbTemplate {
                template_name: t.template_name,

                expected_hash: t.expected_hash.try_into()?,
                template_address: t.template_address.try_into()?,
                url: t.url,
                height: t.height as u64,
                template_type: t.template_type.parse().expect("DB template type corrupted"),
                compiled_code: t.compiled_code,
                flow_json: t.flow_json,
                manifest: t.manifest,
                status: t.status.parse().expect("DB status corrupted"),
                added_at: t.added_at,
            })),
            None => Ok(None),
        }
    }

    fn get_templates(&self, tx: &mut Self::DbTransaction<'_>, limit: usize) -> Result<Vec<DbTemplate>, Self::Error> {
        use crate::global::schema::templates::dsl;
        let mut templates = dsl::templates
            .filter(templates::status.eq(TemplateStatus::Active.as_str()))
            .into_boxed();

        let limit = i64::try_from(limit).unwrap_or(i64::MAX);
        if limit > 0 {
            templates = templates.limit(limit);
        }
        let templates = templates
            .get_results::<TemplateModel>(tx.connection())
            .map_err(|source| SqliteStorageError::DieselError {
                source,
                operation: "get_templates".to_string(),
            })?;

        templates
            .into_iter()
            .map(|t| {
                Ok(DbTemplate {
                    template_name: t.template_name,
                    expected_hash: t.expected_hash.try_into()?,
                    template_address: t.template_address.try_into()?,
                    url: t.url,
                    height: t.height as u64,
                    template_type: t.template_type.parse().expect("DB template type corrupted"),
                    compiled_code: t.compiled_code,
                    flow_json: t.flow_json,
                    manifest: t.manifest,
                    status: t.status.parse().expect("DB status corrupted"),
                    added_at: t.added_at,
                })
            })
            .collect()
    }

    fn get_pending_templates(
        &self,
        tx: &mut Self::DbTransaction<'_>,
        limit: usize,
    ) -> Result<Vec<DbTemplate>, Self::Error> {
        use crate::global::schema::templates::dsl;
        let templates = dsl::templates
            .filter(templates::status.eq(TemplateStatus::Pending.as_str()))
            .limit(i64::try_from(limit).unwrap_or(i64::MAX))
            .get_results::<TemplateModel>(tx.connection())
            .map_err(|source| SqliteStorageError::DieselError {
                source,
                operation: "get_pending_template".to_string(),
            })?;

        templates
            .into_iter()
            .map(|t| {
                Ok(DbTemplate {
                    template_name: t.template_name,
                    expected_hash: t.expected_hash.try_into()?,
                    template_address: t.template_address.try_into()?,
                    url: t.url,
                    height: t.height as u64,
                    template_type: t.template_type.parse().expect("DB template type corrupted"),
                    compiled_code: t.compiled_code,
                    flow_json: t.flow_json,
                    manifest: t.manifest,
                    status: t.status.parse().expect("DB status corrupted"),
                    added_at: t.added_at,
                })
            })
            .collect()
    }

    fn insert_template(&self, tx: &mut Self::DbTransaction<'_>, item: DbTemplate) -> Result<(), Self::Error> {
        let new_template = NewTemplateModel {
            template_name: item.template_name,
            expected_hash: item.expected_hash.to_vec(),
            template_address: item.template_address.to_vec(),
            url: item.url.to_string(),
            height: item.height as i64,
            template_type: item.template_type.as_str().to_string(),
            compiled_code: item.compiled_code,
            flow_json: item.flow_json,
            status: item.status.as_str().to_string(),
            wasm_path: None,
            manifest: None,
        };
        diesel::insert_into(templates::table)
            .values(new_template)
            .execute(tx.connection())
            .map_err(|source| SqliteStorageError::DieselError {
                source,
                operation: "insert_template".to_string(),
            })?;

        Ok(())
    }

    fn update_template(
        &self,
        tx: &mut Self::DbTransaction<'_>,
        key: &[u8],
        template: DbTemplateUpdate,
    ) -> Result<(), Self::Error> {
        let model = TemplateUpdateModel {
            compiled_code: template.compiled_code,
            flow_json: template.flow_json,
            manifest: template.manifest,
            status: template.status.map(|s| s.as_str().to_string()),
        };
        diesel::update(templates::table)
            .filter(templates::template_address.eq(key))
            .set(model)
            .execute(tx.connection())
            .map_err(|source| SqliteStorageError::DieselError {
                source,
                operation: "update_template".to_string(),
            })?;

        Ok(())
    }

    fn template_exists(&self, tx: &mut Self::DbTransaction<'_>, key: &[u8]) -> Result<bool, Self::Error> {
        use crate::global::schema::templates::dsl;
        let result = dsl::templates
            .filter(templates::template_address.eq(key))
            .count()
            .limit(1)
            .get_result::<i64>(tx.connection())
            .map_err(|source| SqliteStorageError::DieselError {
                source,
                operation: "exists::metadata".to_string(),
            })?;
        Ok(result > 0)
    }

    fn insert_validator_node(
        &self,
        tx: &mut Self::DbTransaction<'_>,
        address: Self::Addr,
        public_key: PublicKey,
        shard_key: SubstateAddress,
        registered_at_base_height: u64,
        start_epoch: Epoch,
        end_epoch: Epoch,
        fee_claim_public_key: PublicKey,
        sidechain_id: Option<PublicKey>,
    ) -> Result<(), Self::Error> {
        use crate::global::schema::validator_nodes;
        let addr = serialize_json(&address)?;

        diesel::insert_into(validator_nodes::table)
            .values((
                validator_nodes::address.eq(&addr),
                validator_nodes::public_key.eq(ByteArray::as_bytes(&public_key)),
                validator_nodes::shard_key.eq(shard_key.as_bytes()),
                validator_nodes::registered_at_base_height.eq(registered_at_base_height as i64),
                validator_nodes::start_epoch.eq(start_epoch.as_u64() as i64),
                validator_nodes::end_epoch.eq(end_epoch.as_u64() as i64),
                validator_nodes::fee_claim_public_key.eq(ByteArray::as_bytes(&fee_claim_public_key)),
                validator_nodes::sidechain_id.eq(sidechain_id.as_ref().map(|id| id.as_bytes()).unwrap_or(&[0u8; 32])),
<<<<<<< HEAD
=======
            ))
            .on_conflict((validator_nodes::public_key, validator_nodes::sidechain_id))
            .do_update()
            .set((
                validator_nodes::address.eq(&addr),
                validator_nodes::shard_key.eq(shard_key.as_bytes()),
                validator_nodes::epoch.eq(epoch.as_u64() as i64),
                validator_nodes::fee_claim_public_key.eq(ByteArray::as_bytes(&fee_claim_public_key)),
                validator_nodes::sidechain_id.eq(sidechain_id.as_ref().map(|id| id.as_bytes()).unwrap_or(&[0u8; 32])),
>>>>>>> 533d82e3
            ))
            // .on_conflict((validator_nodes::public_key, validator_nodes::sidechain_id))
            // .do_update()
            // .set((
            //     validator_nodes::address.eq(&addr),
            //     validator_nodes::shard_key.eq(shard_key.as_bytes()),
            //     validator_nodes::epoch.eq(epoch.as_u64() as i64),
            //     validator_nodes::fee_claim_public_key.eq(ByteArray::as_bytes(&fee_claim_public_key)),
            //     validator_nodes::sidechain_id.eq(sidechain_id.as_ref().map(|id| id.as_bytes()).unwrap_or(&[0u8; 32])),
            // ))
            .execute(tx.connection())
            .map_err(|source| SqliteStorageError::DieselError {
                source,
                operation: "insert::validator_nodes".to_string(),
            })?;

        Ok(())
    }


    fn get_validator_node_by_address(
        &self,
        tx: &mut Self::DbTransaction<'_>,
        epoch: Epoch,
        address: &Self::Addr,
        sidechain_id: Option<&PublicKey>,
    ) -> Result<ValidatorNode<Self::Addr>, Self::Error> {
        use crate::global::schema::{validator_nodes};

        let vn = validator_nodes::table
            // .left_join(committees::table.on(committees::validator_node_id.eq(validator_nodes::id)))
            .select((
                validator_nodes::id,
                validator_nodes::public_key,
                validator_nodes::shard_key,
                validator_nodes::registered_at_base_height,
                validator_nodes::start_epoch,
                validator_nodes::end_epoch,
                validator_nodes::fee_claim_public_key,
                validator_nodes::address,
                validator_nodes::sidechain_id,
            ))
            .filter(
                validator_nodes::start_epoch.le(epoch.as_u64() as i64),
            )
            .filter(validator_nodes::end_epoch.gt(epoch.as_u64() as i64))
            .filter(validator_nodes::address.eq(serialize_json(address)?))
            .filter(validator_nodes::sidechain_id.eq(sidechain_id.map(ByteArray::as_bytes).unwrap_or(&[0u8; 32])))
            .order_by(validator_nodes::registered_at_base_height.desc())
            .first::<DbValidatorNode>(tx.connection())
            .map_err(|source| SqliteStorageError::DieselError {
                source,
                operation: "get::validator_node".to_string(),
            })?;

        let vn = vn.try_into()?;
        Ok(vn)
    }

    fn get_validator_node_by_public_key(
        &self,
        tx: &mut Self::DbTransaction<'_>,
        epoch: Epoch,
        public_key: &PublicKey,
        sidechain_id: Option<&PublicKey>,
    ) -> Result<ValidatorNode<Self::Addr>, Self::Error> {
        use crate::global::schema::{validator_nodes};

        let vn = validator_nodes::table
<<<<<<< HEAD
            // .left_join(committees::table.on(committees::validator_node_id.eq(validator_nodes::id)))
=======
            .left_join(committees::table.on(committees::validator_node_id.eq(validator_nodes::id)))
>>>>>>> 533d82e3
            .select((
                validator_nodes::id,
                validator_nodes::public_key,
                validator_nodes::shard_key,
                validator_nodes::registered_at_base_height,
                validator_nodes::start_epoch,
                validator_nodes::end_epoch,
                validator_nodes::fee_claim_public_key,
                validator_nodes::address,
                validator_nodes::sidechain_id,
            ))
            .filter(
                validator_nodes::start_epoch.le(epoch.as_u64() as i64),
            )
            .filter(validator_nodes::end_epoch.gt(epoch.as_u64() as i64))
            .filter(validator_nodes::public_key.eq(ByteArray::as_bytes(public_key)))
            .filter(validator_nodes::sidechain_id.eq(sidechain_id.map(ByteArray::as_bytes).unwrap_or(&[0u8; 32])))
<<<<<<< HEAD
            .order_by(validator_nodes::registered_at_base_height.desc())
=======
            .order_by(committees::epoch.desc())
>>>>>>> 533d82e3
            .first::<DbValidatorNode>(tx.connection())
            .map_err(|source| SqliteStorageError::DieselError {
                source,
                operation: "get::validator_node".to_string(),
            })?;

        let vn = vn.try_into()?;
        Ok(vn)
    }

    fn validator_nodes_count(
        &self,
        tx: &mut Self::DbTransaction<'_>,
<<<<<<< HEAD
        epoch: Epoch,
=======
        start_epoch: Epoch,
        end_epoch: Epoch,
>>>>>>> 533d82e3
        sidechain_id: Option<&PublicKey>,
    ) -> Result<u64, Self::Error> {
        let db_sidechain_id = sidechain_id.map(|id| id.as_bytes()).unwrap_or(&[0u8; 32]);
        let count = sql_query(
<<<<<<< HEAD
            "SELECT COUNT(distinct public_key) as cnt FROM validator_nodes WHERE start_epoch <= ? AND end_epoch <= ? \
             AND sidechain_id = ?",
        )
        .bind::<BigInt, _>(epoch.as_u64() as i64)
        .bind::<BigInt, _>(epoch.as_u64() as i64)
=======
            "SELECT COUNT(distinct public_key) as cnt FROM validator_nodes WHERE epoch >= ? AND epoch <= ? AND \
             sidechain_id = ?",
        )
        .bind::<BigInt, _>(start_epoch.as_u64() as i64)
        .bind::<BigInt, _>(end_epoch.as_u64() as i64)
>>>>>>> 533d82e3
        .bind::<diesel::sql_types::Binary, _>(db_sidechain_id)
        .get_result::<Count>(tx.connection())
        .map_err(|source| SqliteStorageError::DieselError {
            source,
            operation: "count_validator_nodes".to_string(),
        })?;

        Ok(count.cnt as u64)
    }

    fn validator_nodes_count_for_bucket(
        &self,
        tx: &mut Self::DbTransaction<'_>,
        epoch: Epoch,
        sidechain_id: Option<&PublicKey>,
        bucket: Shard,
    ) -> Result<u64, Self::Error> {
        use crate::global::schema::{committees, validator_nodes};

        let db_sidechain_id = sidechain_id.map(|id| id.as_bytes()).unwrap_or(&[0u8; 32]);
        let count = committees::table
            .inner_join(validator_nodes::table.on(committees::validator_node_id.eq(validator_nodes::id)))
            .filter(committees::epoch.eq(epoch.as_u64() as i64))
            .filter(committees::committee_bucket.eq(i64::from(bucket.as_u32())))
            .filter(validator_nodes::sidechain_id.eq(db_sidechain_id))
            .count()
            .limit(1)
            .get_result::<i64>(tx.connection())
            .map_err(|source| SqliteStorageError::DieselError {
                source,
                operation: "count_validator_nodes".to_string(),
            })?;

        Ok(count as u64)
    }

    fn validator_nodes_get_committees_for_epoch(
        &self,
        tx: &mut Self::DbTransaction<'_>,
        epoch: Epoch,
        sidechain_id: Option<&PublicKey>,
    ) -> Result<HashMap<Shard, Committee<Self::Addr>>, Self::Error> {
        use crate::global::schema::{committees, validator_nodes};

        let db_sidechain_id = sidechain_id.map(|id| id.as_bytes()).unwrap_or(&[0u8; 32]);
        let count = committees::table
            .inner_join(validator_nodes::table.on(committees::validator_node_id.eq(validator_nodes::id)))
            .select((
                committees::committee_bucket,
                validator_nodes::address,
                validator_nodes::public_key,
            ))
            .filter(committees::epoch.eq(epoch.as_u64() as i64))
            .filter(validator_nodes::sidechain_id.eq(db_sidechain_id))
            .limit(1)
            .load::<(i64, String, Vec<u8>)>(tx.connection())
            .map_err(|source| SqliteStorageError::DieselError {
                source,
                operation: "validator_nodes_get_committees".to_string(),
            })?;

        let mut committees = HashMap::new();
        for (bucket, address, public_key) in count {
            let addr = DbValidatorNode::try_parse_address(&address)?;
            let pk = PublicKey::from_canonical_bytes(&public_key)
                .map_err(|_| SqliteStorageError::MalformedDbData("Invalid public key".to_string()))?;
            committees
                .entry(
                    Shard::from(bucket as u32)
                )
                .or_insert_with(Committee::empty)
                .members
                .push((addr, pk));
        }

        Ok(committees)
    }

    fn validator_nodes_set_committee_bucket(
        &self,
        tx: &mut Self::DbTransaction<'_>,
        shard_key: SubstateAddress,
        bucket: Shard,
        sidechain_id: Option<&PublicKey>,
        epoch: Epoch,
    ) -> Result<(), Self::Error> {
        use crate::global::schema::{committees, validator_nodes};
        let db_sidechain_id = sidechain_id.map(|id| id.as_bytes()).unwrap_or(&[0u8; 32]);
<<<<<<< HEAD
        // This is probably not the most robust way of doing this. Ideally you would pass the validator ID to the
        // function and use that to insert into the committees table.
        let validator_id = validator_nodes::table
            .select(validator_nodes::id)
            .filter(validator_nodes::shard_key.eq(shard_key.as_bytes()))
            .filter(validator_nodes::start_epoch.le(epoch.as_u64() as i64))
            .filter(validator_nodes::end_epoch.gt(epoch.as_u64() as i64))
            .filter(validator_nodes::sidechain_id.eq(db_sidechain_id))
            .order_by(validator_nodes::registered_at_base_height.desc())
=======
        let validator_id = validator_nodes::table
            .select(validator_nodes::id)
            .filter(validator_nodes::shard_key.eq(shard_key.as_bytes()))
            .filter(validator_nodes::sidechain_id.eq(db_sidechain_id))
>>>>>>> 533d82e3
            .first::<i32>(tx.connection())
            .map_err(|source| SqliteStorageError::DieselError {
                source,
                operation: "validator_nodes_set_committee_bucket".to_string(),
            })?;
        diesel::insert_into(committees::table)
            .values((
                committees::validator_node_id.eq(validator_id),
                committees::epoch.eq(epoch.as_u64() as i64),
                committees::committee_bucket.eq(i64::from(bucket.as_u32())),
            ))
            .execute(tx.connection())
            .map_err(|source| SqliteStorageError::DieselError {
                source,
                operation: "insert::committee_bucket".to_string(),
            })?;
        Ok(())
    }

    fn validator_nodes_get_by_substate_range(
        &self,
        tx: &mut Self::DbTransaction<'_>,
<<<<<<< HEAD
        epoch: Epoch,
=======
        start_epoch: Epoch,
        end_epoch: Epoch,
>>>>>>> 533d82e3
        sidechain_id: Option<&PublicKey>,
        shard_range: RangeInclusive<SubstateAddress>,
    ) -> Result<Vec<ValidatorNode<Self::Addr>>, Self::Error> {
        // TODO: is this method still needed? Most of this can be handled by the committees table
        use crate::global::schema::{validator_nodes};

        let db_sidechain_id = sidechain_id.map(|id| id.as_bytes()).unwrap_or(&[0u8; 32]);
        let validators = validator_nodes::table
<<<<<<< HEAD
=======
            .left_join(committees::table.on(committees::validator_node_id.eq(validator_nodes::id)))
>>>>>>> 533d82e3
            .select((
                validator_nodes::id,
                validator_nodes::public_key,
                validator_nodes::shard_key,
                validator_nodes::registered_at_base_height,
                validator_nodes::start_epoch,
                validator_nodes::end_epoch,
                validator_nodes::fee_claim_public_key,
                validator_nodes::address,
                validator_nodes::sidechain_id
            ))
            .filter(validator_nodes::start_epoch.le(epoch.as_u64() as i64))
            .filter(validator_nodes::end_epoch.gt(epoch.as_u64() as i64))
            // SQLite compares BLOB types using memcmp which, IIRC, compares bytes "left to right"/big-endian which is
            // the same way convert shard IDs to 256-bit integers when allocating committee shards.
            .filter(validator_nodes::shard_key.ge(shard_range.start().as_bytes()))
            .filter(validator_nodes::shard_key.le(shard_range.end().as_bytes()))
            .filter(validator_nodes::sidechain_id.eq(db_sidechain_id))
<<<<<<< HEAD
            .order_by(validator_nodes::shard_key.asc())
=======
            .order_by((validator_nodes::shard_key.asc(), committees::epoch.desc()))
>>>>>>> 533d82e3
            .get_results::<DbValidatorNode>(tx.connection())
            .map_err(|source| SqliteStorageError::DieselError {
                source,
                operation: "validator_nodes_get_by_shard_range".to_string(),
            })?;

        distinct_validators_sorted(validators)
    }

    fn validator_nodes_get_for_shards(
        &self,
        tx: &mut Self::DbTransaction<'_>,
        epoch: Epoch,
        shards: HashSet<Shard>,
    ) -> Result<HashMap<Shard, Committee<Self::Addr>>, Self::Error> {
        use crate::global::schema::{committees, validator_nodes};
<<<<<<< HEAD
=======

        let validators = validator_nodes::table
            .left_join(committees::table.on(committees::validator_node_id.eq(validator_nodes::id)))
            .select((
                validator_nodes::id,
                validator_nodes::public_key,
                validator_nodes::shard_key,
                coalesce_bigint(committees::epoch.nullable(), validator_nodes::epoch),
                committees::committee_bucket.nullable(),
                validator_nodes::fee_claim_public_key,
                validator_nodes::address,
                validator_nodes::sidechain_id,
            ))
            .filter(
                coalesce_bigint(committees::epoch.nullable(), validator_nodes::epoch).ge(start_epoch.as_u64() as i64),
            )
            .filter(coalesce_bigint(committees::epoch.nullable(), validator_nodes::epoch).le(end_epoch.as_u64() as i64))
            .filter(committees::committee_bucket.eq_any(shards.iter().map(|b| i64::from(b.as_u32()))))
            .order_by(committees::epoch.desc())
            .get_results::<DbValidatorNode>(tx.connection())
            .map_err(|source| SqliteStorageError::DieselError {
                source,
                operation: "validator_nodes_get_by_buckets".to_string(),
            })?;

>>>>>>> 533d82e3
        let mut shards = shards
            .into_iter()
            .map(|b| (b, Committee::empty()))
            .collect::<HashMap<_, _>>();

        for (shard, committee) in &mut shards {
            let validators = validator_nodes::table
                .left_join(committees::table.on(committees::validator_node_id.eq(validator_nodes::id)))
                .select(validator_nodes::all_columns)
                .filter(committees::epoch.eq(epoch.as_u64() as i64))
                .filter(committees::committee_bucket.eq(i64::from(shard.as_u32())))
                .get_results::<DbValidatorNode>(tx.connection())
                .map_err(|source| SqliteStorageError::DieselError {
                    source,
                    operation: "validator_nodes_get_by_buckets".to_string(),
                })?;

            for validator in validators {
                committee.members.push((
                    DbValidatorNode::try_parse_address(&validator.address)?,
                    PublicKey::from_canonical_bytes(&validator.public_key).map_err(|_| {
                        SqliteStorageError::MalformedDbData(format!(
                            "Invalid public key in validator node record id={}",
                            validator.id
                        ))
                    })?,
                ));
            }
        }
        Ok(shards)
    }

    fn get_validator_nodes_within_epoch(
        &self,
        tx: &mut Self::DbTransaction<'_>,
<<<<<<< HEAD
        epoch: Epoch,
=======
        start_epoch: Epoch,
        end_epoch: Epoch,
>>>>>>> 533d82e3
        sidechain_id: Option<&PublicKey>,
    ) -> Result<Vec<ValidatorNode<Self::Addr>>, Self::Error> {
        use crate::global::schema::{validator_nodes};

        let db_sidechain_id = sidechain_id.map(|id| id.as_bytes()).unwrap_or(&[0u8; 32]);
        let sqlite_vns = validator_nodes::table
<<<<<<< HEAD
=======
            .left_join(committees::table.on(committees::validator_node_id.eq(validator_nodes::id)))
>>>>>>> 533d82e3
            .select((
                validator_nodes::id,
                validator_nodes::public_key,
                validator_nodes::shard_key,
                validator_nodes::registered_at_base_height,
                validator_nodes::start_epoch,
                validator_nodes::end_epoch,
                validator_nodes::fee_claim_public_key,
                validator_nodes::address,
                validator_nodes::sidechain_id,
            ))
<<<<<<< HEAD
            .filter(validator_nodes::start_epoch.le(epoch.as_u64() as i64))
            .filter(validator_nodes::end_epoch.gt(epoch.as_u64() as i64))
            .filter(validator_nodes::sidechain_id.eq(db_sidechain_id))
=======
            .filter(
                coalesce_bigint(committees::epoch.nullable(), validator_nodes::epoch).ge(start_epoch.as_u64() as i64),
            )
            .filter(coalesce_bigint(committees::epoch.nullable(), validator_nodes::epoch).le(end_epoch.as_u64() as i64))
            .filter(validator_nodes::sidechain_id.eq(db_sidechain_id))
            .order_by(committees::epoch.desc())
>>>>>>> 533d82e3
            .get_results::<DbValidatorNode>(tx.connection())
            .map_err(|source| SqliteStorageError::DieselError {
                source,
                operation: format!("get::get_validator_nodes_within_epochs({})", epoch),
            })?;

        distinct_validators_sorted(sqlite_vns)
    }

<<<<<<< HEAD
=======
    fn get_validator_node_by_address(
        &self,
        tx: &mut Self::DbTransaction<'_>,
        start_epoch: Epoch,
        end_epoch: Epoch,
        address: &Self::Addr,
    ) -> Result<ValidatorNode<Self::Addr>, Self::Error> {
        use crate::global::schema::{committees, validator_nodes};

        let vn = validator_nodes::table
            .left_join(committees::table.on(committees::validator_node_id.eq(validator_nodes::id)))
            .select((
                validator_nodes::id,
                validator_nodes::public_key,
                validator_nodes::shard_key,
                coalesce_bigint(committees::epoch.nullable(), validator_nodes::epoch),
                committees::committee_bucket.nullable(),
                validator_nodes::fee_claim_public_key,
                validator_nodes::address,
                validator_nodes::sidechain_id,
            ))
            .filter(
                coalesce_bigint(committees::epoch.nullable(), validator_nodes::epoch).ge(start_epoch.as_u64() as i64),
            )
            .filter(coalesce_bigint(committees::epoch.nullable(), validator_nodes::epoch).le(end_epoch.as_u64() as i64))
            .filter(validator_nodes::address.eq(serialize_json(address)?))
            .order_by(committees::epoch.desc())
            .first::<DbValidatorNode>(tx.connection())
            .map_err(|source| SqliteStorageError::DieselError {
                source,
                operation: "get::validator_node".to_string(),
            })?;

        let vn = vn.try_into()?;
        Ok(vn)
    }

>>>>>>> 533d82e3
    fn insert_epoch(&self, tx: &mut Self::DbTransaction<'_>, epoch: DbEpoch) -> Result<(), Self::Error> {
        use crate::global::schema::epochs;

        let sqlite_epoch: NewEpoch = epoch.into();

        diesel::insert_into(epochs::table)
            .values(&sqlite_epoch)
            .execute(tx.connection())
            .map_err(|source| SqliteStorageError::DieselError {
                source,
                operation: "insert::epoch".to_string(),
            })?;

        Ok(())
    }

    fn get_epoch(&self, tx: &mut Self::DbTransaction<'_>, epoch: u64) -> Result<Option<DbEpoch>, Self::Error> {
        use crate::global::schema::epochs::dsl;

        let query_res: Option<models::Epoch> = dsl::epochs
            .find(epoch as i64)
            .first(tx.connection())
            .optional()
            .map_err(|source| SqliteStorageError::DieselError {
                source,
                operation: "get::epoch".to_string(),
            })?;

        match query_res {
            Some(e) => Ok(Some(e.into())),
            None => Ok(None),
        }
    }

    fn insert_base_layer_block_info(
        &self,
        tx: &mut Self::DbTransaction<'_>,
        info: DbBaseLayerBlockInfo,
    ) -> Result<(), Self::Error> {
        use crate::global::schema::base_layer_block_info;
        let sqlite_base_layer_block_info: NewBaseLayerBlockInfo = info.into();

        diesel::insert_into(base_layer_block_info::table)
            .values(&sqlite_base_layer_block_info)
            .on_conflict_do_nothing()
            .execute(tx.connection())
            .map_err(|source| SqliteStorageError::DieselError {
                source,
                operation: "insert::base_layer_block_info".to_string(),
            })?;

        Ok(())
    }

    fn get_base_layer_block_info(
        &self,
        tx: &mut Self::DbTransaction<'_>,
        hash: FixedHash,
    ) -> Result<Option<DbBaseLayerBlockInfo>, Self::Error> {
        use crate::global::schema::base_layer_block_info::dsl;
        let query_res: Option<models::BaseLayerBlockInfo> = dsl::base_layer_block_info
            .filter(dsl::hash.eq(hash.to_vec()))
            .first(tx.connection())
            .optional()
            .map_err(|source| SqliteStorageError::DieselError {
                source,
                operation: "get::base_layer_block_info".to_string(),
            })?;
        match query_res {
            Some(e) => Ok(Some(e.try_into()?)),
            None => Ok(None),
        }
    }

    fn insert_bmt(
        &self,
        tx: &mut Self::DbTransaction<'_>,
        epoch: u64,
        bmt: ValidatorNodeBalancedMerkleTree,
    ) -> Result<(), Self::Error> {
        use crate::global::schema::bmt_cache;

        diesel::insert_into(bmt_cache::table)
            .values((
                bmt_cache::epoch.eq(epoch as i64),
                bmt_cache::bmt.eq(serde_json::to_vec(&bmt)?),
            ))
            .execute(tx.connection())
            .map_err(|source| SqliteStorageError::DieselError {
                source,
                operation: "insert::bmt".to_string(),
            })?;

        Ok(())
    }

    fn get_bmt(
        &self,
        tx: &mut Self::DbTransaction<'_>,
        epoch: Epoch,
    ) -> Result<Option<ValidatorNodeBalancedMerkleTree>, Self::Error> {
        use crate::global::schema::bmt_cache::dsl;

        let query_res: Option<models::Bmt> = dsl::bmt_cache
            .find(epoch.as_u64() as i64)
            .first(tx.connection())
            .optional()
            .map_err(|source| SqliteStorageError::DieselError {
                source,
                operation: "get::bmt".to_string(),
            })?;
        match query_res {
            Some(bmt) => Ok(Some(serde_json::from_slice(&bmt.bmt)?)),
            None => Ok(None),
        }
    }
}

impl<TAddr> Debug for SqliteGlobalDbAdapter<TAddr> {
    fn fmt(&self, f: &mut Formatter<'_>) -> std::fmt::Result {
        f.debug_struct("SqliteGlobalDbAdapter")
            .field("db", &"Arc<Mutex<SqliteConnection>>")
            .finish()
    }
}

impl<TAddr> Clone for SqliteGlobalDbAdapter<TAddr> {
    fn clone(&self) -> Self {
        Self {
            connection: self.connection.clone(),
            _addr: PhantomData,
        }
    }
}

fn distinct_validators<TAddr: NodeAddressable>(
    mut sqlite_vns: Vec<DbValidatorNode>,
) -> Result<Vec<ValidatorNode<TAddr>>, SqliteStorageError> {
    // first, sort by registration block height so that we get newer registrations first
    let mut db_vns = Vec::with_capacity(sqlite_vns.len());
    sqlite_vns.sort_by(|a, b| a.registered_at_base_height.cmp(&b.registered_at_base_height).reverse());
    let mut dedup_map = HashSet::<Vec<u8>>::with_capacity(sqlite_vns.len());
    for vn in sqlite_vns {
        if !dedup_map.contains(&vn.public_key) {
            dedup_map.insert(vn.public_key.clone());
            db_vns.push(ValidatorNode::try_from(vn)?);
        }
    }

    Ok(db_vns)
}

fn distinct_validators_sorted<TAddr: NodeAddressable>(
    sqlite_vns: Vec<DbValidatorNode>,
) -> Result<Vec<ValidatorNode<TAddr>>, SqliteStorageError> {
    let mut db_vns = distinct_validators(sqlite_vns)?;
    db_vns.sort_by(|a, b| a.shard_key.cmp(&b.shard_key));
    Ok(db_vns)
}

#[derive(QueryableByName)]
struct Count {
    #[diesel(sql_type = BigInt)]
    cnt: i64,
}<|MERGE_RESOLUTION|>--- conflicted
+++ resolved
@@ -382,18 +382,6 @@
                 validator_nodes::end_epoch.eq(end_epoch.as_u64() as i64),
                 validator_nodes::fee_claim_public_key.eq(ByteArray::as_bytes(&fee_claim_public_key)),
                 validator_nodes::sidechain_id.eq(sidechain_id.as_ref().map(|id| id.as_bytes()).unwrap_or(&[0u8; 32])),
-<<<<<<< HEAD
-=======
-            ))
-            .on_conflict((validator_nodes::public_key, validator_nodes::sidechain_id))
-            .do_update()
-            .set((
-                validator_nodes::address.eq(&addr),
-                validator_nodes::shard_key.eq(shard_key.as_bytes()),
-                validator_nodes::epoch.eq(epoch.as_u64() as i64),
-                validator_nodes::fee_claim_public_key.eq(ByteArray::as_bytes(&fee_claim_public_key)),
-                validator_nodes::sidechain_id.eq(sidechain_id.as_ref().map(|id| id.as_bytes()).unwrap_or(&[0u8; 32])),
->>>>>>> 533d82e3
             ))
             // .on_conflict((validator_nodes::public_key, validator_nodes::sidechain_id))
             // .do_update()
@@ -463,11 +451,7 @@
         use crate::global::schema::{validator_nodes};
 
         let vn = validator_nodes::table
-<<<<<<< HEAD
             // .left_join(committees::table.on(committees::validator_node_id.eq(validator_nodes::id)))
-=======
-            .left_join(committees::table.on(committees::validator_node_id.eq(validator_nodes::id)))
->>>>>>> 533d82e3
             .select((
                 validator_nodes::id,
                 validator_nodes::public_key,
@@ -485,11 +469,7 @@
             .filter(validator_nodes::end_epoch.gt(epoch.as_u64() as i64))
             .filter(validator_nodes::public_key.eq(ByteArray::as_bytes(public_key)))
             .filter(validator_nodes::sidechain_id.eq(sidechain_id.map(ByteArray::as_bytes).unwrap_or(&[0u8; 32])))
-<<<<<<< HEAD
             .order_by(validator_nodes::registered_at_base_height.desc())
-=======
-            .order_by(committees::epoch.desc())
->>>>>>> 533d82e3
             .first::<DbValidatorNode>(tx.connection())
             .map_err(|source| SqliteStorageError::DieselError {
                 source,
@@ -503,29 +483,17 @@
     fn validator_nodes_count(
         &self,
         tx: &mut Self::DbTransaction<'_>,
-<<<<<<< HEAD
-        epoch: Epoch,
-=======
-        start_epoch: Epoch,
-        end_epoch: Epoch,
->>>>>>> 533d82e3
+        epoch: Epoch,
+        sidechain_id: Option<&PublicKey>,
         sidechain_id: Option<&PublicKey>,
     ) -> Result<u64, Self::Error> {
         let db_sidechain_id = sidechain_id.map(|id| id.as_bytes()).unwrap_or(&[0u8; 32]);
         let count = sql_query(
-<<<<<<< HEAD
             "SELECT COUNT(distinct public_key) as cnt FROM validator_nodes WHERE start_epoch <= ? AND end_epoch <= ? \
              AND sidechain_id = ?",
         )
         .bind::<BigInt, _>(epoch.as_u64() as i64)
         .bind::<BigInt, _>(epoch.as_u64() as i64)
-=======
-            "SELECT COUNT(distinct public_key) as cnt FROM validator_nodes WHERE epoch >= ? AND epoch <= ? AND \
-             sidechain_id = ?",
-        )
-        .bind::<BigInt, _>(start_epoch.as_u64() as i64)
-        .bind::<BigInt, _>(end_epoch.as_u64() as i64)
->>>>>>> 533d82e3
         .bind::<diesel::sql_types::Binary, _>(db_sidechain_id)
         .get_result::<Count>(tx.connection())
         .map_err(|source| SqliteStorageError::DieselError {
@@ -614,7 +582,6 @@
     ) -> Result<(), Self::Error> {
         use crate::global::schema::{committees, validator_nodes};
         let db_sidechain_id = sidechain_id.map(|id| id.as_bytes()).unwrap_or(&[0u8; 32]);
-<<<<<<< HEAD
         // This is probably not the most robust way of doing this. Ideally you would pass the validator ID to the
         // function and use that to insert into the committees table.
         let validator_id = validator_nodes::table
@@ -624,12 +591,6 @@
             .filter(validator_nodes::end_epoch.gt(epoch.as_u64() as i64))
             .filter(validator_nodes::sidechain_id.eq(db_sidechain_id))
             .order_by(validator_nodes::registered_at_base_height.desc())
-=======
-        let validator_id = validator_nodes::table
-            .select(validator_nodes::id)
-            .filter(validator_nodes::shard_key.eq(shard_key.as_bytes()))
-            .filter(validator_nodes::sidechain_id.eq(db_sidechain_id))
->>>>>>> 533d82e3
             .first::<i32>(tx.connection())
             .map_err(|source| SqliteStorageError::DieselError {
                 source,
@@ -652,12 +613,8 @@
     fn validator_nodes_get_by_substate_range(
         &self,
         tx: &mut Self::DbTransaction<'_>,
-<<<<<<< HEAD
-        epoch: Epoch,
-=======
-        start_epoch: Epoch,
-        end_epoch: Epoch,
->>>>>>> 533d82e3
+        epoch: Epoch,
+        sidechain_id: Option<&PublicKey>,
         sidechain_id: Option<&PublicKey>,
         shard_range: RangeInclusive<SubstateAddress>,
     ) -> Result<Vec<ValidatorNode<Self::Addr>>, Self::Error> {
@@ -666,10 +623,6 @@
 
         let db_sidechain_id = sidechain_id.map(|id| id.as_bytes()).unwrap_or(&[0u8; 32]);
         let validators = validator_nodes::table
-<<<<<<< HEAD
-=======
-            .left_join(committees::table.on(committees::validator_node_id.eq(validator_nodes::id)))
->>>>>>> 533d82e3
             .select((
                 validator_nodes::id,
                 validator_nodes::public_key,
@@ -688,11 +641,7 @@
             .filter(validator_nodes::shard_key.ge(shard_range.start().as_bytes()))
             .filter(validator_nodes::shard_key.le(shard_range.end().as_bytes()))
             .filter(validator_nodes::sidechain_id.eq(db_sidechain_id))
-<<<<<<< HEAD
             .order_by(validator_nodes::shard_key.asc())
-=======
-            .order_by((validator_nodes::shard_key.asc(), committees::epoch.desc()))
->>>>>>> 533d82e3
             .get_results::<DbValidatorNode>(tx.connection())
             .map_err(|source| SqliteStorageError::DieselError {
                 source,
@@ -709,34 +658,6 @@
         shards: HashSet<Shard>,
     ) -> Result<HashMap<Shard, Committee<Self::Addr>>, Self::Error> {
         use crate::global::schema::{committees, validator_nodes};
-<<<<<<< HEAD
-=======
-
-        let validators = validator_nodes::table
-            .left_join(committees::table.on(committees::validator_node_id.eq(validator_nodes::id)))
-            .select((
-                validator_nodes::id,
-                validator_nodes::public_key,
-                validator_nodes::shard_key,
-                coalesce_bigint(committees::epoch.nullable(), validator_nodes::epoch),
-                committees::committee_bucket.nullable(),
-                validator_nodes::fee_claim_public_key,
-                validator_nodes::address,
-                validator_nodes::sidechain_id,
-            ))
-            .filter(
-                coalesce_bigint(committees::epoch.nullable(), validator_nodes::epoch).ge(start_epoch.as_u64() as i64),
-            )
-            .filter(coalesce_bigint(committees::epoch.nullable(), validator_nodes::epoch).le(end_epoch.as_u64() as i64))
-            .filter(committees::committee_bucket.eq_any(shards.iter().map(|b| i64::from(b.as_u32()))))
-            .order_by(committees::epoch.desc())
-            .get_results::<DbValidatorNode>(tx.connection())
-            .map_err(|source| SqliteStorageError::DieselError {
-                source,
-                operation: "validator_nodes_get_by_buckets".to_string(),
-            })?;
-
->>>>>>> 533d82e3
         let mut shards = shards
             .into_iter()
             .map(|b| (b, Committee::empty()))
@@ -772,22 +693,14 @@
     fn get_validator_nodes_within_epoch(
         &self,
         tx: &mut Self::DbTransaction<'_>,
-<<<<<<< HEAD
-        epoch: Epoch,
-=======
-        start_epoch: Epoch,
-        end_epoch: Epoch,
->>>>>>> 533d82e3
+        epoch: Epoch,
+        sidechain_id: Option<&PublicKey>,
         sidechain_id: Option<&PublicKey>,
     ) -> Result<Vec<ValidatorNode<Self::Addr>>, Self::Error> {
         use crate::global::schema::{validator_nodes};
 
         let db_sidechain_id = sidechain_id.map(|id| id.as_bytes()).unwrap_or(&[0u8; 32]);
         let sqlite_vns = validator_nodes::table
-<<<<<<< HEAD
-=======
-            .left_join(committees::table.on(committees::validator_node_id.eq(validator_nodes::id)))
->>>>>>> 533d82e3
             .select((
                 validator_nodes::id,
                 validator_nodes::public_key,
@@ -799,18 +712,9 @@
                 validator_nodes::address,
                 validator_nodes::sidechain_id,
             ))
-<<<<<<< HEAD
             .filter(validator_nodes::start_epoch.le(epoch.as_u64() as i64))
             .filter(validator_nodes::end_epoch.gt(epoch.as_u64() as i64))
             .filter(validator_nodes::sidechain_id.eq(db_sidechain_id))
-=======
-            .filter(
-                coalesce_bigint(committees::epoch.nullable(), validator_nodes::epoch).ge(start_epoch.as_u64() as i64),
-            )
-            .filter(coalesce_bigint(committees::epoch.nullable(), validator_nodes::epoch).le(end_epoch.as_u64() as i64))
-            .filter(validator_nodes::sidechain_id.eq(db_sidechain_id))
-            .order_by(committees::epoch.desc())
->>>>>>> 533d82e3
             .get_results::<DbValidatorNode>(tx.connection())
             .map_err(|source| SqliteStorageError::DieselError {
                 source,
@@ -820,46 +724,6 @@
         distinct_validators_sorted(sqlite_vns)
     }
 
-<<<<<<< HEAD
-=======
-    fn get_validator_node_by_address(
-        &self,
-        tx: &mut Self::DbTransaction<'_>,
-        start_epoch: Epoch,
-        end_epoch: Epoch,
-        address: &Self::Addr,
-    ) -> Result<ValidatorNode<Self::Addr>, Self::Error> {
-        use crate::global::schema::{committees, validator_nodes};
-
-        let vn = validator_nodes::table
-            .left_join(committees::table.on(committees::validator_node_id.eq(validator_nodes::id)))
-            .select((
-                validator_nodes::id,
-                validator_nodes::public_key,
-                validator_nodes::shard_key,
-                coalesce_bigint(committees::epoch.nullable(), validator_nodes::epoch),
-                committees::committee_bucket.nullable(),
-                validator_nodes::fee_claim_public_key,
-                validator_nodes::address,
-                validator_nodes::sidechain_id,
-            ))
-            .filter(
-                coalesce_bigint(committees::epoch.nullable(), validator_nodes::epoch).ge(start_epoch.as_u64() as i64),
-            )
-            .filter(coalesce_bigint(committees::epoch.nullable(), validator_nodes::epoch).le(end_epoch.as_u64() as i64))
-            .filter(validator_nodes::address.eq(serialize_json(address)?))
-            .order_by(committees::epoch.desc())
-            .first::<DbValidatorNode>(tx.connection())
-            .map_err(|source| SqliteStorageError::DieselError {
-                source,
-                operation: "get::validator_node".to_string(),
-            })?;
-
-        let vn = vn.try_into()?;
-        Ok(vn)
-    }
-
->>>>>>> 533d82e3
     fn insert_epoch(&self, tx: &mut Self::DbTransaction<'_>, epoch: DbEpoch) -> Result<(), Self::Error> {
         use crate::global::schema::epochs;
 
