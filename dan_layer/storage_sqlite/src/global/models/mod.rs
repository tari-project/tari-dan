// Copyright 2022. The Tari Project
//
// Redistribution and use in source and binary forms, with or without modification, are permitted provided that the
// following conditions are met:
//
// 1. Redistributions of source code must retain the above copyright notice, this list of conditions and the following
// disclaimer.
//
// 2. Redistributions in binary form must reproduce the above copyright notice, this list of conditions and the
// following disclaimer in the documentation and/or other materials provided with the distribution.
//
// 3. Neither the name of the copyright holder nor the names of its contributors may be used to endorse or promote
// products derived from this software without specific prior written permission.
//
// THIS SOFTWARE IS PROVIDED BY THE COPYRIGHT HOLDERS AND CONTRIBUTORS "AS IS" AND ANY EXPRESS OR IMPLIED WARRANTIES,
// INCLUDING, BUT NOT LIMITED TO, THE IMPLIED WARRANTIES OF MERCHANTABILITY AND FITNESS FOR A PARTICULAR PURPOSE ARE
// DISCLAIMED. IN NO EVENT SHALL THE COPYRIGHT HOLDER OR CONTRIBUTORS BE LIABLE FOR ANY DIRECT, INDIRECT, INCIDENTAL,
// SPECIAL, EXEMPLARY, OR CONSEQUENTIAL DAMAGES (INCLUDING, BUT NOT LIMITED TO, PROCUREMENT OF SUBSTITUTE GOODS OR
// SERVICES; LOSS OF USE, DATA, OR PROFITS; OR BUSINESS INTERRUPTION) HOWEVER CAUSED AND ON ANY THEORY OF LIABILITY,
// WHETHER IN CONTRACT, STRICT LIABILITY, OR TORT (INCLUDING NEGLIGENCE OR OTHERWISE) ARISING IN ANY WAY OUT OF THE
// USE OF THIS SOFTWARE, EVEN IF ADVISED OF THE POSSIBILITY OF SUCH DAMAGE.

<<<<<<< HEAD
pub mod contract;
pub mod metadata;
pub mod validator_node;
=======
mod metadata;
pub use metadata::*;

mod template;
pub use template::*;
>>>>>>> 1212ec95
<|MERGE_RESOLUTION|>--- conflicted
+++ resolved
@@ -20,14 +20,9 @@
 // WHETHER IN CONTRACT, STRICT LIABILITY, OR TORT (INCLUDING NEGLIGENCE OR OTHERWISE) ARISING IN ANY WAY OUT OF THE
 // USE OF THIS SOFTWARE, EVEN IF ADVISED OF THE POSSIBILITY OF SUCH DAMAGE.
 
-<<<<<<< HEAD
-pub mod contract;
-pub mod metadata;
-pub mod validator_node;
-=======
 mod metadata;
 pub use metadata::*;
 
 mod template;
 pub use template::*;
->>>>>>> 1212ec95
+pub mod validator_node;