--- conflicted
+++ resolved
@@ -74,18 +74,11 @@
         let num_committees = committees.len() as u32;
         for (shard, committee) in committees {
             for (address, pk) in &committee.members {
-<<<<<<< HEAD
-                let substate_address = random_shard_in_bucket(shard, num_committees);
-                state
-                    .validator_shards
-                    .insert(address.clone(), (shard, substate_address, pk.clone(), None));
-=======
                 let substate_address = random_substate_in_bucket(shard, num_committees);
                 state.validator_shards.insert(
                     address.clone(),
-                    (shard, substate_address.to_substate_address(), pk.clone()),
+                    (shard, substate_address.to_substate_address(), pk.clone(), None),
                 );
->>>>>>> 4d8a19b9
                 state.address_shard.insert(address.clone(), shard);
             }
 
