--- conflicted
+++ resolved
@@ -53,16 +53,7 @@
 
 pub fn build_transaction(decision: Decision, fee: u64, num_shards: usize, num_committees: u32) -> ExecutedTransaction {
     let k = PrivateKey::default();
-<<<<<<< HEAD
     let mut tx = Transaction::builder().sign(&k).build();
-    // We fill these outputs so that the test VNs dont have to have any actual substates
-    tx.filled_outputs_mut()
-        .extend(iter::repeat_with(random_shard).take(num_shards));
-
-    build_transaction_from(tx, decision, fee)
-=======
-
-    let mut tx = tari_transaction::Transaction::builder().sign(&k).build();
     for bucket in 0..num_committees {
         // We fill these outputs so that the test VNs dont have to have any UP substates
         // Equal potion of shards to each committee
@@ -72,67 +63,10 @@
         );
     }
 
-    let tx_id = *tx.id();
-    ExecutedTransaction::new(tx, ExecuteResult {
-        finalize: FinalizeResult::new(
-            tx_id.into_array().into(),
-            vec![],
-            vec![],
-            if decision.is_commit() {
-                TransactionResult::Accept(SubstateDiff::new())
-            } else {
-                TransactionResult::Reject(RejectReason::ExecutionFailure("Test failure".to_string()))
-            },
-            FeeCostBreakdown {
-                total_fees_charged: fee.try_into().unwrap(),
-                breakdown: vec![],
-            },
-        ),
-        transaction_failure: None,
-        fee_receipt: Some(FeeReceipt {
-            total_fee_payment: fee.try_into().unwrap(),
-            fee_resource: ResourceContainer::Confidential {
-                address: "resource_0000000000000000000000000000000000000000000000000000000000000000"
-                    .parse()
-                    .unwrap(),
-                commitments: Default::default(),
-                revealed_amount: fee.try_into().unwrap(),
-            },
-            cost_breakdown: vec![],
-        }),
-    })
+    build_transaction_from(tx, decision, fee)
 }
 
 pub fn change_decision(tx: ExecutedTransaction, new_decision: Decision) -> ExecutedTransaction {
     let total_fees_charged = tx.result().fee_receipt.as_ref().unwrap().total_fee_payment;
-    let tx_id = *tx.transaction().id();
-    ExecutedTransaction::new(tx.into_transaction(), ExecuteResult {
-        finalize: FinalizeResult::new(
-            tx_id.into_array().into(),
-            vec![],
-            vec![],
-            if new_decision.is_commit() {
-                TransactionResult::Accept(SubstateDiff::new())
-            } else {
-                TransactionResult::Reject(RejectReason::ExecutionFailure("Test failure".to_string()))
-            },
-            FeeCostBreakdown {
-                total_fees_charged,
-                breakdown: vec![],
-            },
-        ),
-        transaction_failure: None,
-        fee_receipt: Some(FeeReceipt {
-            total_fee_payment: total_fees_charged,
-            fee_resource: ResourceContainer::Confidential {
-                address: "resource_0000000000000000000000000000000000000000000000000000000000000000"
-                    .parse()
-                    .unwrap(),
-                commitments: Default::default(),
-                revealed_amount: total_fees_charged,
-            },
-            cost_breakdown: vec![],
-        }),
-    })
->>>>>>> 6b1036c8
+    build_transaction_from(tx.into_transaction(), new_decision, total_fees_charged)
 }