[package]
name = "consensus_tests"
description = "Tari template runtime engine"
version.workspace = true
edition.workspace = true
authors.workspace = true
repository.workspace = true
license.workspace = true

[dependencies]

[dev-dependencies]
<<<<<<< HEAD
tari_dan_app_utilities = { workspace = true }
=======
tari_bor = { workspace = true }
>>>>>>> 3cfbf6e7
tari_dan_common_types = { workspace = true }
tari_consensus = { workspace = true }
tari_dan_storage = { workspace = true }
tari_state_store_sqlite = { workspace = true }
tari_transaction = { workspace = true }
tari_dan_engine = { workspace = true }
tari_engine_types = { workspace = true }
tari_epoch_manager = { workspace = true }
tari_template_lib = { workspace = true }

tari_common_types = { workspace = true }
tari_mmr = { workspace = true }
tari_shutdown = { workspace = true }
tari_crypto = { workspace = true }

anyhow = { workspace = true }
async-trait = { workspace = true }
log = { workspace = true }
serde = { workspace = true, default-features = true }
thiserror = { workspace = true }
tokio = { workspace = true, default-features = false, features = [
  "sync",
  "rt-multi-thread",
] }
rand = { workspace = true }
futures = { workspace = true }
fern = { workspace = true }
humantime = { workspace = true }
itertools = { workspace = true }<|MERGE_RESOLUTION|>--- conflicted
+++ resolved
@@ -10,11 +10,8 @@
 [dependencies]
 
 [dev-dependencies]
-<<<<<<< HEAD
 tari_dan_app_utilities = { workspace = true }
-=======
 tari_bor = { workspace = true }
->>>>>>> 3cfbf6e7
 tari_dan_common_types = { workspace = true }
 tari_consensus = { workspace = true }
 tari_dan_storage = { workspace = true }
