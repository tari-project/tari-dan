--- conflicted
+++ resolved
@@ -16,21 +16,7 @@
 #[cfg(feature = "ts")]
 use ts_rs::TS;
 
-<<<<<<< HEAD
-use crate::unsigned_transaction::UnsignedTransaction;
-=======
-use crate::SubstateRequirement;
-
-#[derive(Debug, Clone, Serialize, Deserialize)]
-pub struct TransactionSignatureFields {
-    pub fee_instructions: Vec<Instruction>,
-    pub instructions: Vec<Instruction>,
-    pub inputs: Vec<SubstateRequirement>,
-    pub input_refs: Vec<SubstateRequirement>,
-    pub min_epoch: Option<Epoch>,
-    pub max_epoch: Option<Epoch>,
-}
->>>>>>> 10afb16e
+use crate::{unsigned_transaction::UnsignedTransaction, SubstateRequirement};
 
 #[derive(Debug, Clone, Serialize, Deserialize, Eq, PartialEq)]
 #[cfg_attr(feature = "ts", derive(TS), ts(export, export_to = "../../bindings/src/types/"))]
@@ -81,8 +67,8 @@
 struct TransactionSignatureFields<'a> {
     fee_instructions: &'a [Instruction],
     instructions: &'a [Instruction],
-    inputs: &'a [SubstateAddress],
-    input_refs: &'a [SubstateAddress],
+    inputs: &'a [SubstateRequirement],
+    input_refs: &'a [SubstateRequirement],
     min_epoch: Option<Epoch>,
     max_epoch: Option<Epoch>,
 }
