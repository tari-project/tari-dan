--- conflicted
+++ resolved
@@ -11,11 +11,7 @@
     Hash,
 };
 
-<<<<<<< HEAD
-use crate::{commit_result::ExecuteResultAddress, substate::SubstateAddress};
-=======
-use crate::{serde_with, substate::SubstateAddress};
->>>>>>> df97d6be
+use crate::{commit_result::ExecuteResultAddress, serde_with, substate::SubstateAddress};
 
 #[derive(Debug, Clone, Default, Serialize, Deserialize, PartialEq)]
 pub struct IndexedValue {
@@ -24,11 +20,8 @@
     component_addresses: Vec<ComponentAddress>,
     #[serde(with = "serde_with::hex::vec")]
     resource_addresses: Vec<ResourceAddress>,
-<<<<<<< HEAD
     execute_result_addresses: Vec<ExecuteResultAddress>,
-=======
     // #[serde(with = "serde_with::hex::vec")]
->>>>>>> df97d6be
     non_fungible_addresses: Vec<NonFungibleAddress>,
     #[serde(with = "serde_with::hex::vec")]
     vault_ids: Vec<VaultId>,
@@ -113,7 +106,9 @@
     type Error = ValueVisitorError;
 
     fn try_from_tag_and_value(tag: u64, value: &tari_bor::Value) -> Result<Self, Self::Error>
-    where Self: Sized {
+    where
+        Self: Sized,
+    {
         let tag = BinaryTag::from_u64(tag).ok_or(ValueVisitorError::InvalidTag(tag))?;
         match tag {
             BinaryTag::ComponentAddress => {
