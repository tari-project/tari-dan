//   Copyright 2023 The Tari Project
//   SPDX-License-Identifier: BSD-3-Clause

use std::{
    collections::{HashMap, HashSet},
    hash::Hash,
    ops::DerefMut,
    time::Duration,
};

use indexmap::IndexSet;
use serde::{Deserialize, Serialize};
use tari_dan_common_types::{optional::Optional, SubstateAddress};
use tari_engine_types::{
    commit_result::{ExecuteResult, FinalizeResult, RejectReason},
    lock::LockFlag,
};
use tari_transaction::{Transaction, TransactionId};
#[cfg(feature = "ts")]
use ts_rs::TS;

use crate::{
    consensus_models::{Decision, Evidence, ShardEvidence, TransactionAtom, TransactionRecord},
    StateStoreReadTransaction,
    StateStoreWriteTransaction,
    StorageError,
};

#[derive(Debug, Clone, Serialize, Deserialize)]
#[cfg_attr(feature = "ts", derive(TS), ts(export, export_to = "../../bindings/src/types/"))]
pub struct ExecutedTransaction {
    transaction: Transaction,
    result: ExecuteResult,
    resulting_outputs: Vec<SubstateAddress>,
    #[cfg_attr(feature = "ts", ts(type = "{secs: number, nanos: number}"))]
    execution_time: Duration,
    final_decision: Option<Decision>,
    #[cfg_attr(feature = "ts", ts(type = "{secs: number, nanos: number} | null"))]
    finalized_time: Option<Duration>,
    abort_details: Option<String>,
}

impl ExecutedTransaction {
    pub fn new(
        transaction: Transaction,
        result: ExecuteResult,
        resulting_outputs: Vec<SubstateAddress>,
        execution_time: Duration,
    ) -> Self {
        Self {
            transaction,
            result,
            execution_time,
            resulting_outputs,
            final_decision: None,
            finalized_time: None,
            abort_details: None,
        }
    }

    pub fn id(&self) -> &TransactionId {
        self.transaction.id()
    }

    pub fn decision(&self) -> Decision {
        if let Some(decision) = self.final_decision {
            return decision;
        }

        self.original_decision()
    }

    pub fn original_decision(&self) -> Decision {
        if self.result.finalize.is_accept() {
            Decision::Commit
        } else {
            Decision::Abort
        }
    }

    pub fn transaction(&self) -> &Transaction {
        &self.transaction
    }

    pub fn transaction_mut(&mut self) -> &mut Transaction {
        &mut self.transaction
    }

    pub fn into_transaction(self) -> Transaction {
        self.transaction
    }

    pub fn result(&self) -> &ExecuteResult {
        &self.result
    }

    pub fn involved_shards_iter(&self) -> impl Iterator<Item = SubstateAddress> + '_ {
        self.transaction
            .all_inputs_iter()
            .map(|input| input.to_substate_address())
            .chain(self.resulting_outputs.clone())
    }

    pub fn num_involved_shards(&self) -> usize {
        self.transaction.num_involved_shards() + self.resulting_outputs.len()
    }

    pub fn into_final_result(self) -> Option<ExecuteResult> {
        self.final_decision().map(|d| {
            if d.is_commit() {
                self.result
            } else {
                // TODO: We preserve the original result mainly for debugging purposes, but this is a little hacky
                ExecuteResult {
                    finalize: FinalizeResult::new_rejected(
                        self.result.finalize.transaction_hash,
                        RejectReason::ShardRejected(format!(
                            "Validators decided to abort: {}",
                            self.abort_details
                                .as_deref()
                                .unwrap_or("<invalid state, no abort details>")
                        )),
                    ),
                    fee_receipt: None,
                }
            }
        })
    }

    pub fn into_result(self) -> ExecuteResult {
        self.result
    }

    pub fn execution_time(&self) -> Duration {
        self.execution_time
    }

    /// Returns the outputs that resulted from execution.
    pub fn resulting_outputs(&self) -> &[SubstateAddress] {
        &self.resulting_outputs
    }

    pub fn dissolve(self) -> (Transaction, ExecuteResult) {
        (self.transaction, self.result)
    }

    pub fn to_initial_evidence(&self) -> Evidence {
<<<<<<< HEAD
        let mut evidence = Evidence::empty();
        evidence.extend(self.transaction.inputs().iter().map(|input| {
            (input.to_substate_address(), ShardEvidence {
=======
        let mut deduped_evidence = HashMap::new();
        deduped_evidence.extend(self.transaction.inputs().iter().map(|input| {
            (*input, ShardEvidence {
>>>>>>> 3cfbf6e7
                qc_ids: IndexSet::new(),
                lock: LockFlag::Write,
            })
        }));

<<<<<<< HEAD
        evidence.extend(self.transaction.input_refs().iter().map(|input_ref| {
            (input_ref.to_substate_address(), ShardEvidence {
=======
        deduped_evidence.extend(self.transaction.input_refs().iter().map(|input_ref| {
            (*input_ref, ShardEvidence {
>>>>>>> 3cfbf6e7
                qc_ids: IndexSet::new(),
                lock: LockFlag::Read,
            })
        }));

<<<<<<< HEAD
        evidence.extend(self.resulting_outputs.iter().map(|output| {
            (output.clone(), ShardEvidence {
=======
        deduped_evidence.extend(self.transaction.filled_inputs().iter().map(|input_ref| {
            (*input_ref, ShardEvidence {
                qc_ids: IndexSet::new(),
                lock: LockFlag::Write,
            })
        }));

        deduped_evidence.extend(self.resulting_outputs.iter().map(|output| {
            (*output, ShardEvidence {
>>>>>>> 3cfbf6e7
                qc_ids: IndexSet::new(),
                lock: LockFlag::Write,
            })
        }));

        deduped_evidence.into_iter().collect()
    }

    pub fn is_finalized(&self) -> bool {
        self.final_decision.is_some()
    }

    pub fn final_decision(&self) -> Option<Decision> {
        self.final_decision
    }

    pub fn finalized_time(&self) -> Option<Duration> {
        self.finalized_time
    }

    pub fn abort_details(&self) -> Option<&String> {
        self.abort_details.as_ref()
    }

    pub fn set_final_decision(&mut self, decision: Decision) -> &mut Self {
        self.final_decision = Some(decision);
        if decision.is_abort() && self.abort_details.is_none() {
            self.abort_details = Some(
                self.result
                    .finalize
                    .result
                    .reject()
                    .map(|reason| reason.to_string())
                    .unwrap_or_else(|| "Transaction execution succeeded but ABORT decision made".to_string()),
            );
        }
        self
    }

    pub fn set_abort<T: Into<String>>(&mut self, details: T) -> &mut Self {
        self.final_decision = Some(Decision::Abort);
        self.abort_details = Some(details.into());
        self
    }

    pub fn to_atom(&self) -> TransactionAtom {
        TransactionAtom {
            id: *self.id(),
            decision: self.decision(),
            evidence: self.to_initial_evidence(),
            transaction_fee: self
                .result()
                .fee_receipt
                .as_ref()
                .and_then(|f| f.total_fees_paid().as_u64_checked())
                .unwrap_or(0),
            // We calculate the leader fee later depending on the epoch of the block
            leader_fee: 0,
        }
    }
}

impl ExecutedTransaction {
    pub fn insert<TTx: StateStoreWriteTransaction>(&self, tx: &mut TTx) -> Result<(), StorageError> {
        tx.transactions_insert(self.transaction())?;
        self.update(tx)
    }

    pub fn upsert<TTx>(&self, tx: &mut TTx) -> Result<(), StorageError>
    where
        TTx: StateStoreWriteTransaction + DerefMut,
        TTx::Target: StateStoreReadTransaction,
    {
        if TransactionRecord::exists(tx.deref_mut(), self.transaction.id())? {
            self.update(tx)
        } else {
            self.insert(tx)
        }
    }

    pub fn update<TTx: StateStoreWriteTransaction>(&self, tx: &mut TTx) -> Result<(), StorageError> {
        TransactionRecord::from(self.clone()).update(tx)
    }

    pub fn get<TTx: StateStoreReadTransaction>(tx: &mut TTx, tx_id: &TransactionId) -> Result<Self, StorageError> {
        let rec = tx.transactions_get(tx_id)?;
        if rec.result.is_none() {
            return Err(StorageError::NotFound {
                item: "ExecutedTransaction".to_string(),
                key: tx_id.to_string(),
            });
        }

        // This should never fail as we just checked that the transaction has been executed
        rec.try_into()
    }

    pub fn exists<TTx: StateStoreReadTransaction + ?Sized>(
        tx: &mut TTx,
        tx_id: &TransactionId,
    ) -> Result<bool, StorageError> {
        match tx.transactions_get(tx_id).optional()? {
            Some(rec) => Ok(rec.result.is_some()),
            None => Ok(false),
        }
    }

    pub fn get_any<'a, TTx: StateStoreReadTransaction, I: IntoIterator<Item = &'a TransactionId>>(
        tx: &mut TTx,
        tx_ids: I,
    ) -> Result<(Vec<Self>, HashSet<&'a TransactionId>), StorageError> {
        let mut tx_ids = tx_ids.into_iter().collect::<HashSet<_>>();
        let recs = tx.transactions_get_any(tx_ids.iter().copied())?;
        for found in &recs {
            tx_ids.remove(found.transaction.id());
        }

        let recs = recs.into_iter().map(|rec| rec.try_into()).collect::<Result<_, _>>()?;
        Ok((recs, tx_ids))
    }

    pub fn get_all<'a, TTx: StateStoreReadTransaction, I: IntoIterator<Item = &'a TransactionId>>(
        tx: &mut TTx,
        tx_ids: I,
    ) -> Result<Vec<Self>, StorageError> {
        let (recs, missing) = Self::get_any(tx, tx_ids)?;
        if !missing.is_empty() {
            return Err(StorageError::NotFound {
                item: "ExecutedTransaction".to_string(),
                key: missing
                    .into_iter()
                    .map(|id| id.to_string())
                    .collect::<Vec<_>>()
                    .join(", "),
            });
        }
        Ok(recs)
    }

    pub fn get_involved_shards<'a, TTx: StateStoreReadTransaction, I: IntoIterator<Item = &'a TransactionId>>(
        tx: &mut TTx,
        transactions: I,
    ) -> Result<HashMap<TransactionId, HashSet<SubstateAddress>>, StorageError> {
        let transactions = Self::get_all(tx, transactions)?;
        Ok(transactions
            .into_iter()
            .map(|t| (*t.transaction.id(), t.involved_shards_iter().collect()))
            .collect())
    }
}

impl TryFrom<TransactionRecord> for ExecutedTransaction {
    type Error = StorageError;

    fn try_from(value: TransactionRecord) -> Result<Self, Self::Error> {
        if value.result.is_none() {
            return Err(StorageError::QueryError {
                reason: format!("Transaction {} has not yet executed", value.transaction.id()),
            });
        }

        Ok(Self {
            transaction: value.transaction,
            result: value.result.unwrap(),
            execution_time: value.execution_time.unwrap_or_default(),
            final_decision: value.final_decision,
            finalized_time: value.finalized_time,
            resulting_outputs: value.resulting_outputs,
            abort_details: value.abort_details,
        })
    }
}

impl PartialEq for ExecutedTransaction {
    fn eq(&self, other: &Self) -> bool {
        self.transaction.id() == other.transaction.id()
    }
}

impl Eq for ExecutedTransaction {}

impl Hash for ExecutedTransaction {
    fn hash<H: std::hash::Hasher>(&self, state: &mut H) {
        self.transaction.id().hash(state);
    }
}<|MERGE_RESOLUTION|>--- conflicted
+++ resolved
@@ -145,38 +145,23 @@
     }
 
     pub fn to_initial_evidence(&self) -> Evidence {
-<<<<<<< HEAD
-        let mut evidence = Evidence::empty();
-        evidence.extend(self.transaction.inputs().iter().map(|input| {
-            (input.to_substate_address(), ShardEvidence {
-=======
         let mut deduped_evidence = HashMap::new();
         deduped_evidence.extend(self.transaction.inputs().iter().map(|input| {
-            (*input, ShardEvidence {
->>>>>>> 3cfbf6e7
+            (input.to_substate_address(), ShardEvidence {
                 qc_ids: IndexSet::new(),
                 lock: LockFlag::Write,
             })
         }));
 
-<<<<<<< HEAD
-        evidence.extend(self.transaction.input_refs().iter().map(|input_ref| {
+        deduped_evidence.extend(self.transaction.input_refs().iter().map(|input_ref| {
             (input_ref.to_substate_address(), ShardEvidence {
-=======
-        deduped_evidence.extend(self.transaction.input_refs().iter().map(|input_ref| {
-            (*input_ref, ShardEvidence {
->>>>>>> 3cfbf6e7
                 qc_ids: IndexSet::new(),
                 lock: LockFlag::Read,
             })
         }));
 
-<<<<<<< HEAD
-        evidence.extend(self.resulting_outputs.iter().map(|output| {
-            (output.clone(), ShardEvidence {
-=======
         deduped_evidence.extend(self.transaction.filled_inputs().iter().map(|input_ref| {
-            (*input_ref, ShardEvidence {
+            (input_ref.to_substate_address(), ShardEvidence {
                 qc_ids: IndexSet::new(),
                 lock: LockFlag::Write,
             })
@@ -184,7 +169,6 @@
 
         deduped_evidence.extend(self.resulting_outputs.iter().map(|output| {
             (*output, ShardEvidence {
->>>>>>> 3cfbf6e7
                 qc_ids: IndexSet::new(),
                 lock: LockFlag::Write,
             })
