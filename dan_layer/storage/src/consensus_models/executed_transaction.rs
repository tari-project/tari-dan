//   Copyright 2023 The Tari Project
//   SPDX-License-Identifier: BSD-3-Clause

use std::{
    collections::{HashMap, HashSet},
    ops::DerefMut,
    time::Duration,
};

use serde::{Deserialize, Serialize};
use tari_dan_common_types::{optional::Optional, ShardId};
use tari_engine_types::commit_result::{ExecuteResult, FinalizeResult, RejectReason};
use tari_transaction::{Transaction, TransactionId};

use crate::{
    consensus_models::{Decision, Evidence, TransactionRecord},
    StateStoreReadTransaction,
    StateStoreWriteTransaction,
    StorageError,
};

#[derive(Debug, Clone, Serialize, Deserialize)]
pub struct ExecutedTransaction {
    transaction: Transaction,
    result: ExecuteResult,
<<<<<<< HEAD
    execution_time: Duration,
    is_finalized: bool,
=======
    final_decision: Option<Decision>,
>>>>>>> 6b1036c8
}

impl ExecutedTransaction {
    pub fn new(transaction: Transaction, result: ExecuteResult, execution_time: Duration) -> Self {
        Self {
            transaction,
            result,
<<<<<<< HEAD
            execution_time,
            is_finalized: false,
        }
    }

    pub fn new_with_finalized(
        transaction: Transaction,
        result: ExecuteResult,
        execution_time: Duration,
        is_finalized: bool,
=======
            final_decision: None,
        }
    }

    pub fn new_with_final_decision(
        transaction: Transaction,
        result: ExecuteResult,
        final_decision: Option<Decision>,
>>>>>>> 6b1036c8
    ) -> Self {
        Self {
            transaction,
            result,
<<<<<<< HEAD
            execution_time,
            is_finalized,
        }
    }

    pub fn as_decision(&self) -> Decision {
        if self.result.finalize.is_accept() {
            Decision::Commit
        } else {
            Decision::Abort
        }
    }

    pub fn transaction_decision(&self) -> Decision {
        if self.result.transaction_failure.is_none() {
            Decision::Commit
        } else {
            Decision::Abort
=======
            final_decision,
>>>>>>> 6b1036c8
        }
    }

    pub fn transaction(&self) -> &Transaction {
        &self.transaction
    }

    pub fn transaction_mut(&mut self) -> &mut Transaction {
        &mut self.transaction
    }

    pub fn into_transaction(self) -> Transaction {
        self.transaction
    }

    pub fn result(&self) -> &ExecuteResult {
        &self.result
    }

    pub fn into_final_result(self) -> Option<ExecuteResult> {
        self.final_decision().map(|d| {
            if d.is_commit() {
                self.result
            } else {
                // TODO: We preserve the original result mainly for debugging purposes, but this is a little hacky
                ExecuteResult {
                    finalize: FinalizeResult::reject(
                        self.result.finalize.transaction_hash,
                        RejectReason::ShardRejected("Validators decided to abort".to_string()),
                    ),
                    transaction_failure: None,
                    fee_receipt: None,
                }
            }
        })
    }

    pub fn into_result(self) -> ExecuteResult {
        self.result
    }

    pub fn execution_time(&self) -> Duration {
        self.execution_time
    }

    pub fn dissolve(self) -> (Transaction, ExecuteResult) {
        (self.transaction, self.result)
    }

    pub fn to_initial_evidence(&self) -> Evidence {
        self.transaction
            .involved_shards_iter()
            .map(|shard| (*shard, vec![]))
            .collect()
    }

    pub fn is_finalized(&self) -> bool {
        self.final_decision.is_some()
    }

    pub fn final_decision(&self) -> Option<Decision> {
        self.final_decision
    }

    pub fn set_final_decision(&mut self, decision: Decision) -> &mut Self {
        self.final_decision = Some(decision);
        self
    }
}

impl ExecutedTransaction {
    pub fn insert<TTx: StateStoreWriteTransaction>(&self, tx: &mut TTx) -> Result<(), StorageError> {
        tx.transactions_insert(self.transaction())?;
        tx.executed_transactions_update(self)
    }

    pub fn upsert<TTx>(&self, tx: &mut TTx) -> Result<(), StorageError>
    where
        TTx: StateStoreWriteTransaction + DerefMut,
        TTx::Target: StateStoreReadTransaction,
    {
        if TransactionRecord::exists(tx.deref_mut(), self.transaction.id())? {
            self.update(tx)
        } else {
            self.insert(tx)
        }
    }

    pub fn update<TTx: StateStoreWriteTransaction>(&self, tx: &mut TTx) -> Result<(), StorageError> {
        tx.executed_transactions_update(self)
    }

    pub fn get<TTx: StateStoreReadTransaction>(tx: &mut TTx, tx_id: &TransactionId) -> Result<Self, StorageError> {
        let rec = tx.transactions_get(tx_id)?;
        if rec.result.is_none() {
            return Err(StorageError::NotFound {
                item: "ExecutedTransaction".to_string(),
                key: tx_id.to_string(),
            });
        }

        // This should never fail as we just checked that the transaction has been executed
        rec.try_into()
    }

<<<<<<< HEAD
    pub fn exists<TTx: StateStoreReadTransaction + ?Sized>(&self, tx: &mut TTx) -> Result<bool, StorageError> {
        match tx.transactions_get(self.transaction.id()).optional()? {
            Some(rec) => Ok(rec.result.is_some()),
            None => Ok(false),
        }
=======
    pub fn get_any<'a, TTx: StateStoreReadTransaction, I: IntoIterator<Item = &'a TransactionId>>(
        tx: &mut TTx,
        tx_ids: I,
    ) -> Result<Vec<Self>, StorageError> {
        tx.transactions_get_any(tx_ids)
>>>>>>> 6b1036c8
    }

    pub fn get_any<'a, TTx: StateStoreReadTransaction, I: IntoIterator<Item = &'a TransactionId>>(
        tx: &mut TTx,
        tx_ids: I,
    ) -> Result<Vec<Self>, StorageError> {
        let recs = tx.transactions_get_any(tx_ids)?;
        recs.into_iter().map(|rec| rec.try_into()).collect()
    }

    pub fn get_involved_shards<'a, TTx: StateStoreReadTransaction, I: IntoIterator<Item = &'a TransactionId>>(
        tx: &mut TTx,
        transactions: I,
    ) -> Result<HashMap<TransactionId, HashSet<ShardId>>, StorageError> {
        let transactions = Self::get_any(tx, transactions)?;
        Ok(transactions
            .into_iter()
            .map(|t| {
                (
                    *t.transaction.id(),
                    t.transaction.involved_shards_iter().copied().collect(),
                )
            })
            .collect())
    }
}

impl TryFrom<TransactionRecord> for ExecutedTransaction {
    type Error = StorageError;

    fn try_from(value: TransactionRecord) -> Result<Self, Self::Error> {
        if value.result.is_none() {
            return Err(StorageError::QueryError {
                reason: format!("Transaction {} has not yet executed", value.transaction.id()),
            });
        }

        Ok(Self {
            transaction: value.transaction,
            result: value.result.unwrap(),
            execution_time: value.execution_time.unwrap_or_default(),
            is_finalized: value.is_finalized,
        })
    }
}<|MERGE_RESOLUTION|>--- conflicted
+++ resolved
@@ -23,12 +23,8 @@
 pub struct ExecutedTransaction {
     transaction: Transaction,
     result: ExecuteResult,
-<<<<<<< HEAD
     execution_time: Duration,
-    is_finalized: bool,
-=======
     final_decision: Option<Decision>,
->>>>>>> 6b1036c8
 }
 
 impl ExecutedTransaction {
@@ -36,34 +32,22 @@
         Self {
             transaction,
             result,
-<<<<<<< HEAD
             execution_time,
-            is_finalized: false,
-        }
-    }
-
-    pub fn new_with_finalized(
+            final_decision: None,
+        }
+    }
+
+    pub fn new_with_final_decision(
         transaction: Transaction,
         result: ExecuteResult,
         execution_time: Duration,
-        is_finalized: bool,
-=======
-            final_decision: None,
-        }
-    }
-
-    pub fn new_with_final_decision(
-        transaction: Transaction,
-        result: ExecuteResult,
         final_decision: Option<Decision>,
->>>>>>> 6b1036c8
     ) -> Self {
         Self {
             transaction,
             result,
-<<<<<<< HEAD
             execution_time,
-            is_finalized,
+            final_decision,
         }
     }
 
@@ -72,17 +56,6 @@
             Decision::Commit
         } else {
             Decision::Abort
-        }
-    }
-
-    pub fn transaction_decision(&self) -> Decision {
-        if self.result.transaction_failure.is_none() {
-            Decision::Commit
-        } else {
-            Decision::Abort
-=======
-            final_decision,
->>>>>>> 6b1036c8
         }
     }
 
@@ -188,19 +161,11 @@
         rec.try_into()
     }
 
-<<<<<<< HEAD
     pub fn exists<TTx: StateStoreReadTransaction + ?Sized>(&self, tx: &mut TTx) -> Result<bool, StorageError> {
         match tx.transactions_get(self.transaction.id()).optional()? {
             Some(rec) => Ok(rec.result.is_some()),
             None => Ok(false),
         }
-=======
-    pub fn get_any<'a, TTx: StateStoreReadTransaction, I: IntoIterator<Item = &'a TransactionId>>(
-        tx: &mut TTx,
-        tx_ids: I,
-    ) -> Result<Vec<Self>, StorageError> {
-        tx.transactions_get_any(tx_ids)
->>>>>>> 6b1036c8
     }
 
     pub fn get_any<'a, TTx: StateStoreReadTransaction, I: IntoIterator<Item = &'a TransactionId>>(
