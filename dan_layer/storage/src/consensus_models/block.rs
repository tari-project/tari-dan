--- conflicted
+++ resolved
@@ -28,12 +28,7 @@
     justify: QuorumCertificate,
     height: NodeHeight,
     epoch: Epoch,
-<<<<<<< HEAD
-    proposed_by: ShardId,
-=======
-    round: u64,
     proposed_by: TAddr,
->>>>>>> ffd1733c
 
     // Body
     merkle_root: FixedHash,
@@ -47,12 +42,7 @@
         justify: QuorumCertificate,
         height: NodeHeight,
         epoch: Epoch,
-<<<<<<< HEAD
-        proposed_by: ShardId,
-=======
-        round: u64,
         proposed_by: TAddr,
->>>>>>> ffd1733c
         commands: BTreeSet<Command>,
     ) -> Self {
         let mut block = Self {
@@ -76,12 +66,7 @@
             QuorumCertificate::genesis(epoch),
             NodeHeight(0),
             epoch,
-<<<<<<< HEAD
-            ShardId::zero(),
-=======
-            0,
             TAddr::zero(),
->>>>>>> ffd1733c
             Default::default(),
         )
     }
@@ -94,12 +79,7 @@
             justify: QuorumCertificate::genesis(Epoch(0)),
             height: NodeHeight(0),
             epoch: Epoch(0),
-<<<<<<< HEAD
-            proposed_by: ShardId::zero(),
-=======
-            round: 0,
             proposed_by: TAddr::zero(),
->>>>>>> ffd1733c
             merkle_root: FixedHash::zero(),
             commands: Default::default(),
         }
@@ -202,15 +182,7 @@
         self.epoch
     }
 
-<<<<<<< HEAD
-    pub fn proposed_by(&self) -> &ShardId {
-=======
-    pub fn round(&self) -> u64 {
-        self.round
-    }
-
     pub fn proposed_by(&self) -> &TAddr {
->>>>>>> ffd1733c
         &self.proposed_by
     }
 
