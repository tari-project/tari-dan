//   Copyright 2023 The Tari Project
//   SPDX-License-Identifier: BSD-3-Clause

use std::{
    collections::{BTreeSet, HashSet},
    fmt::{Debug, Display, Formatter},
    hash::Hash,
    ops::{DerefMut, RangeInclusive},
};

use indexmap::IndexMap;
use log::*;
use serde::{Deserialize, Serialize};
use tari_common::configuration::Network;
use tari_common_types::types::{FixedHash, FixedHashSizeError, PublicKey};
use tari_dan_common_types::{
    hashing,
    optional::Optional,
    serde_with,
    shard::Shard,
    Epoch,
    NodeAddressable,
    NodeHeight,
    SubstateAddress,
};
use tari_engine_types::substate::SubstateDiff;
use tari_transaction::TransactionId;
use time::PrimitiveDateTime;
#[cfg(feature = "ts")]
use ts_rs::TS;

use super::{
    ForeignProposal,
    ForeignSendCounters,
    QuorumCertificate,
    SubstateDestroyedProof,
    ValidatorSchnorrSignature,
};
use crate::{
    consensus_models::{
        Command,
        HighQc,
        LastExecuted,
        LastProposed,
        LastVoted,
        LeafBlock,
        LockedBlock,
        SubstateCreatedProof,
        SubstateUpdate,
        TransactionRecord,
        Vote,
    },
    Ordering,
    StateStoreReadTransaction,
    StateStoreWriteTransaction,
    StorageError,
};

const LOG_TARGET: &str = "tari::dan::storage::consensus_models::block";

#[derive(Debug, Clone, Serialize, Deserialize)]
#[cfg_attr(feature = "ts", derive(TS), ts(export, export_to = "../../bindings/src/types/"))]
pub struct Block {
    // Header
    id: BlockId,
    #[cfg_attr(feature = "ts", ts(type = "string"))]
    network: Network,
    parent: BlockId,
    justify: QuorumCertificate,
    height: NodeHeight,
    epoch: Epoch,
    #[cfg_attr(feature = "ts", ts(type = "string"))]
    proposed_by: PublicKey,
    total_leader_fee: u64,

    // Body
    #[cfg_attr(feature = "ts", ts(type = "string"))]
    merkle_root: FixedHash,
    // BTreeSet is used for the deterministic block hash, that is, transactions are always ordered by TransactionId.
    commands: BTreeSet<Command>,
    /// If the block is a dummy block. This is metadata and not sent over
    /// the wire or part of the block hash.
    is_dummy: bool,
    /// Flag that indicates that the block locked objects and made transaction stage transitions.
    is_processed: bool,
    /// Flag that indicates that the block has been committed.
    is_committed: bool,
    /// Counter for each foreign shard for reliable broadcast.
    foreign_indexes: IndexMap<Shard, u64>,
    /// Timestamp when was this stored.
    #[cfg_attr(feature = "ts", ts(type = "string | null"))]
    stored_at: Option<PrimitiveDateTime>,
    /// Signature of block by the proposer.
    #[cfg_attr(feature = "ts", ts(type = "{public_nonce : string, signature: string} | null"))]
    signature: Option<ValidatorSchnorrSignature>,
}

impl Block {
    pub fn new(
        network: Network,
        parent: BlockId,
        justify: QuorumCertificate,
        height: NodeHeight,
        epoch: Epoch,
        proposed_by: PublicKey,
        commands: BTreeSet<Command>,
        merkle_root: FixedHash,
        total_leader_fee: u64,
        sorted_foreign_indexes: IndexMap<Shard, u64>,
        signature: Option<ValidatorSchnorrSignature>,
    ) -> Self {
        let mut block = Self {
            id: BlockId::genesis(),
            network,
            parent,
            justify,
            height,
            epoch,
            proposed_by,
            merkle_root,
            commands,
            total_leader_fee,
            is_dummy: false,
            is_processed: false,
            is_committed: false,
            foreign_indexes: sorted_foreign_indexes,
            stored_at: None,
            signature,
        };
        block.id = block.calculate_hash().into();
        block
    }

    pub fn load(
        id: BlockId,
        network: Network,
        parent: BlockId,
        justify: QuorumCertificate,
        height: NodeHeight,
        epoch: Epoch,
        proposed_by: PublicKey,
        commands: BTreeSet<Command>,
        merkle_root: FixedHash,
        total_leader_fee: u64,
        is_dummy: bool,
        is_processed: bool,
        is_committed: bool,
        sorted_foreign_indexes: IndexMap<Shard, u64>,
        signature: Option<ValidatorSchnorrSignature>,
        created_at: PrimitiveDateTime,
    ) -> Self {
        Self {
            id,
            network,
            parent,
            justify,
            height,
            epoch,
            proposed_by,
            merkle_root,
            commands,
            total_leader_fee,
            is_dummy,
            is_processed,
            is_committed,
            foreign_indexes: sorted_foreign_indexes,
            stored_at: Some(created_at),
            signature,
        }
    }

    pub fn genesis(network: Network) -> Self {
        Self::new(
            network,
            BlockId::genesis(),
            QuorumCertificate::genesis(),
            NodeHeight(0),
            Epoch(0),
            PublicKey::default(),
            Default::default(),
            FixedHash::zero(),
            0,
            IndexMap::new(),
            None,
        )
    }

    /// This is the parent block for all genesis blocks. Its block ID is always zero.
    pub fn zero_block(network: Network) -> Self {
        Self {
            network,
            id: BlockId::genesis(),
            parent: BlockId::genesis(),
            justify: QuorumCertificate::genesis(),
            height: NodeHeight(0),
            epoch: Epoch(0),
            proposed_by: PublicKey::default(),
            merkle_root: FixedHash::zero(),
            commands: Default::default(),
            total_leader_fee: 0,
            is_dummy: false,
            is_processed: false,
            is_committed: true,
            foreign_indexes: IndexMap::new(),
            stored_at: None,
            signature: None,
        }
    }

    pub fn dummy_block(
        network: Network,
        parent: BlockId,
        proposed_by: PublicKey,
        node_height: NodeHeight,
        high_qc: QuorumCertificate,
        epoch: Epoch,
        parent_merkle_root: FixedHash,
    ) -> Self {
        let mut block = Self::new(
            network,
            parent,
            high_qc,
            node_height,
            epoch,
            proposed_by,
            Default::default(),
            parent_merkle_root,
            0,
            IndexMap::new(),
            None,
        );
        block.is_dummy = true;
        block.is_processed = false;
        block
    }

    pub fn calculate_hash(&self) -> FixedHash {
        hashing::block_hasher()
            .chain(&self.network)
            .chain(&self.parent)
            .chain(&self.justify)
            .chain(&self.height)
            .chain(&self.epoch)
            .chain(&self.proposed_by)
            .chain(&self.merkle_root)
            .chain(&self.commands)
            .chain(&self.foreign_indexes)
            .result()
    }
}

impl Block {
    pub fn is_genesis(&self) -> bool {
        self.id.is_genesis()
    }

    pub fn all_transaction_ids(&self) -> impl Iterator<Item = &TransactionId> + '_ {
        self.commands.iter().filter_map(|d| d.transaction().map(|t| t.id()))
    }

    pub fn all_foreign_proposals(&self) -> impl Iterator<Item = &ForeignProposal> + '_ {
        self.commands.iter().filter_map(|d| d.foreign_proposal())
    }

    pub fn command_count(&self) -> usize {
        self.commands.len()
    }

    pub fn as_locked_block(&self) -> LockedBlock {
        LockedBlock {
            height: self.height,
            block_id: self.id,
        }
    }

    pub fn as_last_executed(&self) -> LastExecuted {
        LastExecuted {
            height: self.height,
            block_id: self.id,
        }
    }

    pub fn as_last_voted(&self) -> LastVoted {
        LastVoted {
            height: self.height,
            block_id: self.id,
        }
    }

    pub fn as_leaf_block(&self) -> LeafBlock {
        LeafBlock {
            height: self.height,
            block_id: self.id,
        }
    }

    pub fn as_last_proposed(&self) -> LastProposed {
        LastProposed {
            height: self.height,
            block_id: self.id,
        }
    }

    pub fn id(&self) -> &BlockId {
        &self.id
    }

    pub fn network(&self) -> Network {
        self.network
    }

    pub fn parent(&self) -> &BlockId {
        &self.parent
    }

    pub fn justify(&self) -> &QuorumCertificate {
        &self.justify
    }

    pub fn justifies_parent(&self) -> bool {
        *self.justify.block_id() == self.parent
    }

    pub fn height(&self) -> NodeHeight {
        self.height
    }

    pub fn epoch(&self) -> Epoch {
        self.epoch
    }

    pub fn total_leader_fee(&self) -> u64 {
        self.total_leader_fee
    }

    pub fn proposed_by(&self) -> &PublicKey {
        &self.proposed_by
    }

    pub fn merkle_root(&self) -> &FixedHash {
        &self.merkle_root
    }

    pub fn commands(&self) -> &BTreeSet<Command> {
        &self.commands
    }

    pub fn into_commands(self) -> BTreeSet<Command> {
        self.commands
    }

    pub fn is_dummy(&self) -> bool {
        self.is_dummy
    }

    pub fn is_processed(&self) -> bool {
        self.is_processed
    }

    pub fn is_committed(&self) -> bool {
        self.is_committed
    }

    pub fn get_foreign_counter(&self, bucket: &Shard) -> Option<u64> {
        self.foreign_indexes.get(bucket).copied()
    }

    pub fn foreign_indexes(&self) -> &IndexMap<Shard, u64> {
        &self.foreign_indexes
    }

    pub fn get_signature(&self) -> Option<&ValidatorSchnorrSignature> {
        self.signature.as_ref()
    }

    pub fn set_signature(&mut self, signature: ValidatorSchnorrSignature) {
        self.signature = Some(signature);
    }

    pub fn is_proposed_by_addr<A: NodeAddressable + PartialEq<A>>(&self, address: &A) -> Option<bool> {
        Some(A::try_from_public_key(&self.proposed_by)? == *address)
    }
}

impl Block {
    pub fn get<TTx: StateStoreReadTransaction + ?Sized>(tx: &mut TTx, id: &BlockId) -> Result<Self, StorageError> {
        tx.blocks_get(id)
    }

    pub fn get_tip<TTx: StateStoreReadTransaction>(tx: &mut TTx) -> Result<Self, StorageError> {
        tx.blocks_get_tip()
    }

    /// Returns all blocks from and excluding the start block (lower height) to the end block (inclusive)
    pub fn get_all_blocks_between<TTx: StateStoreReadTransaction>(
        tx: &mut TTx,
        start_block_id_exclusive: &BlockId,
        end_block_id_inclusive: &BlockId,
        include_dummy_blocks: bool,
    ) -> Result<Vec<Self>, StorageError> {
        tx.blocks_get_all_between(start_block_id_exclusive, end_block_id_inclusive, include_dummy_blocks)
    }

    pub fn exists<TTx: StateStoreReadTransaction + ?Sized>(&self, tx: &mut TTx) -> Result<bool, StorageError> {
        Self::record_exists(tx, self.id())
    }

    pub fn parent_exists<TTx: StateStoreReadTransaction + ?Sized>(&self, tx: &mut TTx) -> Result<bool, StorageError> {
        Self::record_exists(tx, self.parent())
    }

    pub fn has_been_processed<TTx: StateStoreReadTransaction + ?Sized>(
        tx: &mut TTx,
        block_id: &BlockId,
    ) -> Result<bool, StorageError> {
        // TODO: consider optimising
        let is_processed = Self::get(tx, block_id)
            .optional()?
            .map(|b| b.is_processed())
            .unwrap_or(false);
        Ok(is_processed)
    }

    pub fn record_exists<TTx: StateStoreReadTransaction + ?Sized>(
        tx: &mut TTx,
        block_id: &BlockId,
    ) -> Result<bool, StorageError> {
        tx.blocks_exists(block_id)
    }

    pub fn insert<TTx: StateStoreWriteTransaction + ?Sized>(&self, tx: &mut TTx) -> Result<(), StorageError> {
        tx.blocks_insert(self)
    }

    pub fn get_paginated<TTx: StateStoreReadTransaction>(
        tx: &mut TTx,
        limit: u64,
        offset: u64,
        ordering: Option<Ordering>,
    ) -> Result<Vec<Self>, StorageError> {
        tx.blocks_get_paginated(limit, offset, ordering)
    }

    pub fn get_count<TTx: StateStoreReadTransaction>(tx: &mut TTx) -> Result<i64, StorageError> {
        tx.blocks_get_count()
    }

    /// Inserts the block if it doesnt exist. Returns true if the block was saved and did not exist previously,
    /// otherwise false.
    pub fn save<TTx>(&self, tx: &mut TTx) -> Result<bool, StorageError>
    where
        TTx: StateStoreWriteTransaction + DerefMut,
        TTx::Target: StateStoreReadTransaction,
    {
        let exists = self.exists(tx.deref_mut())?;
        if exists {
            return Ok(false);
        }
        self.insert(tx)?;
        Ok(true)
    }

    pub fn commit<TTx: StateStoreWriteTransaction>(&self, tx: &mut TTx) -> Result<(), StorageError> {
        tx.blocks_set_flags(self.id(), Some(true), None)
    }

    pub fn set_as_processed<TTx: StateStoreWriteTransaction>(&self, tx: &mut TTx) -> Result<(), StorageError> {
        tx.blocks_set_flags(self.id(), None, Some(true))
    }

    pub fn find_involved_shards<TTx: StateStoreReadTransaction>(
        &self,
        tx: &mut TTx,
    ) -> Result<HashSet<SubstateAddress>, StorageError> {
        tx.transactions_fetch_involved_shards(self.all_transaction_ids().copied().collect())
    }

    pub fn max_height<TTx: StateStoreReadTransaction>(tx: &mut TTx) -> Result<NodeHeight, StorageError> {
        tx.blocks_max_height()
    }

    pub fn extends<TTx: StateStoreReadTransaction>(
        &self,
        tx: &mut TTx,
        ancestor: &BlockId,
    ) -> Result<bool, StorageError> {
        if self.id == *ancestor {
            return Ok(false);
        }
        if self.parent == *ancestor {
            return Ok(true);
        }
        // First check the parent here, if it does not exist, then this block cannot extend anything.
        if !Block::record_exists(tx, self.parent())? {
            return Ok(false);
        }

        tx.blocks_is_ancestor(self.parent(), ancestor)
    }

    pub fn get_parent<TTx: StateStoreReadTransaction + ?Sized>(&self, tx: &mut TTx) -> Result<Block, StorageError> {
        if self.id.is_genesis() {
            return Err(StorageError::NotFound {
                item: "Block".to_string(),
                key: self.id.to_string(),
            });
        }
        Block::get(tx, &self.parent)
    }

    pub fn get_parent_chain<TTx: StateStoreReadTransaction>(
        &self,
        tx: &mut TTx,
        limit: usize,
    ) -> Result<Vec<Block>, StorageError> {
        tx.blocks_get_parent_chain(self.id(), limit)
    }

    pub fn get_votes<TTx: StateStoreReadTransaction>(&self, tx: &mut TTx) -> Result<Vec<Vote>, StorageError> {
        Vote::get_for_block(tx, &self.id)
    }

    pub fn get_child_blocks<TTx: StateStoreReadTransaction>(&self, tx: &mut TTx) -> Result<Vec<Self>, StorageError> {
        tx.blocks_get_all_by_parent(self.id())
    }

    pub fn get_total_due_for_epoch<TTx: StateStoreReadTransaction>(
        tx: &mut TTx,
        epoch: Epoch,
        validator_public_key: &PublicKey,
    ) -> Result<u64, StorageError> {
        tx.blocks_get_total_leader_fee_for_epoch(epoch, validator_public_key)
    }

    pub fn get_any_with_epoch_range_for_validator<TTx: StateStoreReadTransaction>(
        tx: &mut TTx,
        range: RangeInclusive<Epoch>,
        validator_public_key: Option<&PublicKey>,
    ) -> Result<Vec<Self>, StorageError> {
        tx.blocks_get_any_with_epoch_range(range, validator_public_key)
    }

    pub fn get_transactions<TTx: StateStoreReadTransaction>(
        &self,
        tx: &mut TTx,
    ) -> Result<Vec<TransactionRecord>, StorageError> {
        let tx_ids = self.commands().iter().filter_map(|t| t.transaction().map(|t| t.id()));
        let (found, missing) = TransactionRecord::get_any(tx, tx_ids)?;
        if !missing.is_empty() {
            return Err(StorageError::NotFound {
                item: "Transaction".to_string(),
                key: missing
                    .into_iter()
                    .map(|id| id.to_string())
                    .collect::<Vec<_>>()
                    .join(", "),
            });
        }

        Ok(found)
    }

    pub fn get_substate_updates<TTx: StateStoreReadTransaction>(
        &self,
        tx: &mut TTx,
    ) -> Result<Vec<SubstateUpdate>, StorageError> {
        let committed = self
            .commands()
            .iter()
            .filter_map(|c| c.accept())
            .filter(|t| t.decision.is_commit())
            .collect::<Vec<_>>();

        let mut updates = Vec::with_capacity(committed.len());
        for transaction in committed {
            let substates = tx.substates_get_all_for_transaction(&transaction.id)?;
            for substate in substates {
                if let Some(destroyed) = substate.destroyed() {
                    // This substate is destroyed. One of the following are possible:
                    // 1. The substate was destroyed by this transaction and created in an earlier transaction
                    // 2. The substate was created by this transaction and destroyed in a later transaction
                    // It isn't possible for a substate to be created and destroyed by the same transaction
                    // because the engine can never emit such a substate diff.
                    if substate.created_by_transaction == transaction.id {
                        updates.push(SubstateUpdate::Create(SubstateCreatedProof {
                            created_qc: substate.get_created_quorum_certificate(tx)?,
                            substate: substate.into(),
                        }));
                    } else {
                        updates.push(SubstateUpdate::Destroy(SubstateDestroyedProof {
                            substate_id: substate.substate_id.clone(),
                            version: substate.version,
                            justify: QuorumCertificate::get(tx, &destroyed.justify)?,
                            destroyed_by_transaction: destroyed.by_transaction,
                        }));
                    }
                } else {
                    updates.push(SubstateUpdate::Create(SubstateCreatedProof {
                        created_qc: substate.get_created_quorum_certificate(tx)?,
                        substate: substate.into(),
                    }));
                };
            }
        }

        Ok(updates)
    }

    pub fn update_nodes<TTx, TFnOnLock, TFnOnCommit, E>(
        &self,
        tx: &mut TTx,
        mut on_lock_block: TFnOnLock,
        mut on_commit: TFnOnCommit,
    ) -> Result<HighQc, E>
    where
        TTx: StateStoreWriteTransaction + DerefMut + ?Sized,
        TTx::Target: StateStoreReadTransaction,
        TFnOnLock: FnMut(&mut TTx, &LockedBlock, &Block) -> Result<(), E>,
        TFnOnCommit: FnMut(&mut TTx, &LastExecuted, &Block) -> Result<(), E>,
        E: From<StorageError>,
    {
        let high_qc = self.justify().update_high_qc(tx)?;

        // b'' <- b*.justify.node
        let Some(commit_node) = self.justify().get_block(tx.deref_mut()).optional()? else {
            return Ok(high_qc);
        };

        // b' <- b''.justify.node
        let Some(precommit_node) = commit_node.justify().get_block(tx.deref_mut()).optional()? else {
            return Ok(high_qc);
        };

<<<<<<< HEAD
        let locked_block = LockedBlock::get(tx.deref_mut())?;
        if precommit_node.height() > locked_block.height && !precommit_node.is_genesis() {
            on_lock_block(tx, &locked_block, &precommit_node, locked_blocks)?;
=======
        let locked = LockedBlock::get(tx.deref_mut())?;
        if precommit_node.height() > locked.height {
            on_locked_block_recurse(tx, &locked, &precommit_node, &mut on_lock_block)?;
>>>>>>> c29d5b82
            precommit_node.as_locked_block().set(tx)?;
        }

        // b <- b'.justify.node
        let prepare_node = precommit_node.justify().block_id();
        if commit_node.parent() == precommit_node.id() && precommit_node.parent() == prepare_node {
            debug!(
                target: LOG_TARGET,
                "✅ Node {} {} forms a 3-chain b'' = {}, b' = {}, b = {}",
                self.height(),
                self.id(),
                commit_node.id(),
                precommit_node.id(),
                prepare_node,
            );

            // Commit prepare_node (b)
<<<<<<< HEAD
            if !prepare_node.is_genesis() {
                let prepare_node = Block::get(tx.deref_mut(), prepare_node)?;
                let last_executed = LastExecuted::get(tx.deref_mut())?;
                on_commit(tx, &last_executed, &prepare_node)?;
                prepare_node.as_last_executed().set(tx)?;
            }
=======
            let prepare_node = Block::get(tx.deref_mut(), prepare_node)?;
            let last_executed = LastExecuted::get(tx.deref_mut())?;
            on_commit_block_recurse(tx, &last_executed, &prepare_node, &mut on_commit)?;
            prepare_node.as_last_executed().set(tx)?;
>>>>>>> c29d5b82
        } else {
            debug!(
                target: LOG_TARGET,
                "Node {} {} DOES NOT form a 3-chain b'' = {}, b' = {}, b = {}, b* = {}",
                self.height(),
                self.id(),
                commit_node.id(),
                precommit_node.id(),
                prepare_node,
                self.id()
            );
        }

        Ok(high_qc)
    }

    /// safeNode predicate (https://arxiv.org/pdf/1803.05069v6.pdf)
    ///
    /// The safeNode predicate is a core ingredient of the protocol. It examines a proposal message
    /// m carrying a QC justification m.justify, and determines whether m.node is safe to accept. The safety rule to
    /// accept a proposal is the branch of m.node extends from the currently locked node lockedQC.node. On the other
    /// hand, the liveness rule is the replica will accept m if m.justify has a higher view than the current
    /// lockedQC. The predicate is true as long as either one of two rules holds.
    pub fn is_safe<TTx: StateStoreReadTransaction>(&self, tx: &mut TTx) -> Result<bool, StorageError> {
        let locked = LockedBlock::get(tx)?;
        let locked_block = locked.get_block(tx)?;

        // Liveness rules
        if self.justify().block_height() > locked_block.height() {
            return Ok(true);
        }

        // Safety rule
        if self.extends(tx, locked_block.id())? {
            return Ok(true);
        }

        info!(
            target: LOG_TARGET,
            "❌ Block {} does satisfy the liveness or safety rules of the safeNode predicate. Locked block {}",
            self,
            locked_block,
        );
        Ok(false)
    }

    pub fn save_foreign_send_counters<TTx>(&self, tx: &mut TTx) -> Result<(), StorageError>
    where
        TTx: StateStoreWriteTransaction + DerefMut + ?Sized,
        TTx::Target: StateStoreReadTransaction,
    {
        let mut counters = ForeignSendCounters::get_or_default(tx.deref_mut(), self.justify().block_id())?;
        // Add counters for this block and carry over the counters from the justify block, if any
        for shard in self.foreign_indexes.keys() {
            counters.increment_counter(*shard);
        }
        if !counters.is_empty() {
            counters.set(tx, self.id())?;
        }
        Ok(())
    }

    pub fn get_all_substate_diffs<TTx: StateStoreReadTransaction + ?Sized>(
        &self,
        tx: &mut TTx,
    ) -> Result<Vec<SubstateDiff>, StorageError> {
        let transactions = self
            .commands()
            .iter()
            .filter_map(|c| c.accept())
            .filter(|t| t.decision.is_commit())
            .map(|t| tx.transactions_get(t.id()))
            .collect::<Result<Vec<_>, _>>()?;

        Ok(transactions
            .into_iter()
            // TODO: following two should never be None
            .filter_map(|t_rec| t_rec.result)
            .filter_map(|t_res| t_res.finalize.into_accept())
            .collect())
    }
}

impl Display for Block {
    fn fmt(&self, f: &mut Formatter<'_>) -> std::fmt::Result {
        write!(
            f,
            "[{}, {}, {} command(s)]",
            self.height(),
            self.id(),
            self.commands().len()
        )
    }
}

#[derive(Debug, Clone, Copy, PartialEq, Eq, PartialOrd, Ord, Hash, Serialize, Deserialize)]
#[serde(transparent)]
#[cfg_attr(feature = "ts", derive(TS), ts(export, export_to = "../../bindings/src/types/"))]
pub struct BlockId(
    #[serde(with = "serde_with::hex")]
    #[cfg_attr(feature = "ts", ts(type = "string"))]
    FixedHash,
);

impl BlockId {
    pub const fn genesis() -> Self {
        Self(FixedHash::zero())
    }

    pub fn new<T: Into<FixedHash>>(hash: T) -> Self {
        Self(hash.into())
    }

    pub const fn hash(&self) -> &FixedHash {
        &self.0
    }

    pub fn as_bytes(&self) -> &[u8] {
        self.0.as_slice()
    }

    pub fn is_genesis(&self) -> bool {
        self.0.iter().all(|b| *b == 0)
    }

    pub const fn byte_size() -> usize {
        FixedHash::byte_size()
    }
}

impl AsRef<[u8]> for BlockId {
    fn as_ref(&self) -> &[u8] {
        self.0.as_slice()
    }
}

impl From<FixedHash> for BlockId {
    fn from(value: FixedHash) -> Self {
        Self(value)
    }
}

impl TryFrom<Vec<u8>> for BlockId {
    type Error = FixedHashSizeError;

    fn try_from(value: Vec<u8>) -> Result<Self, Self::Error> {
        Self::try_from(value.as_slice())
    }
}

impl TryFrom<&[u8]> for BlockId {
    type Error = FixedHashSizeError;

    fn try_from(value: &[u8]) -> Result<Self, Self::Error> {
        FixedHash::try_from(value).map(Self)
    }
}

impl Display for BlockId {
    fn fmt(&self, f: &mut std::fmt::Formatter<'_>) -> std::fmt::Result {
        Display::fmt(&self.0, f)
    }
}

fn on_locked_block_recurse<TTx, F, E>(
    tx: &mut TTx,
    locked: &LockedBlock,
    block: &Block,
    callback: &mut F,
) -> Result<(), E>
where
    TTx: StateStoreWriteTransaction + DerefMut + ?Sized,
    TTx::Target: StateStoreReadTransaction,
    E: From<StorageError>,
    F: FnMut(&mut TTx, &LockedBlock, &Block) -> Result<(), E>,
{
    if locked.height < block.height() {
        let parent = block.get_parent(tx.deref_mut())?;
        on_locked_block_recurse(tx, locked, &parent, callback)?;
        callback(tx, locked, block)?;
    }
    Ok(())
}

fn on_commit_block_recurse<TTx, F, E>(
    tx: &mut TTx,
    last_executed: &LastExecuted,
    block: &Block,
    callback: &mut F,
) -> Result<(), E>
where
    TTx: StateStoreWriteTransaction + DerefMut + ?Sized,
    TTx::Target: StateStoreReadTransaction,
    E: From<StorageError>,
    F: FnMut(&mut TTx, &LastExecuted, &Block) -> Result<(), E>,
{
    if last_executed.height < block.height() {
        let parent = block.get_parent(tx.deref_mut())?;
        // Recurse to "catch up" any parent parent blocks we may not have executed
        on_commit_block_recurse(tx, last_executed, &parent, callback)?;
        callback(tx, last_executed, block)?;
    }
    Ok(())
}<|MERGE_RESOLUTION|>--- conflicted
+++ resolved
@@ -631,16 +631,12 @@
             return Ok(high_qc);
         };
 
-<<<<<<< HEAD
-        let locked_block = LockedBlock::get(tx.deref_mut())?;
-        if precommit_node.height() > locked_block.height && !precommit_node.is_genesis() {
-            on_lock_block(tx, &locked_block, &precommit_node, locked_blocks)?;
-=======
-        let locked = LockedBlock::get(tx.deref_mut())?;
-        if precommit_node.height() > locked.height {
-            on_locked_block_recurse(tx, &locked, &precommit_node, &mut on_lock_block)?;
->>>>>>> c29d5b82
-            precommit_node.as_locked_block().set(tx)?;
+        if !precommit_node.is_genesis() {
+            let locked = LockedBlock::get(tx.deref_mut())?;
+            if precommit_node.height() > locked.height {
+                on_locked_block_recurse(tx, &locked, &precommit_node, &mut on_lock_block)?;
+                precommit_node.as_locked_block().set(tx)?;
+            }
         }
 
         // b <- b'.justify.node
@@ -657,19 +653,12 @@
             );
 
             // Commit prepare_node (b)
-<<<<<<< HEAD
             if !prepare_node.is_genesis() {
                 let prepare_node = Block::get(tx.deref_mut(), prepare_node)?;
                 let last_executed = LastExecuted::get(tx.deref_mut())?;
-                on_commit(tx, &last_executed, &prepare_node)?;
+                on_commit_block_recurse(tx, &last_executed, &prepare_node, &mut on_commit)?;
                 prepare_node.as_last_executed().set(tx)?;
             }
-=======
-            let prepare_node = Block::get(tx.deref_mut(), prepare_node)?;
-            let last_executed = LastExecuted::get(tx.deref_mut())?;
-            on_commit_block_recurse(tx, &last_executed, &prepare_node, &mut on_commit)?;
-            prepare_node.as_last_executed().set(tx)?;
->>>>>>> c29d5b82
         } else {
             debug!(
                 target: LOG_TARGET,
