--- conflicted
+++ resolved
@@ -73,19 +73,11 @@
             BlockId::genesis(),
             NodeHeight::zero(),
             epoch,
-<<<<<<< HEAD
-            view_number: 0,
-            signatures: vec![],
-            merged_proof: MergedBalancedBinaryMerkleProof::create_from_proofs(&[]).unwrap(),
-            leaf_hashes: vec![],
-        }
-=======
             0,
             vec![],
             merged_proof,
             vec![],
         )
->>>>>>> 3b5d75ca
     }
 
     pub fn is_genesis(&self) -> bool {
