--- conflicted
+++ resolved
@@ -57,22 +57,10 @@
         self.evidence.keys()
     }
 
-<<<<<<< HEAD
-// impl Evidence {
-//     pub fn get_all_qcs<TTx: StateStoreReadTransaction>(
-//         &self,
-//         tx: &mut TTx,
-//     ) -> Result<Vec<QuorumCertificate>, StorageError> { let mut qcs = Vec::with_capacity(self.evidence.len()); //
-//       TODO(perf): O(n*m) queries for qc_ids in self.evidence.values() { for qc_id in qc_ids { let qc =
-//       QuorumCertificate::get(tx, qc_id)?; qcs.push(qc); } } Ok(qcs)
-//     }
-// }
-=======
     pub fn qc_ids_iter(&self) -> impl Iterator<Item = &QcId> + '_ {
         self.evidence.values().flatten()
     }
 }
->>>>>>> 24cf64e5
 
 impl FromIterator<(ShardId, Vec<QcId>)> for Evidence {
     fn from_iter<T: IntoIterator<Item = (ShardId, Vec<QcId>)>>(iter: T) -> Self {
