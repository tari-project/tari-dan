--- conflicted
+++ resolved
@@ -94,12 +94,8 @@
     fn get_validator_nodes_within_epoch(
         &self,
         tx: &mut Self::DbTransaction<'_>,
-<<<<<<< HEAD
         epoch: Epoch,
-=======
-        start_epoch: Epoch,
-        end_epoch: Epoch,
->>>>>>> 533d82e3
+        sidechain_id: Option<&PublicKey>,
         sidechain_id: Option<&PublicKey>,
     ) -> Result<Vec<ValidatorNode<Self::Addr>>, Self::Error>;
 
@@ -122,12 +118,8 @@
     fn validator_nodes_count(
         &self,
         tx: &mut Self::DbTransaction<'_>,
-<<<<<<< HEAD
         epoch: Epoch,
-=======
-        start_epoch: Epoch,
-        end_epoch: Epoch,
->>>>>>> 533d82e3
+        sidechain_id: Option<&PublicKey>,
         sidechain_id: Option<&PublicKey>,
     ) -> Result<u64, Self::Error>;
     fn validator_nodes_count_for_bucket(
@@ -150,16 +142,9 @@
     fn validator_nodes_get_by_substate_range(
         &self,
         tx: &mut Self::DbTransaction<'_>,
-<<<<<<< HEAD
         epoch: Epoch,
         sidechain_id: Option<&PublicKey>,
         substate_range: RangeInclusive<SubstateAddress>,
-=======
-        start_epoch: Epoch,
-        end_epoch: Epoch,
-        sidechain_id: Option<&PublicKey>,
-        shard_range: RangeInclusive<SubstateAddress>,
->>>>>>> 533d82e3
     ) -> Result<Vec<ValidatorNode<Self::Addr>>, Self::Error>;
 
     fn validator_nodes_get_for_shards(
