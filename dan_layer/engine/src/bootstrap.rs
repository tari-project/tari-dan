--- conflicted
+++ resolved
@@ -10,21 +10,19 @@
     constants::{CONFIDENTIAL_TARI_RESOURCE_ADDRESS, PUBLIC_IDENTITY_RESOURCE_ADDRESS},
     crypto::RistrettoPublicKeyBytes,
     models::Metadata,
-<<<<<<< HEAD
     prelude::{OwnerRule, ResourceType},
-=======
-    prelude::ResourceType,
     resource::TOKEN_SYMBOL,
->>>>>>> 3be15363
 };
 
 use crate::state_store::{StateStoreError, StateWriter};
 
 pub fn bootstrap_state<T: StateWriter>(state_db: &mut T) -> Result<(), StateStoreError> {
-<<<<<<< HEAD
+    let address = SubstateAddress::Resource(PUBLIC_IDENTITY_RESOURCE_ADDRESS);
+    let mut metadata = Metadata::new();
+    metadata.insert(TOKEN_SYMBOL, "ID".to_string());
     // Create the resource for badges
     state_db.set_state(
-        &SubstateAddress::Resource(PUBLIC_IDENTITY_RESOURCE_ADDRESS),
+        &address,
         Substate::new(
             0,
             Resource::new(
@@ -32,19 +30,9 @@
                 RistrettoPublicKeyBytes::default(),
                 OwnerRule::None,
                 ResourceAccessRules::deny_all(),
-                "ID".to_string(),
-                Default::default(),
+                metadata,
             ),
         ),
-=======
-    let address = SubstateAddress::Resource(PUBLIC_IDENTITY_RESOURCE_ADDRESS);
-    let mut metadata = Metadata::new();
-    metadata.insert(TOKEN_SYMBOL, "ID".to_string());
-    // Create the resource for badges
-    state_db.set_state(
-        &address,
-        Substate::new(0, Resource::new(ResourceType::NonFungible, Default::default())),
->>>>>>> 3be15363
     )?;
 
     // Create the second layer tari resource
@@ -54,7 +42,6 @@
     metadata.insert(TOKEN_SYMBOL, "tXTR2".to_string());
     state_db.set_state(
         &address,
-<<<<<<< HEAD
         Substate::new(
             0,
             Resource::new(
@@ -64,13 +51,9 @@
                 ResourceAccessRules::new()
                     .withdrawable(AccessRule::AllowAll)
                     .depositable(AccessRule::AllowAll),
-                "tXTR2".to_string(),
                 metadata,
             ),
         ),
-=======
-        Substate::new(0, Resource::new(ResourceType::Confidential, metadata)),
->>>>>>> 3be15363
     )?;
 
     Ok(())
