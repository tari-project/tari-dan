--- conflicted
+++ resolved
@@ -31,11 +31,8 @@
 mod signature;
 use std::collections::HashMap;
 
-<<<<<<< HEAD
-use serde::Deserialize;
-=======
 use digest::{Digest, FixedOutput};
->>>>>>> 1de66839
+use serde::{Deserialize, Deserializer};
 pub use signature::InstructionSignature;
 use tari_common_types::types::{BulletRangeProof, ComSignature, Commitment, FixedHash, PublicKey};
 use tari_crypto::hash::blake2::Blake256;
@@ -45,17 +42,7 @@
     args::Arg,
     models::{ComponentAddress, PackageAddress},
 };
-<<<<<<< HEAD
-
-#[derive(Debug, Clone, Deserialize)]
-pub struct Transaction {
-    pub instructions: Vec<Instruction>,
-    pub signature: InstructionSignature,
-    pub sender_public_key: PublicKey,
-}
-=======
-use tari_utilities::ByteArray;
->>>>>>> 1de66839
+use tari_utilities::{hex::Hex, ByteArray};
 
 #[derive(Debug, Clone, Deserialize)]
 pub enum Instruction {
@@ -118,8 +105,9 @@
 #[derive(Debug, Clone)]
 pub struct BalanceProof {}
 
-#[derive(Debug, Clone)]
+#[derive(Debug, Clone, Deserialize)]
 pub struct Transaction {
+    #[serde(deserialize_with = "deserialize_from_hex")]
     hash: FixedHash,
     instructions: Vec<Instruction>,
     signature: InstructionSignature,
@@ -129,7 +117,15 @@
     meta: TransactionMeta,
 }
 
-#[derive(Debug, Clone, Default)]
+/// Use a serde deserializer to serialize the hex string of the given object.
+pub fn deserialize_from_hex<'de, D>(deserializer: D) -> Result<FixedHash, D::Error>
+where D: Deserializer<'de> {
+    let hex = String::deserialize(deserializer)?;
+
+    FixedHash::from_hex(&hex).map_err(serde::de::Error::custom)
+}
+
+#[derive(Debug, Clone, Default, Deserialize)]
 pub struct TransactionMeta {
     involved_objects: HashMap<ShardId, Vec<(ObjectId, SubstateChange, ObjectClaim)>>,
 }
