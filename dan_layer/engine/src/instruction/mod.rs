--- conflicted
+++ resolved
@@ -23,7 +23,6 @@
 mod builder;
 
 pub use builder::TransactionBuilder;
-use tari_common_types::types::PublicKey;
 
 mod error;
 
@@ -37,8 +36,6 @@
     args::Arg,
     models::{ComponentAddress, PackageAddress},
 };
-<<<<<<< HEAD
-=======
 
 #[derive(Debug, Clone)]
 pub struct Transaction {
@@ -46,7 +43,6 @@
     pub signature: InstructionSignature,
     pub sender_public_key: PublicKey,
 }
->>>>>>> 9ef9cccf
 
 #[derive(Debug, Clone)]
 pub enum Instruction {
