//  Copyright 2022. The Tari Project
//
//  Redistribution and use in source and binary forms, with or without modification, are permitted provided that the
//  following conditions are met:
//
//  1. Redistributions of source code must retain the above copyright notice, this list of conditions and the following
//  disclaimer.
//
//  2. Redistributions in binary form must reproduce the above copyright notice, this list of conditions and the
//  following disclaimer in the documentation and/or other materials provided with the distribution.
//
//  3. Neither the name of the copyright holder nor the names of its contributors may be used to endorse or promote
//  products derived from this software without specific prior written permission.
//
//  THIS SOFTWARE IS PROVIDED BY THE COPYRIGHT HOLDERS AND CONTRIBUTORS "AS IS" AND ANY EXPRESS OR IMPLIED WARRANTIES,
//  INCLUDING, BUT NOT LIMITED TO, THE IMPLIED WARRANTIES OF MERCHANTABILITY AND FITNESS FOR A PARTICULAR PURPOSE ARE
//  DISCLAIMED. IN NO EVENT SHALL THE COPYRIGHT HOLDER OR CONTRIBUTORS BE LIABLE FOR ANY DIRECT, INDIRECT, INCIDENTAL,
//  SPECIAL, EXEMPLARY, OR CONSEQUENTIAL DAMAGES (INCLUDING, BUT NOT LIMITED TO, PROCUREMENT OF SUBSTITUTE GOODS OR
//  SERVICES; LOSS OF USE, DATA, OR PROFITS; OR BUSINESS INTERRUPTION) HOWEVER CAUSED AND ON ANY THEORY OF LIABILITY,
//  WHETHER IN CONTRACT, STRICT LIABILITY, OR TORT (INCLUDING NEGLIGENCE OR OTHERWISE) ARISING IN ANY WAY OUT OF THE
//  USE OF THIS SOFTWARE, EVEN IF ADVISED OF THE POSSIBILITY OF SUCH DAMAGE.

mod builder;

pub use builder::TransactionBuilder;

mod error;

mod processor;
pub use processor::InstructionProcessor;

mod signature;
pub use signature::InstructionSignature;
use tari_common_types::types::PublicKey;
use tari_template_lib::{
    args::Arg,
    models::{ComponentAddress, PackageAddress},
};
<<<<<<< HEAD
=======

#[derive(Debug, Clone)]
pub struct Transaction {
    pub instructions: Vec<Instruction>,
    pub signature: InstructionSignature,
    pub sender_public_key: PublicKey,
}
>>>>>>> b0b6a378

#[derive(Debug, Clone)]
pub enum Instruction {
    CallFunction {
        package_address: PackageAddress,
        template: String,
        function: String,
        args: Vec<Arg>,
    },
    CallMethod {
        package_address: PackageAddress,
        component_address: ComponentAddress,
        method: String,
        args: Vec<Arg>,
    },
    PutLastInstructionOutputOnWorkspace {
        key: Vec<u8>,
    },
}<|MERGE_RESOLUTION|>--- conflicted
+++ resolved
@@ -36,8 +36,6 @@
     args::Arg,
     models::{ComponentAddress, PackageAddress},
 };
-<<<<<<< HEAD
-=======
 
 #[derive(Debug, Clone)]
 pub struct Transaction {
@@ -45,7 +43,6 @@
     pub signature: InstructionSignature,
     pub sender_public_key: PublicKey,
 }
->>>>>>> b0b6a378
 
 #[derive(Debug, Clone)]
 pub enum Instruction {
