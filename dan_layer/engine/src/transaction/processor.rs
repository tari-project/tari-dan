--- conflicted
+++ resolved
@@ -36,11 +36,8 @@
     models::LayerOneCommitmentAddress,
     Hash,
 };
-<<<<<<< HEAD
+use tari_transaction::{id_provider::IdProvider, Transaction};
 use tari_utilities::ByteArray;
-=======
-use tari_transaction::{id_provider::IdProvider, Transaction};
->>>>>>> d71d7640
 
 use crate::{
     function_definitions::ArgType::PublicKey,
