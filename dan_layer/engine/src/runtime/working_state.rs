--- conflicted
+++ resolved
@@ -1064,11 +1064,7 @@
                 }
             } else if !scope.is_substate_in_scope(&addr) {
                 if !self.substate_exists(&addr)? {
-<<<<<<< HEAD
-                    return Err(RuntimeError::SubstateNotFound { address: addr.clone() });
-=======
                     return Err(RuntimeError::ReferencedSubstateNotFound { address: addr.clone() });
->>>>>>> 75529267
                 }
                 return Err(RuntimeError::SubstateOutOfScope { address: addr.clone() });
             } else {
