//   Copyright 2022. The Tari Project
//
//   Redistribution and use in source and binary forms, with or without modification, are permitted provided that the
//   following conditions are met:
//
//   1. Redistributions of source code must retain the above copyright notice, this list of conditions and the following
//   disclaimer.
//
//   2. Redistributions in binary form must reproduce the above copyright notice, this list of conditions and the
//   following disclaimer in the documentation and/or other materials provided with the distribution.
//
//   3. Neither the name of the copyright holder nor the names of its contributors may be used to endorse or promote
//   products derived from this software without specific prior written permission.
//
//   THIS SOFTWARE IS PROVIDED BY THE COPYRIGHT HOLDERS AND CONTRIBUTORS "AS IS" AND ANY EXPRESS OR IMPLIED WARRANTIES,
//   INCLUDING, BUT NOT LIMITED TO, THE IMPLIED WARRANTIES OF MERCHANTABILITY AND FITNESS FOR A PARTICULAR PURPOSE ARE
//   DISCLAIMED. IN NO EVENT SHALL THE COPYRIGHT HOLDER OR CONTRIBUTORS BE LIABLE FOR ANY DIRECT, INDIRECT, INCIDENTAL,
//   SPECIAL, EXEMPLARY, OR CONSEQUENTIAL DAMAGES (INCLUDING, BUT NOT LIMITED TO, PROCUREMENT OF SUBSTITUTE GOODS OR
//   SERVICES; LOSS OF USE, DATA, OR PROFITS; OR BUSINESS INTERRUPTION) HOWEVER CAUSED AND ON ANY THEORY OF LIABILITY,
//   WHETHER IN CONTRACT, STRICT LIABILITY, OR TORT (INCLUDING NEGLIGENCE OR OTHERWISE) ARISING IN ANY WAY OUT OF THE
//   USE OF THIS SOFTWARE, EVEN IF ADVISED OF THE POSSIBILITY OF SUCH DAMAGE.

use std::{
    collections::{BTreeSet, HashMap},
    mem,
    sync::{Arc, RwLock},
};

use log::debug;
use tari_common_types::types::Commitment;
use tari_dan_common_types::optional::Optional;
use tari_engine_types::{
    address_list::{AddressList, AddressListItem},
    bucket::Bucket,
    logs::LogEntry,
    non_fungible::NonFungibleContainer,
    resource::Resource,
    resource_container::ResourceContainer,
    substate::{Substate, SubstateAddress, SubstateDiff},
    vault::Vault,
    TemplateAddress,
};
use tari_template_abi::TemplateDef;
use tari_template_lib::{
    args::MintArg,
    auth::AccessRules,
    models::{
        Address,
        AddressListId,
        AddressListItemAddress,
        Amount,
        BucketId,
        ComponentAddress,
        ComponentBody,
        ComponentHeader,
        LayerOneCommitmentAddress,
        Metadata,
        NonFungibleAddress,
        ResourceAddress,
        VaultId,
    },
    resource::ResourceType,
    Hash,
};
use tari_transaction::id_provider::IdProvider;

use crate::{
    runtime::{working_state::WorkingState, RuntimeError, TransactionCommitError},
    state_store::{memory::MemoryStateStore, AtomicDb, StateReader},
};

const LOG_TARGET: &str = "tari::engine::runtime::state_tracker";

#[derive(Debug, Clone)]
pub struct StateTracker {
    working_state: Arc<RwLock<WorkingState>>,
    id_provider: IdProvider,
    template_defs: HashMap<TemplateAddress, TemplateDef>,
}

impl StateTracker {}

#[derive(Debug, Clone)]
pub struct RuntimeState {
    pub template_address: TemplateAddress,
}

impl StateTracker {
    pub fn new(
        state_store: MemoryStateStore,
        id_provider: IdProvider,
        template_defs: HashMap<TemplateAddress, TemplateDef>,
    ) -> Self {
        Self {
            working_state: Arc::new(RwLock::new(WorkingState::new(state_store))),
            id_provider,
            template_defs,
        }
    }

    pub fn add_log(&self, log: LogEntry) {
        self.write_with(|state| state.logs.push(log));
    }

    pub fn take_logs(&self) -> Vec<LogEntry> {
        self.write_with(|state| mem::take(&mut state.logs))
    }

    pub fn get_template_def(&self) -> Result<&TemplateDef, RuntimeError> {
        let runtime_state = self.runtime_state()?;
        Ok(self
            .template_defs
            .get(&runtime_state.template_address)
            .expect("Template def not found for current template"))
    }

    fn check_amount(&self, amount: Amount) -> Result<(), RuntimeError> {
        if amount.is_negative() {
            return Err(RuntimeError::InvalidAmount {
                amount,
                reason: "Amount must be positive".to_string(),
            });
        }
        Ok(())
    }

    pub fn new_resource(
        &self,
        resource_type: ResourceType,
        metadata: Metadata,
    ) -> Result<ResourceAddress, RuntimeError> {
        let resource_address = self.id_provider.new_resource_address()?;
        let resource = Resource::new(resource_type, metadata);
        self.write_with(|state| {
            state.new_resources.insert(resource_address, resource);
        });
        Ok(resource_address)
    }

    pub fn mint_resource(
        &self,
        resource_address: ResourceAddress,
        mint_arg: MintArg,
    ) -> Result<BucketId, RuntimeError> {
        let resource_container = self.write_with(|state| {
            let resource_container = match mint_arg {
                MintArg::Fungible { amount } => {
                    self.check_amount(amount)?;
                    debug!(
                        target: LOG_TARGET,
                        "Minting {} fungible tokens on resource: {}", amount, resource_address
                    );

                    ResourceContainer::fungible(resource_address, amount)
                },
                MintArg::NonFungible { tokens } => {
                    debug!(
                        target: LOG_TARGET,
                        "Minting {} NFT token(s) on resource: {}",
                        tokens.len(),
                        resource_address
                    );
                    let mut token_ids = BTreeSet::new();
                    for (id, (data, mut_data)) in tokens {
                        let address = NonFungibleAddress::new(resource_address, id.clone());
                        if state.get_non_fungible(&address).optional()?.is_some() {
                            return Err(RuntimeError::DuplicateNonFungibleId {
                                token_id: address.id().clone(),
                            });
                        }
                        state
                            .new_non_fungibles
                            .insert(address, NonFungibleContainer::new(data, mut_data));
                        if !token_ids.insert(id.clone()) {
                            return Err(RuntimeError::DuplicateNonFungibleId { token_id: id });
                        }
                    }

                    ResourceContainer::non_fungible(resource_address, token_ids)
                },
            };

            // Increase the total supply, this also validates that the resource already exists.
            state.borrow_resource_mut(&resource_address, |resource| {
                resource.increase_total_supply(resource_container.amount())
            })?;

            Ok(resource_container)
        })?;

        let bucket = self.new_bucket(resource_container)?;
        Ok(bucket)
    }

    pub fn get_resource(&self, address: &ResourceAddress) -> Result<Resource, RuntimeError> {
        self.read_with(|state| state.get_resource(address))
    }

    pub fn get_non_fungible(&self, address: &NonFungibleAddress) -> Result<NonFungibleContainer, RuntimeError> {
        self.read_with(|state| state.get_non_fungible(address))
    }

    pub fn set_non_fungible_data(&self, address: &NonFungibleAddress, data: Vec<u8>) -> Result<(), RuntimeError> {
        self.write_with(|state| {
            state.with_non_fungible_mut(address, move |nft| {
                let contents = nft.contents_mut().ok_or(RuntimeError::InvalidOpNonFungibleBurnt {
                    op: "UpdateNonFungibleData",
                    resource_address: *address.resource_address(),
                    nf_id: address.id().clone(),
                })?;
                contents.set_mutable_data(data);
                Ok(())
            })
        })
    }

    pub fn new_bucket(&self, resource: ResourceContainer) -> Result<BucketId, RuntimeError> {
        self.write_with(|state| {
            let bucket_id = self.id_provider.new_bucket_id();
            debug!(target: LOG_TARGET, "New bucket: {}", bucket_id);
            let bucket = Bucket::new(resource);
            state.buckets.insert(bucket_id, bucket);
            Ok(bucket_id)
        })
    }

    pub fn new_empty_bucket(
        &self,
        resource_address: ResourceAddress,
        resource_type: ResourceType,
    ) -> Result<BucketId, RuntimeError> {
        self.write_with(|state| {
            let bucket_id = self.id_provider.new_bucket_id();
            debug!(
                target: LOG_TARGET,
                "New bucket {} for resource {} {:?}", bucket_id, resource_address, resource_type
            );
            let new_state = match resource_type {
                ResourceType::Fungible => ResourceContainer::fungible(resource_address, Amount::zero()),
                ResourceType::NonFungible => ResourceContainer::non_fungible(resource_address, BTreeSet::new()),
                ResourceType::Confidential => todo!("new_empty_bucket"),
            };
            let bucket = Bucket::new(new_state);
            state.buckets.insert(bucket_id, bucket);
            Ok(bucket_id)
        })
    }

    pub fn take_bucket(&self, bucket_id: BucketId) -> Result<Bucket, RuntimeError> {
        self.write_with(|state| state.take_bucket(bucket_id))
    }

    pub fn list_buckets(&self) -> Vec<BucketId> {
        self.read_with(|state| state.buckets.keys().copied().collect())
    }

    pub fn get_bucket(&self, bucket_id: BucketId) -> Result<Bucket, RuntimeError> {
        self.read_with(|state| {
            state
                .buckets
                .get(&bucket_id)
                .cloned()
                .ok_or(RuntimeError::BucketNotFound { bucket_id })
        })
    }

    pub fn with_bucket_mut<R, F: FnOnce(&mut Bucket) -> R>(
        &self,
        bucket_id: BucketId,
        callback: F,
    ) -> Result<R, RuntimeError> {
        self.write_with(|state| {
            let bucket = state
                .buckets
                .get_mut(&bucket_id)
                .ok_or(RuntimeError::BucketNotFound { bucket_id })?;
            Ok(callback(bucket))
        })
    }

    pub fn burn_bucket(&self, bucket_id: BucketId) -> Result<(), RuntimeError> {
        self.write_with(|state| {
            let bucket = state.take_bucket(bucket_id)?;
            if bucket.amount().is_zero() {
                return Ok(());
            }
            let resource_address = *bucket.resource_address();
            let burnt_amount = bucket.amount();
            let mut resource = state.get_resource(&resource_address)?;
            for token_id in bucket.into_non_fungible_ids().into_iter().flatten() {
                let address = NonFungibleAddress::new(resource_address, token_id);
                let mut nft = state.get_non_fungible(&address)?;

                if nft.is_burnt() {
                    return Err(RuntimeError::InvalidOpNonFungibleBurnt {
                        op: "burn_bucket",
                        resource_address,
                        nf_id: address.id().clone(),
                    });
                }
                nft.burn();
                state.new_non_fungibles.insert(address, nft);
            }

            resource.decrease_total_supply(burnt_amount);
            state.new_resources.insert(resource_address, resource);

            Ok(())
        })
    }

    pub fn take_layer_one_commitment(
        &self,
        commitment_address: LayerOneCommitmentAddress,
    ) -> Result<Commitment, RuntimeError> {
        self.write_with(|state| {
            let commitment = state.get_layer_one_commitment(&commitment_address)?;

            state.claim_layer_one_commitment(&commitment_address)?;
            Ok(commitment)
        })
    }

    pub fn new_component(
        &self,
        module_name: String,
        state: Vec<u8>,
        access_rules: AccessRules,
    ) -> Result<ComponentAddress, RuntimeError> {
        let runtime_state = self.runtime_state()?;
        let component = ComponentBody { state };
        let component_address = self.id_provider().new_component_address()?;
        debug!(target: LOG_TARGET, "New component created: {}", component_address);
        let component = ComponentHeader {
            template_address: runtime_state.template_address,
            module_name,
            access_rules,
            state: component,
        };

        self.write_with(|state| {
            // New root component
            state.new_components.insert(component_address, component);
        });
        Ok(component_address)
    }

    pub fn get_component(&self, addr: &ComponentAddress) -> Result<ComponentHeader, RuntimeError> {
        self.read_with(|state| state.get_component(addr))
    }

    /// Set the component. This may be called many times during execution but always results in exactly one UP substate
    /// with an incremented version.
    pub fn set_component(
        &self,
        component_address: ComponentAddress,
        component: ComponentHeader,
    ) -> Result<(), RuntimeError> {
        self.write_with(|state| {
            state.new_components.insert(component_address, component);
            Ok(())
        })
    }

    pub(crate) fn set_current_runtime_state(&self, state: RuntimeState) {
        self.write_with(|s| s.runtime_state = Some(state));
    }

    pub fn new_vault(
        &self,
        resource_address: ResourceAddress,
        resource_type: ResourceType,
    ) -> Result<VaultId, RuntimeError> {
        let vault_id = self.id_provider.new_vault_id()?;
        debug!(target: LOG_TARGET, "New vault id: {}", vault_id);
        let resource = match resource_type {
            ResourceType::Fungible => ResourceContainer::fungible(resource_address, 0.into()),
            ResourceType::NonFungible => ResourceContainer::non_fungible(resource_address, BTreeSet::new()),
            ResourceType::Confidential => ResourceContainer::confidential(resource_address, vec![]),
        };
        let vault = Vault::new(vault_id, resource);

        self.write_with(|state| {
            state.new_vaults.insert(vault_id, vault);
        });

        Ok(vault_id)
    }

    pub fn borrow_vault<R, F: FnOnce(&Vault) -> R>(&self, vault_id: &VaultId, f: F) -> Result<R, RuntimeError> {
        self.read_with(|state| state.borrow_vault(vault_id, f))
    }

    pub fn borrow_vault_mut<R, F: FnOnce(&mut Vault) -> R>(&self, vault_id: &VaultId, f: F) -> Result<R, RuntimeError> {
        self.write_with(|state| state.borrow_vault_mut(vault_id, f))
    }

    pub fn new_address_list(&self) -> Result<AddressListId, RuntimeError> {
        let address_list_id = self.id_provider.new_address_list_id()?;
        debug!(target: LOG_TARGET, "New address list id: {}", address_list_id);
        let address_list = AddressList::new(address_list_id);

        self.write_with(|state| {
            state.new_address_lists.insert(address_list_id, address_list);
        });

        Ok(address_list_id)
    }

    pub fn address_list_push(
        &self,
        list_id: AddressListId,
        index: u64,
        referenced_address: Address,
    ) -> Result<(), RuntimeError> {
        let item_address = AddressListItemAddress::new(list_id, index);
        let item = AddressListItem::new(referenced_address);

        self.write_with(|state| {
            state.new_address_list_items.insert(item_address, item);
        });

        Ok(())
    }

    fn runtime_state(&self) -> Result<RuntimeState, RuntimeError> {
        self.read_with(|state| state.runtime_state.clone().ok_or(RuntimeError::IllegalRuntimeState))
    }

    pub fn set_last_instruction_output(&self, output: Option<Vec<u8>>) {
        self.write_with(|state| {
            state.last_instruction_output = output;
        });
    }

    pub fn take_last_instruction_output(&self) -> Option<Vec<u8>> {
        self.write_with(|state| state.last_instruction_output.take())
    }

    pub fn take_from_workspace(&self, key: &[u8]) -> Result<Vec<u8>, RuntimeError> {
        self.write_with(|state| {
            state.workspace.remove(key).ok_or(RuntimeError::ItemNotOnWorkspace {
                key: String::from_utf8_lossy(key).to_string(),
            })
        })
    }

    pub fn put_in_workspace(&self, key: Vec<u8>, value: Vec<u8>) -> Result<(), RuntimeError> {
        self.write_with(|state| {
            if state.workspace.insert(key.clone(), value).is_some() {
                return Err(RuntimeError::WorkspaceItemKeyExists {
                    key: String::from_utf8_lossy(&key).to_string(),
                });
            }
            Ok(())
        })
    }

    pub fn finalize(&self) -> Result<SubstateDiff, TransactionCommitError> {
        let substates = self.write_with(|current_state| {
            // Finalise will always reset the state
            let state = mem::replace(current_state, WorkingState::new(current_state.state_store.clone()));
            state.validate_finalized()?;

            let tx = state
                .state_store
                .read_access()
                .map_err(TransactionCommitError::StateStoreTransactionError)?;
            let mut substate_diff = SubstateDiff::new();

            for (component_addr, substate) in state.new_components {
                let addr = SubstateAddress::Component(component_addr);
                let new_substate = match tx.get_state::<_, Substate>(&addr).optional()? {
                    Some(existing_state) => {
                        substate_diff.down(addr.clone(), existing_state.version());
                        Substate::new(existing_state.version() + 1, substate)
                    },
                    None => Substate::new(0, substate),
                };
                substate_diff.up(addr, new_substate);
            }

            for (vault_id, substate) in state.new_vaults {
                let addr = SubstateAddress::Vault(vault_id);
                let new_substate = match tx.get_state::<_, Substate>(&addr).optional()? {
                    Some(existing_state) => {
                        substate_diff.down(addr.clone(), existing_state.version());
                        Substate::new(existing_state.version() + 1, substate)
                    },
                    None => Substate::new(0, substate),
                };
                substate_diff.up(addr, new_substate);
            }

            for (resource_addr, substate) in state.new_resources {
                let addr = SubstateAddress::Resource(resource_addr);
                let new_substate = match tx.get_state::<_, Substate>(&addr).optional()? {
                    Some(existing_state) => {
                        substate_diff.down(addr.clone(), existing_state.version());
                        Substate::new(existing_state.version() + 1, substate)
                    },
                    None => Substate::new(0, substate),
                };
                substate_diff.up(addr, new_substate);
            }

            for (address, substate) in state.new_non_fungibles {
                let addr = SubstateAddress::NonFungible(address);
                let new_substate = match tx.get_state::<_, Substate>(&addr).optional()? {
                    Some(existing_state) => {
                        substate_diff.down(addr.clone(), existing_state.version());
                        Substate::new(existing_state.version() + 1, substate)
                    },
                    None => Substate::new(0, substate),
                };
                substate_diff.up(addr, new_substate);
            }

<<<<<<< HEAD
            for (list_id, substate) in state.new_address_lists {
                let addr = SubstateAddress::AddressList(list_id);
                let new_substate = match tx.get_state::<_, Substate>(&addr).optional()? {
                    Some(_) => {
                        // Addess list roots are immutable
                        return Err(TransactionCommitError::AddressListMutation { list_id });
                    },
                    None => Substate::new(0, substate),
                };
                substate_diff.up(addr, new_substate);
            }

            for (address, substate) in state.new_address_list_items {
                let addr = SubstateAddress::AddressListItem(address.clone());
                let new_substate = match tx.get_state::<_, Substate>(&addr).optional()? {
                    Some(_) => {
                        // Addess list items are immutable
                        return Err(TransactionCommitError::AddressListItemMutation {
                            list_id: *address.list_id(),
                            index: address.index(),
                        });
                    },
                    None => Substate::new(0, substate),
                };
                substate_diff.up(addr, new_substate);
=======
            for claimed in state.claimed_layer_one_commitments {
                substate_diff.down(SubstateAddress::LayerOneCommitment(claimed), 0);
>>>>>>> 1d420521
            }

            Result::<_, TransactionCommitError>::Ok(substate_diff)
        })?;

        Ok(substates)
    }

    fn read_with<R, F: FnOnce(&WorkingState) -> R>(&self, f: F) -> R {
        f(&self.working_state.read().unwrap())
    }

    fn write_with<R, F: FnOnce(&mut WorkingState) -> R>(&self, f: F) -> R {
        f(&mut self.working_state.write().unwrap())
    }

    pub fn transaction_hash(&self) -> Hash {
        self.id_provider.transaction_hash()
    }

    pub(crate) fn id_provider(&self) -> &IdProvider {
        &self.id_provider
    }
}<|MERGE_RESOLUTION|>--- conflicted
+++ resolved
@@ -516,7 +516,6 @@
                 substate_diff.up(addr, new_substate);
             }
 
-<<<<<<< HEAD
             for (list_id, substate) in state.new_address_lists {
                 let addr = SubstateAddress::AddressList(list_id);
                 let new_substate = match tx.get_state::<_, Substate>(&addr).optional()? {
@@ -542,10 +541,10 @@
                     None => Substate::new(0, substate),
                 };
                 substate_diff.up(addr, new_substate);
-=======
+            }
+
             for claimed in state.claimed_layer_one_commitments {
                 substate_diff.down(SubstateAddress::LayerOneCommitment(claimed), 0);
->>>>>>> 1d420521
             }
 
             Result::<_, TransactionCommitError>::Ok(substate_diff)
