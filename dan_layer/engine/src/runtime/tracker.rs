--- conflicted
+++ resolved
@@ -122,13 +122,9 @@
     }
 
     pub fn mint_resource(&self, mint_arg: MintResourceArg) -> Result<ResourceAddress, RuntimeError> {
-<<<<<<< HEAD
         let resource_address = self.id_provider.new_resource_address()?;
-=======
-        let resource_address = self.id_provider.new_resource_address();
         debug!(target: LOG_TARGET, "New resource minted: {}", resource_address);
         dbg!(&resource_address);
->>>>>>> 562fcbe0
         match mint_arg {
             MintResourceArg::Fungible { amount, metadata } => {
                 self.check_amount(amount)?;
@@ -171,12 +167,8 @@
 
     pub fn new_bucket(&self, resource: Resource) -> Result<BucketId, RuntimeError> {
         self.write_with(|state| {
-<<<<<<< HEAD
-            let bucket_id = self.id_provider.new_bucket_id()?;
-=======
             let bucket_id = self.id_provider.new_bucket_id();
             debug!(target: LOG_TARGET, "New bucket: {}", bucket_id);
->>>>>>> 562fcbe0
             let bucket = Bucket::new(resource);
             state.buckets.insert(bucket_id, bucket);
             Ok(bucket_id)
@@ -223,12 +215,8 @@
             module_name,
             state,
         };
-<<<<<<< HEAD
         let component_address = self.id_provider().new_component_address()?;
-=======
-        let component_address = self.id_provider().new_component_address();
         debug!(target: LOG_TARGET, "New component created: {}", component_address);
->>>>>>> 562fcbe0
         let component = ComponentInstance::new(component_address, component);
         self.write_with(|state| {
             // New root component
@@ -281,18 +269,13 @@
         self.write_with(|s| s.runtime_state = Some(state));
     }
 
-<<<<<<< HEAD
     pub fn new_vault(
         &self,
         resource_address: ResourceAddress,
         resource_type: ResourceType,
     ) -> Result<VaultId, RuntimeError> {
         let vault_id = self.id_provider.new_vault_id()?;
-=======
-    pub fn new_vault(&self, resource_address: ResourceAddress, resource_type: ResourceType) -> VaultId {
-        let vault_id = self.id_provider.new_vault_id();
         debug!(target: LOG_TARGET, "New vault id: {}", vault_id);
->>>>>>> 562fcbe0
         let resource = match resource_type {
             ResourceType::Fungible => Resource::fungible(resource_address, 0.into(), Metadata::new()),
             ResourceType::NonFungible => Resource::non_fungible(resource_address, vec![], Metadata::new()),
