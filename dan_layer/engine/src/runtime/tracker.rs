//   Copyright 2022. The Tari Project
//
//   Redistribution and use in source and binary forms, with or without modification, are permitted provided that the
//   following conditions are met:
//
//   1. Redistributions of source code must retain the above copyright notice, this list of conditions and the following
//   disclaimer.
//
//   2. Redistributions in binary form must reproduce the above copyright notice, this list of conditions and the
//   following disclaimer in the documentation and/or other materials provided with the distribution.
//
//   3. Neither the name of the copyright holder nor the names of its contributors may be used to endorse or promote
//   products derived from this software without specific prior written permission.
//
//   THIS SOFTWARE IS PROVIDED BY THE COPYRIGHT HOLDERS AND CONTRIBUTORS "AS IS" AND ANY EXPRESS OR IMPLIED WARRANTIES,
//   INCLUDING, BUT NOT LIMITED TO, THE IMPLIED WARRANTIES OF MERCHANTABILITY AND FITNESS FOR A PARTICULAR PURPOSE ARE
//   DISCLAIMED. IN NO EVENT SHALL THE COPYRIGHT HOLDER OR CONTRIBUTORS BE LIABLE FOR ANY DIRECT, INDIRECT, INCIDENTAL,
//   SPECIAL, EXEMPLARY, OR CONSEQUENTIAL DAMAGES (INCLUDING, BUT NOT LIMITED TO, PROCUREMENT OF SUBSTITUTE GOODS OR
//   SERVICES; LOSS OF USE, DATA, OR PROFITS; OR BUSINESS INTERRUPTION) HOWEVER CAUSED AND ON ANY THEORY OF LIABILITY,
//   WHETHER IN CONTRACT, STRICT LIABILITY, OR TORT (INCLUDING NEGLIGENCE OR OTHERWISE) ARISING IN ANY WAY OUT OF THE
//   USE OF THIS SOFTWARE, EVEN IF ADVISED OF THE POSSIBILITY OF SUCH DAMAGE.

use std::{
    collections::{BTreeSet, HashMap},
    mem,
    sync::{Arc, RwLock},
};

use log::debug;
use tari_common_types::types::Commitment;
use tari_dan_common_types::optional::Optional;
use tari_engine_types::{
    bucket::Bucket,
    confidential_bucket::ConfidentialBucket,
    logs::LogEntry,
    non_fungible::NonFungibleContainer,
    resource::Resource,
    resource_container::ResourceContainer,
    substate::{Substate, SubstateAddress, SubstateDiff, SubstateValue},
    vault::Vault,
    TemplateAddress,
};
use tari_template_abi::TemplateDef;
use tari_template_lib::{
    args::MintArg,
    auth::AccessRules,
    models::{
        Amount,
        BucketId,
        ComponentAddress,
        ComponentBody,
        ComponentHeader,
        ConfidentialBucketId,
        LayerOneCommitmentAddress,
        Metadata,
        NonFungibleAddress,
        ResourceAddress,
        VaultId,
    },
    resource::ResourceType,
    Hash,
};
use tari_transaction::id_provider::IdProvider;

use crate::{
    runtime::{working_state::WorkingState, RuntimeError, TransactionCommitError},
    state_store::{memory::MemoryStateStore, AtomicDb, StateReader},
};

const LOG_TARGET: &str = "tari::engine::runtime::state_tracker";

#[derive(Debug, Clone)]
pub struct StateTracker {
    working_state: Arc<RwLock<WorkingState>>,
    id_provider: IdProvider,
    template_defs: HashMap<TemplateAddress, TemplateDef>,
}

impl StateTracker {}

#[derive(Debug, Clone)]
pub struct RuntimeState {
    pub template_address: TemplateAddress,
}

impl StateTracker {
    pub fn new(
        state_store: MemoryStateStore,
        id_provider: IdProvider,
        template_defs: HashMap<TemplateAddress, TemplateDef>,
    ) -> Self {
        Self {
            working_state: Arc::new(RwLock::new(WorkingState::new(state_store))),
            id_provider,
            template_defs,
        }
    }

    pub fn add_log(&self, log: LogEntry) {
        self.write_with(|state| state.logs.push(log));
    }

    pub fn take_logs(&self) -> Vec<LogEntry> {
        self.write_with(|state| mem::take(&mut state.logs))
    }

    pub fn get_template_def(&self) -> Result<&TemplateDef, RuntimeError> {
        let runtime_state = self.runtime_state()?;
        Ok(self
            .template_defs
            .get(&runtime_state.template_address)
            .expect("Template def not found for current template"))
    }

    fn check_amount(&self, amount: Amount) -> Result<(), RuntimeError> {
        if amount.is_negative() {
            return Err(RuntimeError::InvalidAmount {
                amount,
                reason: "Amount must be positive".to_string(),
            });
        }
        Ok(())
    }

    pub fn new_resource(
        &self,
        resource_type: ResourceType,
        metadata: Metadata,
    ) -> Result<ResourceAddress, RuntimeError> {
        let resource_address = self.id_provider.new_resource_address()?;
        let resource = Resource::new(resource_type, metadata);
        self.write_with(|state| {
            state.new_resources.insert(resource_address, resource);
        });
        Ok(resource_address)
    }

    pub fn mint_resource(
        &self,
        resource_address: ResourceAddress,
        mint_arg: MintArg,
    ) -> Result<BucketId, RuntimeError> {
        let resource_container = self.write_with(|state| {
            let resource_container = match mint_arg {
                MintArg::Fungible { amount } => {
                    self.check_amount(amount)?;
                    debug!(
                        target: LOG_TARGET,
                        "Minting {} fungible tokens on resource: {}", amount, resource_address
                    );

                    ResourceContainer::fungible(resource_address, amount)
                },
                MintArg::NonFungible { tokens } => {
                    debug!(
                        target: LOG_TARGET,
                        "Minting {} NFT token(s) on resource: {}",
                        tokens.len(),
                        resource_address
                    );
                    let mut token_ids = BTreeSet::new();
                    for (id, (data, mut_data)) in tokens {
                        let address = NonFungibleAddress::new(resource_address, id.clone());
                        if state.get_non_fungible(&address).optional()?.is_some() {
                            return Err(RuntimeError::DuplicateNonFungibleId {
                                token_id: address.id().clone(),
                            });
                        }
                        state
                            .new_non_fungibles
                            .insert(address, NonFungibleContainer::new(data, mut_data));
                        if !token_ids.insert(id.clone()) {
                            return Err(RuntimeError::DuplicateNonFungibleId { token_id: id });
                        }
                    }

                    ResourceContainer::non_fungible(resource_address, token_ids)
                },
            };

            // Increase the total supply, this also validates that the resource already exists.
            state.borrow_resource_mut(&resource_address, |resource| {
                resource.increase_total_supply(resource_container.amount())
            })?;

            Ok(resource_container)
        })?;

        let bucket = self.new_bucket(resource_container)?;
        Ok(bucket)
    }

    pub fn get_resource(&self, address: &ResourceAddress) -> Result<Resource, RuntimeError> {
        self.read_with(|state| state.get_resource(address))
    }

    pub fn get_non_fungible(&self, address: &NonFungibleAddress) -> Result<NonFungibleContainer, RuntimeError> {
        self.read_with(|state| state.get_non_fungible(address))
    }

    pub fn set_non_fungible_data(&self, address: &NonFungibleAddress, data: Vec<u8>) -> Result<(), RuntimeError> {
        self.write_with(|state| {
            state.with_non_fungible_mut(address, move |nft| {
                let contents = nft.contents_mut().ok_or(RuntimeError::InvalidOpNonFungibleBurnt {
                    op: "UpdateNonFungibleData",
                    resource_address: *address.resource_address(),
                    nf_id: address.id().clone(),
                })?;
                contents.set_mutable_data(data);
                Ok(())
            })
        })
    }

    pub fn new_bucket(&self, resource: ResourceContainer) -> Result<BucketId, RuntimeError> {
        self.write_with(|state| {
            let bucket_id = self.id_provider.new_bucket_id();
            debug!(target: LOG_TARGET, "New bucket: {}", bucket_id);
            let bucket = Bucket::new(resource);
            state.buckets.insert(bucket_id, bucket);
            Ok(bucket_id)
        })
    }

    pub fn new_empty_bucket(
        &self,
        resource_address: ResourceAddress,
        resource_type: ResourceType,
    ) -> Result<BucketId, RuntimeError> {
        self.write_with(|state| {
            let bucket_id = self.id_provider.new_bucket_id();
            debug!(
                target: LOG_TARGET,
                "New bucket {} for resource {} {:?}", bucket_id, resource_address, resource_type
            );
            let new_state = match resource_type {
                ResourceType::Fungible => ResourceContainer::fungible(resource_address, Amount::zero()),
                ResourceType::NonFungible => ResourceContainer::non_fungible(resource_address, BTreeSet::new()),
                ResourceType::Confidential => todo!("new_empty_bucket"),
            };
            let bucket = Bucket::new(new_state);
            state.buckets.insert(bucket_id, bucket);
            Ok(bucket_id)
        })
    }

    pub fn take_bucket(&self, bucket_id: BucketId) -> Result<Bucket, RuntimeError> {
        self.write_with(|state| state.take_bucket(bucket_id))
    }

    pub fn list_buckets(&self) -> Vec<BucketId> {
        self.read_with(|state| state.buckets.keys().copied().collect())
    }

    pub fn get_bucket(&self, bucket_id: BucketId) -> Result<Bucket, RuntimeError> {
        self.read_with(|state| {
            state
                .buckets
                .get(&bucket_id)
                .cloned()
                .ok_or(RuntimeError::BucketNotFound { bucket_id })
        })
    }

    pub fn with_bucket_mut<R, F: FnOnce(&mut Bucket) -> R>(
        &self,
        bucket_id: BucketId,
        callback: F,
    ) -> Result<R, RuntimeError> {
        self.write_with(|state| {
            let bucket = state
                .buckets
                .get_mut(&bucket_id)
                .ok_or(RuntimeError::BucketNotFound { bucket_id })?;
            Ok(callback(bucket))
        })
    }

    pub fn burn_bucket(&self, bucket_id: BucketId) -> Result<(), RuntimeError> {
        self.write_with(|state| {
            let bucket = state.take_bucket(bucket_id)?;
            if bucket.amount().is_zero() {
                return Ok(());
            }
            let resource_address = *bucket.resource_address();
            let burnt_amount = bucket.amount();
            let mut resource = state.get_resource(&resource_address)?;
            for token_id in bucket.into_non_fungible_ids().into_iter().flatten() {
                let address = NonFungibleAddress::new(resource_address, token_id);
                let mut nft = state.get_non_fungible(&address)?;

                if nft.is_burnt() {
                    return Err(RuntimeError::InvalidOpNonFungibleBurnt {
                        op: "burn_bucket",
                        resource_address,
                        nf_id: address.id().clone(),
                    });
                }
                nft.burn();
                state.new_non_fungibles.insert(address, nft);
            }

            resource.decrease_total_supply(burnt_amount);
            state.new_resources.insert(resource_address, resource);

            Ok(())
        })
    }

<<<<<<< HEAD
    pub fn take_layer_one_commitment(
        &self,
        commitment_address: LayerOneCommitmentAddress,
    ) -> Result<Commitment, RuntimeError> {
        self.write_with(|state| {
            let commitment = state.get_layer_one_commitment(&commitment_address)?;

            state.claim_layer_one_commitment(&commitment_address);
            Ok(commitment)
        })
    }

    pub fn new_confidential_bucket(&self, bucket: ConfidentialBucket) -> Result<ConfidentialBucketId, RuntimeError> {
        todo!()
        // self.write_with(|state| {
        //     let bucket_id = self.id_provider.new_confidential_bucket_id();
        //     debug!(target: LOG_TARGET, "New conf bucket: {}", bucket_id);
        //     state.confidential_buckets.insert(bucket_id, bucket);
        //     Ok(bucket_id)
        // })
    }

    pub fn new_component(&self, module_name: String, state: Vec<u8>) -> Result<ComponentAddress, RuntimeError> {
=======
    pub fn new_component(
        &self,
        module_name: String,
        state: Vec<u8>,
        access_rules: AccessRules,
    ) -> Result<ComponentAddress, RuntimeError> {
>>>>>>> d71d7640
        let runtime_state = self.runtime_state()?;
        let component = ComponentBody { state };
        let component_address = self.id_provider().new_component_address()?;
        debug!(target: LOG_TARGET, "New component created: {}", component_address);
        let component = ComponentHeader {
            template_address: runtime_state.template_address,
            module_name,
            access_rules,
            state: component,
        };

        self.write_with(|state| {
            // New root component
            state.new_components.insert(component_address, component);
        });
        Ok(component_address)
    }

    pub fn get_component(&self, addr: &ComponentAddress) -> Result<ComponentHeader, RuntimeError> {
        self.read_with(|state| state.get_component(addr))
    }

    /// Set the component. This may be called many times during execution but always results in exactly one UP substate
    /// with an incremented version.
    pub fn set_component(
        &self,
        component_address: ComponentAddress,
        component: ComponentHeader,
    ) -> Result<(), RuntimeError> {
        self.write_with(|state| {
            state.new_components.insert(component_address, component);
            Ok(())
        })
    }

    pub(crate) fn set_current_runtime_state(&self, state: RuntimeState) {
        self.write_with(|s| s.runtime_state = Some(state));
    }

    pub fn new_vault(
        &self,
        resource_address: ResourceAddress,
        resource_type: ResourceType,
    ) -> Result<VaultId, RuntimeError> {
        let vault_id = self.id_provider.new_vault_id()?;
        debug!(target: LOG_TARGET, "New vault id: {}", vault_id);
        let resource = match resource_type {
            ResourceType::Fungible => ResourceContainer::fungible(resource_address, 0.into()),
            ResourceType::NonFungible => ResourceContainer::non_fungible(resource_address, BTreeSet::new()),
            ResourceType::Confidential => todo!("new_vault: thaum resource"),
        };
        let vault = Vault::new(vault_id, resource);

        self.write_with(|state| {
            state.new_vaults.insert(vault_id, vault);
        });

        Ok(vault_id)
    }

    pub fn borrow_vault<R, F: FnOnce(&Vault) -> R>(&self, vault_id: &VaultId, f: F) -> Result<R, RuntimeError> {
        self.read_with(|state| state.borrow_vault(vault_id, f))
    }

    pub fn borrow_vault_mut<R, F: FnOnce(&mut Vault) -> R>(&self, vault_id: &VaultId, f: F) -> Result<R, RuntimeError> {
        self.write_with(|state| state.borrow_vault_mut(vault_id, f))
    }

    fn runtime_state(&self) -> Result<RuntimeState, RuntimeError> {
        self.read_with(|state| state.runtime_state.clone().ok_or(RuntimeError::IllegalRuntimeState))
    }

    pub fn set_last_instruction_output(&self, output: Option<Vec<u8>>) {
        self.write_with(|state| {
            state.last_instruction_output = output;
        });
    }

    pub fn take_last_instruction_output(&self) -> Option<Vec<u8>> {
        self.write_with(|state| state.last_instruction_output.take())
    }

    pub fn take_from_workspace(&self, key: &[u8]) -> Result<Vec<u8>, RuntimeError> {
        self.write_with(|state| {
            state.workspace.remove(key).ok_or(RuntimeError::ItemNotOnWorkspace {
                key: String::from_utf8_lossy(key).to_string(),
            })
        })
    }

    pub fn put_in_workspace(&self, key: Vec<u8>, value: Vec<u8>) -> Result<(), RuntimeError> {
        self.write_with(|state| {
            if state.workspace.insert(key.clone(), value).is_some() {
                return Err(RuntimeError::WorkspaceItemKeyExists {
                    key: String::from_utf8_lossy(&key).to_string(),
                });
            }
            Ok(())
        })
    }

    pub fn finalize(&self) -> Result<SubstateDiff, TransactionCommitError> {
        let substates = self.write_with(|current_state| {
            // Finalise will always reset the state
            let state = mem::replace(current_state, WorkingState::new(current_state.state_store.clone()));
            state.validate_finalized()?;

            let tx = state
                .state_store
                .read_access()
                .map_err(TransactionCommitError::StateStoreTransactionError)?;
            let mut substate_diff = SubstateDiff::new();

            for (component_addr, substate) in state.new_components {
                let addr = SubstateAddress::Component(component_addr);
                let new_substate = match tx.get_state::<_, Substate>(&addr).optional()? {
                    Some(existing_state) => {
                        substate_diff.down(addr.clone(), existing_state.version());
                        Substate::new(existing_state.version() + 1, substate)
                    },
                    None => Substate::new(0, substate),
                };
                substate_diff.up(addr, new_substate);
            }

            for (vault_id, substate) in state.new_vaults {
                let addr = SubstateAddress::Vault(vault_id);
                let new_substate = match tx.get_state::<_, Substate>(&addr).optional()? {
                    Some(existing_state) => {
                        substate_diff.down(addr.clone(), existing_state.version());
                        Substate::new(existing_state.version() + 1, substate)
                    },
                    None => Substate::new(0, substate),
                };
                substate_diff.up(addr, new_substate);
            }

            for (resource_addr, substate) in state.new_resources {
                let addr = SubstateAddress::Resource(resource_addr);
                let new_substate = match tx.get_state::<_, Substate>(&addr).optional()? {
                    Some(existing_state) => {
                        substate_diff.down(addr.clone(), existing_state.version());
                        Substate::new(existing_state.version() + 1, substate)
                    },
                    None => Substate::new(0, substate),
                };
                substate_diff.up(addr, new_substate);
            }

            for (address, substate) in state.new_non_fungibles {
                let addr = SubstateAddress::NonFungible(address);
                let new_substate = match tx.get_state::<_, Substate>(&addr).optional()? {
                    Some(existing_state) => {
                        substate_diff.down(addr.clone(), existing_state.version());
                        Substate::new(existing_state.version() + 1, substate)
                    },
                    None => Substate::new(0, substate),
                };
                substate_diff.up(addr, new_substate);
            }

            Result::<_, TransactionCommitError>::Ok(substate_diff)
        })?;

        Ok(substates)
    }

    fn read_with<R, F: FnOnce(&WorkingState) -> R>(&self, f: F) -> R {
        f(&self.working_state.read().unwrap())
    }

    fn write_with<R, F: FnOnce(&mut WorkingState) -> R>(&self, f: F) -> R {
        f(&mut self.working_state.write().unwrap())
    }

    pub fn transaction_hash(&self) -> Hash {
        self.id_provider.transaction_hash()
    }

    pub(crate) fn id_provider(&self) -> &IdProvider {
        &self.id_provider
    }
}<|MERGE_RESOLUTION|>--- conflicted
+++ resolved
@@ -307,7 +307,6 @@
         })
     }
 
-<<<<<<< HEAD
     pub fn take_layer_one_commitment(
         &self,
         commitment_address: LayerOneCommitmentAddress,
@@ -330,15 +329,12 @@
         // })
     }
 
-    pub fn new_component(&self, module_name: String, state: Vec<u8>) -> Result<ComponentAddress, RuntimeError> {
-=======
     pub fn new_component(
         &self,
         module_name: String,
         state: Vec<u8>,
         access_rules: AccessRules,
     ) -> Result<ComponentAddress, RuntimeError> {
->>>>>>> d71d7640
         let runtime_state = self.runtime_state()?;
         let component = ComponentBody { state };
         let component_address = self.id_provider().new_component_address()?;
