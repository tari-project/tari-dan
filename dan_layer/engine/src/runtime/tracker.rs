--- conflicted
+++ resolved
@@ -32,12 +32,8 @@
 use tari_dan_common_types::{optional::Optional, services::template_provider::TemplateProvider};
 use tari_engine_types::{
     bucket::Bucket,
-<<<<<<< HEAD
     commit_result::{ExecuteResult, FinalizeResult, RejectReason, TransactionResult},
-=======
-    commit_result::{RejectReason, TransactionResult},
     component::{ComponentBody, ComponentHeader},
->>>>>>> df97d6be
     confidential::UnclaimedConfidentialOutput,
     events::Event,
     fees::{FeeReceipt, FeeSource},
@@ -56,15 +52,8 @@
     auth::AccessRules,
     constants::CONFIDENTIAL_TARI_RESOURCE_ADDRESS,
     models::{
-        Amount,
-        BucketId,
-        ComponentAddress,
-        Metadata,
-        NonFungibleAddress,
-        NonFungibleIndexAddress,
-        ResourceAddress,
-        UnclaimedConfidentialOutputAddress,
-        VaultId,
+        Amount, BucketId, ComponentAddress, Metadata, NonFungibleAddress, NonFungibleIndexAddress, ResourceAddress,
+        UnclaimedConfidentialOutputAddress, VaultId,
     },
     resource::ResourceType,
     Hash,
@@ -676,11 +665,11 @@
 
     pub fn take_substates_to_persist(&self) -> HashMap<SubstateAddress, SubstateValue> {
         self.write_with(|state| {
-            let total_items = state.new_resources.len() +
-                state.new_components.len() +
-                state.new_vaults.len() +
-                state.new_non_fungibles.len() +
-                state.new_non_fungible_indexes.len();
+            let total_items = state.new_resources.len()
+                + state.new_components.len()
+                + state.new_vaults.len()
+                + state.new_non_fungibles.len()
+                + state.new_non_fungible_indexes.len();
             let mut up_states = HashMap::with_capacity(total_items);
 
             for (component_addr, substate) in state.new_components.drain() {
