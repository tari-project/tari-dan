//   Copyright 2022. The Tari Project
//
//   Redistribution and use in source and binary forms, with or without modification, are permitted provided that the
//   following conditions are met:
//
//   1. Redistributions of source code must retain the above copyright notice, this list of conditions and the following
//   disclaimer.
//
//   2. Redistributions in binary form must reproduce the above copyright notice, this list of conditions and the
//   following disclaimer in the documentation and/or other materials provided with the distribution.
//
//   3. Neither the name of the copyright holder nor the names of its contributors may be used to endorse or promote
//   products derived from this software without specific prior written permission.
//
//   THIS SOFTWARE IS PROVIDED BY THE COPYRIGHT HOLDERS AND CONTRIBUTORS "AS IS" AND ANY EXPRESS OR IMPLIED WARRANTIES,
//   INCLUDING, BUT NOT LIMITED TO, THE IMPLIED WARRANTIES OF MERCHANTABILITY AND FITNESS FOR A PARTICULAR PURPOSE ARE
//   DISCLAIMED. IN NO EVENT SHALL THE COPYRIGHT HOLDER OR CONTRIBUTORS BE LIABLE FOR ANY DIRECT, INDIRECT, INCIDENTAL,
//   SPECIAL, EXEMPLARY, OR CONSEQUENTIAL DAMAGES (INCLUDING, BUT NOT LIMITED TO, PROCUREMENT OF SUBSTITUTE GOODS OR
//   SERVICES; LOSS OF USE, DATA, OR PROFITS; OR BUSINESS INTERRUPTION) HOWEVER CAUSED AND ON ANY THEORY OF LIABILITY,
//   WHETHER IN CONTRACT, STRICT LIABILITY, OR TORT (INCLUDING NEGLIGENCE OR OTHERWISE) ARISING IN ANY WAY OUT OF THE
//   USE OF THIS SOFTWARE, EVEN IF ADVISED OF THE POSSIBILITY OF SUCH DAMAGE.

use std::{
    cmp::min,
    collections::{BTreeSet, HashMap},
    convert::TryFrom,
    mem,
    sync::{Arc, Mutex, RwLock},
};

use log::debug;
use tari_common_types::types::PublicKey;
use tari_dan_common_types::{optional::Optional, Epoch, NodeAddressable};
use tari_engine_types::{
    bucket::Bucket,
    commit_result::{RejectReason, TransactionResult},
    component::{ComponentBody, ComponentHeader},
    confidential::UnclaimedConfidentialOutput,
    events::Event,
    fee_claim::FeeClaimAddress,
    fees::{FeeReceipt, FeeSource},
    indexed_value::IndexedValue,
    logs::LogEntry,
    non_fungible::NonFungibleContainer,
    non_fungible_index::NonFungibleIndex,
    proof::{LockedResource, Proof},
    resource::Resource,
    resource_container::ResourceContainer,
    substate::{Substate, SubstateAddress, SubstateDiff, SubstateValue},
    transaction_receipt::TransactionReceipt,
    vault::Vault,
    TemplateAddress,
};
use tari_template_lib::{
    args::MintArg,
    auth::{ComponentAccessRules, OwnerRule, ResourceAccessRules},
    constants::CONFIDENTIAL_TARI_RESOURCE_ADDRESS,
    crypto::RistrettoPublicKeyBytes,
    models::{
        Amount,
        BucketId,
        ComponentAddress,
        Metadata,
        NonFungibleAddress,
        NonFungibleIndexAddress,
        ProofId,
        ResourceAddress,
        UnclaimedConfidentialOutputAddress,
        VaultId,
    },
    resource::ResourceType,
    Hash,
};
use tari_transaction::id_provider::IdProvider;

use crate::{
    runtime::{
        fee_state::FeeState,
        tracker_auth::Authorization,
        working_state::WorkingState,
        workspace::Workspace,
        AuthorizationScope,
        RuntimeError,
        TransactionCommitError,
        VirtualSubstates,
    },
    state_store::{memory::MemoryStateStore, AtomicDb, StateReader},
};

const LOG_TARGET: &str = "tari::dan::engine::runtime::state_tracker";

pub struct FinalizeTracker {
    pub result: TransactionResult,
    pub events: Vec<Event>,
    pub fee_receipt: FeeReceipt,
    pub logs: Vec<LogEntry>,
}

#[derive(Debug, Clone)]
pub struct StateTracker {
    working_state: Arc<RwLock<WorkingState>>,
    fee_state: Arc<RwLock<FeeState>>,
    id_provider: IdProvider,
    fee_checkpoint: Arc<Mutex<Option<WorkingState>>>,
}

#[derive(Debug, Clone)]
pub struct RuntimeState {
    pub template_name: String,
    pub template_address: TemplateAddress,
    pub transaction_signer_public_key: RistrettoPublicKeyBytes,
    pub component_address: Option<ComponentAddress>,
    pub recursion_depth: usize,
    pub max_recursion_depth: usize,
}

impl StateTracker {
    pub fn new(
        state_store: MemoryStateStore,
        id_provider: IdProvider,
        virtual_substates: VirtualSubstates,
        auth_scope: AuthorizationScope,
    ) -> Self {
        Self {
            working_state: Arc::new(RwLock::new(WorkingState::new(
                state_store,
                virtual_substates,
                auth_scope,
            ))),
            fee_state: Arc::new(RwLock::new(FeeState::new())),
            id_provider,
            fee_checkpoint: Arc::new(Mutex::new(None)),
        }
    }

    pub fn get_current_epoch(&self) -> Result<Epoch, RuntimeError> {
        self.read_with(|state| state.get_current_epoch())
    }

    pub fn add_event(&self, event: Event) {
        self.write_with(|state| state.events.push(event))
    }

    pub fn add_log(&self, log: LogEntry) {
        self.write_with(|state| state.logs.push(log));
    }

    pub fn take_events(&self) -> Vec<Event> {
        self.write_with(|state| mem::take(&mut state.events))
    }

    pub fn take_logs(&self) -> Vec<LogEntry> {
        self.write_with(|state| mem::take(&mut state.logs))
    }

    fn check_amount(&self, amount: Amount) -> Result<(), RuntimeError> {
        if amount.is_negative() {
            return Err(RuntimeError::InvalidAmount {
                amount,
                reason: "Amount must be positive".to_string(),
            });
        }
        Ok(())
    }

    pub fn get_template_address(&self) -> Result<TemplateAddress, RuntimeError> {
        self.with_runtime_state(|s| Ok(s.template_address))
    }

    pub fn new_resource(
        &self,
        resource_type: ResourceType,
<<<<<<< HEAD
        owner_rule: OwnerRule,
        access_rules: ResourceAccessRules,
        token_symbol: String,
        metadata: Metadata,
    ) -> Result<ResourceAddress, RuntimeError> {
=======
        metadata: Metadata,
    ) -> Result<ResourceAddress, RuntimeError> {
        let resource_address = self.id_provider.new_resource_address()?;
        let resource = Resource::new(resource_type, metadata);
>>>>>>> 3be15363
        self.write_with(|state| {
            let runtime_state = state.runtime_state()?;
            let resource_address = self.id_provider.new_resource_address()?;

            let resource = Resource::new(
                resource_type,
                runtime_state.transaction_signer_public_key,
                owner_rule,
                access_rules,
                token_symbol,
                metadata,
            );

            state.new_resources.insert(resource_address, resource);

            Ok(resource_address)
        })
    }

    pub fn mint_resource(
        &self,
        resource_address: ResourceAddress,
        mint_arg: MintArg,
    ) -> Result<BucketId, RuntimeError> {
        let resource_container = self.write_with(|state| {
            let resource_container = match mint_arg {
                MintArg::Fungible { amount } => {
                    self.check_amount(amount)?;
                    debug!(
                        target: LOG_TARGET,
                        "Minting {} fungible tokens on resource: {}", amount, resource_address
                    );

                    ResourceContainer::fungible(resource_address, amount)
                },
                MintArg::NonFungible { tokens } => {
                    debug!(
                        target: LOG_TARGET,
                        "Minting {} NFT token(s) on resource: {}",
                        tokens.len(),
                        resource_address
                    );
                    let mut token_ids = BTreeSet::new();
                    let resource = state.get_resource(&resource_address)?;
                    let mut index = resource
                        .total_supply()
                        .as_u64_checked()
                        .ok_or(RuntimeError::InvalidAmount {
                            amount: resource.total_supply(),
                            reason: "Could not convert to u64".to_owned(),
                        })?;
                    for (id, (data, mut_data)) in tokens {
                        let nft_address = NonFungibleAddress::new(resource_address, id.clone());
                        if state.get_non_fungible(&nft_address).optional()?.is_some() {
                            return Err(RuntimeError::DuplicateNonFungibleId {
                                token_id: nft_address.id().clone(),
                            });
                        }
                        state
                            .new_non_fungibles
                            .insert(nft_address.clone(), NonFungibleContainer::new(data, mut_data));
                        if !token_ids.insert(id.clone()) {
                            return Err(RuntimeError::DuplicateNonFungibleId { token_id: id });
                        }

                        // for each new nft we also create an index to be allow resource scanning
                        let index_address = NonFungibleIndexAddress::new(resource_address, index);
                        index += 1;
                        let nft_index = NonFungibleIndex::new(nft_address);
                        state.new_non_fungible_indexes.insert(index_address, nft_index);
                    }

                    ResourceContainer::non_fungible(resource_address, token_ids)
                },
                MintArg::Confidential { proof } => {
                    debug!(
                        target: LOG_TARGET,
                        "Minting confidential tokens on resource: {}", resource_address
                    );
                    ResourceContainer::validate_confidential_mint(resource_address, *proof)?
                },
            };

            // Increase the total supply, this also validates that the resource already exists.
            state.borrow_resource_mut(&resource_address, |resource| {
                resource.increase_total_supply(resource_container.amount())
            })?;

            Ok(resource_container)
        })?;

        let bucket = self.new_bucket(resource_container)?;
        Ok(bucket)
    }

    pub fn resource_exists(&self, resource_address: &ResourceAddress) -> Result<bool, RuntimeError> {
        self.read_with(|state| {
            Ok(state.new_resources.contains_key(resource_address) ||
                state.substate_exists_in_state_store(*resource_address)?)
        })
    }

    pub fn get_resource(&self, address: &ResourceAddress) -> Result<Resource, RuntimeError> {
        self.read_with(|state| state.get_resource(address))
    }

    pub fn get_non_fungible(&self, address: &NonFungibleAddress) -> Result<NonFungibleContainer, RuntimeError> {
        self.read_with(|state| state.get_non_fungible(address))
    }

    pub fn set_non_fungible_data(&self, address: &NonFungibleAddress, data: Vec<u8>) -> Result<(), RuntimeError> {
        self.write_with(|state| {
            state.with_non_fungible_mut(address, move |nft| {
                let contents = nft.contents_mut().ok_or(RuntimeError::InvalidOpNonFungibleBurnt {
                    op: "UpdateNonFungibleData",
                    resource_address: *address.resource_address(),
                    nf_id: address.id().clone(),
                })?;
                contents.set_mutable_data(data);
                Ok(())
            })
        })
    }

    pub fn set_resource_access_rules(
        &self,
        address: &ResourceAddress,
        access_rules: ResourceAccessRules,
    ) -> Result<(), RuntimeError> {
        self.write_with(|state| {
            state.borrow_resource_mut(address, move |resource| {
                resource.set_access_rules(access_rules);
            })
        })
    }

    pub fn new_bucket(&self, resource: ResourceContainer) -> Result<BucketId, RuntimeError> {
        self.write_with(|state| {
            let bucket_id = self.id_provider.new_bucket_id();
            debug!(target: LOG_TARGET, "New bucket: {}", bucket_id);
            let bucket = Bucket::new(bucket_id, resource);
            state.buckets.insert(bucket_id, bucket);
            Ok(bucket_id)
        })
    }

    pub fn new_empty_bucket(
        &self,
        resource_address: ResourceAddress,
        resource_type: ResourceType,
    ) -> Result<BucketId, RuntimeError> {
        self.write_with(|state| {
            let bucket_id = self.id_provider.new_bucket_id();
            debug!(
                target: LOG_TARGET,
                "New bucket {} for resource {} {:?}", bucket_id, resource_address, resource_type
            );
            let new_state = match resource_type {
                ResourceType::Fungible => ResourceContainer::fungible(resource_address, Amount::zero()),
                ResourceType::NonFungible => ResourceContainer::non_fungible(resource_address, BTreeSet::new()),
                ResourceType::Confidential => ResourceContainer::confidential(resource_address, None, Amount::zero()),
            };
            let bucket = Bucket::new(bucket_id, new_state);
            state.buckets.insert(bucket_id, bucket);
            Ok(bucket_id)
        })
    }

    pub fn take_bucket(&self, bucket_id: BucketId) -> Result<Bucket, RuntimeError> {
        self.write_with(|state| state.take_bucket(bucket_id))
    }

    pub fn list_buckets(&self) -> Vec<BucketId> {
        self.read_with(|state| state.buckets.keys().copied().collect())
    }

    pub fn borrow_bucket<F: FnOnce(&Bucket) -> R, R>(&self, bucket_id: BucketId, f: F) -> Result<R, RuntimeError> {
        self.read_with(|state| {
            state
                .buckets
                .get(&bucket_id)
                .ok_or(RuntimeError::BucketNotFound { bucket_id })
                .map(f)
        })
    }

    pub fn borrow_bucket_mut<F: FnOnce(&mut Bucket) -> R, R>(
        &self,
        bucket_id: BucketId,
        f: F,
    ) -> Result<R, RuntimeError> {
        self.write_with(|state| {
            state
                .buckets
                .get_mut(&bucket_id)
                .ok_or(RuntimeError::BucketNotFound { bucket_id })
                .map(f)
        })
    }

    pub fn bucket_exists(&self, bucket_id: &BucketId) -> bool {
        self.read_with(|state| state.buckets.contains_key(bucket_id))
    }

    pub fn with_bucket_mut<R, F: FnOnce(&mut Bucket) -> R>(
        &self,
        bucket_id: BucketId,
        callback: F,
    ) -> Result<R, RuntimeError> {
        self.write_with(|state| {
            let bucket = state
                .buckets
                .get_mut(&bucket_id)
                .ok_or(RuntimeError::BucketNotFound { bucket_id })?;
            Ok(callback(bucket))
        })
    }

    pub fn burn_bucket(&self, bucket_id: BucketId) -> Result<(), RuntimeError> {
        self.write_with(|state| {
            let bucket = state.take_bucket(bucket_id)?;
            if bucket.amount().is_zero() {
                return Ok(());
            }
            let resource_address = *bucket.resource_address();
            let burnt_amount = bucket.amount();
            let mut resource = state.get_resource(&resource_address)?;
            // Burn Non-fungibles (if resource is nf). Fungibles are burnt by removing the bucket from the tracker state
            // and not depositing it.
            for token_id in bucket.into_non_fungible_ids().into_iter().flatten() {
                let address = NonFungibleAddress::new(resource_address, token_id);
                let mut nft = state.get_non_fungible(&address)?;

                if nft.is_burnt() {
                    return Err(RuntimeError::InvalidOpNonFungibleBurnt {
                        op: "burn_bucket",
                        resource_address,
                        nf_id: address.id().clone(),
                    });
                }
                nft.burn();
                state.new_non_fungibles.insert(address, nft);
            }

            resource.decrease_total_supply(burnt_amount);
            state.new_resources.insert(resource_address, resource);

            Ok(())
        })
    }

    pub fn new_proof(&self, locked: LockedResource) -> Result<ProofId, RuntimeError> {
        self.write_with(|state| {
            let proof_id = self.id_provider.new_proof_id();
            debug!(target: LOG_TARGET, "New proof: {}", proof_id);
            state.proofs.insert(proof_id, Proof::new(locked));
            Ok(proof_id)
        })
    }

    pub fn proof_exists(&self, proof_id: &ProofId) -> bool {
        self.read_with(|state| state.proofs.contains_key(proof_id))
    }

    pub fn drop_proof(&self, proof_id: ProofId) -> Result<(), RuntimeError> {
        self.write_with(|state| {
            debug!(target: LOG_TARGET, "Drop proof: {}", proof_id);
            state.drop_proof(proof_id)
        })
    }

    pub fn borrow_proof<F: FnOnce(&Proof) -> R, R>(&self, proof_id: &ProofId, f: F) -> Result<R, RuntimeError> {
        self.read_with(|state| {
            state
                .proofs
                .get(proof_id)
                .ok_or(RuntimeError::ProofNotFound { proof_id: *proof_id })
                .map(f)
        })
    }

    pub fn add_proof_to_auth_scope(&self, proof_id: ProofId) -> Result<(), RuntimeError> {
        self.write_with(|state| {
            if !state.proofs.contains_key(&proof_id) {
                return Err(RuntimeError::ProofNotFound { proof_id });
            }
            state.current_auth_scope.add_proof(proof_id);
            Ok(())
        })
    }

    pub fn remove_proof_from_auth_scope(&self, proof_id: &ProofId) -> Result<(), RuntimeError> {
        self.write_with(|state| {
            if !state.proofs.contains_key(proof_id) {
                return Err(RuntimeError::ProofNotFound { proof_id: *proof_id });
            }
            state.current_auth_scope.remove_proof(proof_id);
            Ok(())
        })
    }

    pub fn take_unclaimed_confidential_output(
        &self,
        address: UnclaimedConfidentialOutputAddress,
    ) -> Result<UnclaimedConfidentialOutput, RuntimeError> {
        self.write_with(|state| {
            let output = state.get_unclaimed_confidential_commitment(&address)?;
            state.claim_confidential_output(&address)?;
            Ok(output)
        })
    }

    pub fn claim_fee(&self, epoch: Epoch, validator_public_key: PublicKey) -> Result<ResourceContainer, RuntimeError> {
        self.write_with(|state| {
            let fee_claim_addr = FeeClaimAddress::from_addr(epoch.as_u64(), validator_public_key.as_bytes());
            let claim = state.take_fee_claim(epoch, validator_public_key.clone())?;
            let amount = claim.amount;
            if state.new_fee_claims.insert(fee_claim_addr, claim).is_some() {
                return Err(RuntimeError::DoubleClaimedFee {
                    address: validator_public_key,
                    epoch,
                });
            }
            Ok(ResourceContainer::confidential(
                CONFIDENTIAL_TARI_RESOURCE_ADDRESS,
                None,
                amount,
            ))
        })
    }

    pub fn new_component(
        &self,
        state: Vec<u8>,
        owner_rule: OwnerRule,
        access_rules: ComponentAccessRules,
        component_id: Option<Hash>,
    ) -> Result<ComponentAddress, RuntimeError> {
        let (component_address, component) = self.with_runtime_state(move |runtime_state| {
            let template_address = runtime_state.template_address;
            let component_address = self
                .id_provider()
                .new_component_address(template_address, component_id)?;

            let component = ComponentBody { state };
            let component = ComponentHeader {
                template_address: runtime_state.template_address,
                module_name: runtime_state.template_name.clone(),
                owner_key: runtime_state.transaction_signer_public_key,
                access_rules,
                owner_rule,
                state: component,
            };

            Ok((component_address, component))
        })?;

        let tx_hash = self.transaction_hash();
        self.write_with(|state| {
            // The template address/component_id combination will not necessarily be unique so we need to check this.
            if state.get_component(&component_address).optional()?.is_some() {
                return Err(RuntimeError::ComponentAlreadyExists {
                    address: component_address,
                });
            }

            let template_address = component.template_address;
            let module_name = component.module_name.clone();
            state.new_components.insert(component_address, component);

            state.events.push(Event::new(
                Some(component_address),
                template_address,
                tx_hash,
                "component-created".to_string(),
                Metadata::from([("module_name".to_string(), module_name)]),
            ));

            Ok(())
        })?;

        debug!(target: LOG_TARGET, "New component created: {}", component_address);
        Ok(component_address)
    }

    pub fn get_component(&self, addr: &ComponentAddress) -> Result<ComponentHeader, RuntimeError> {
        self.read_with(|state| state.get_component(addr))
    }

    pub fn component_exists(&self, addr: &ComponentAddress) -> Result<bool, RuntimeError> {
        self.read_with(|state| {
            Ok(state.new_components.contains_key(addr) || state.substate_exists_in_state_store(*addr)?)
        })
    }

    /// Set the component. This may be called many times during execution but always results in exactly one UP substate
    /// with an incremented version.
    pub fn set_component(
        &self,
        component_address: ComponentAddress,
        component: ComponentHeader,
    ) -> Result<(), RuntimeError> {
        self.write_with(|state| {
            state.new_components.insert(component_address, component);
            Ok(())
        })
    }

    pub(crate) fn set_current_runtime_state(&self, state: RuntimeState) {
        self.write_with(|s| s.runtime_state = Some(state));
    }

    pub fn new_vault(
        &self,
        resource_address: ResourceAddress,
        resource_type: ResourceType,
    ) -> Result<VaultId, RuntimeError> {
        let vault_id = self.id_provider.new_vault_id()?;
        debug!(target: LOG_TARGET, "New vault id: {}", vault_id);
        let resource = match resource_type {
            ResourceType::Fungible => ResourceContainer::fungible(resource_address, 0.into()),
            ResourceType::NonFungible => ResourceContainer::non_fungible(resource_address, BTreeSet::new()),
            ResourceType::Confidential => ResourceContainer::confidential(resource_address, None, Amount::zero()),
        };
        let vault = Vault::new(vault_id, resource);

        self.write_with(|state| {
            state.new_vaults.insert(vault_id, vault);
        });

        Ok(vault_id)
    }

    pub fn borrow_vault<R, F: FnOnce(&Vault) -> R>(&self, vault_id: VaultId, f: F) -> Result<R, RuntimeError> {
        self.read_with(|state| state.borrow_vault(vault_id, f))
    }

    pub fn borrow_vault_mut<R, F: FnOnce(&mut Vault) -> R>(&self, vault_id: VaultId, f: F) -> Result<R, RuntimeError> {
        self.write_with(|state| state.borrow_vault_mut(&vault_id, f))
    }

    pub fn vault_exists(&self, vault_id: &VaultId) -> Result<bool, RuntimeError> {
        self.read_with(|state| {
            Ok(state.new_vaults.contains_key(vault_id) || state.substate_exists_in_state_store(*vault_id)?)
        })
    }

    pub fn clone_runtime_state(&self) -> Result<RuntimeState, RuntimeError> {
        self.with_runtime_state(|state| Ok(state.clone()))
    }

    pub fn with_runtime_state<R, F: FnOnce(&RuntimeState) -> Result<R, RuntimeError>>(
        &self,
        f: F,
    ) -> Result<R, RuntimeError> {
        self.read_with(|state| {
            let state = state.runtime_state()?;
            f(state)
        })
    }

    pub fn authorization(&self) -> Authorization<'_> {
        Authorization::new(self)
    }

    pub fn set_last_instruction_output(&self, output: IndexedValue) {
        self.write_with(|state| {
            state.last_instruction_output = Some(output);
        });
    }

    pub fn take_last_instruction_output(&self) -> Option<IndexedValue> {
        self.write_with(|state| state.last_instruction_output.take())
    }

    pub fn get_from_workspace(&self, key: &[u8]) -> Result<IndexedValue, RuntimeError> {
        self.read_with(|state| {
            state
                .workspace
                .get(key)
                .cloned()
                .ok_or(RuntimeError::ItemNotOnWorkspace {
                    key: String::from_utf8_lossy(key).to_string(),
                })
        })
    }

    pub fn with_workspace<F: FnOnce(&Workspace) -> R, R>(&self, f: F) -> R {
        self.read_with(|state| f(&state.workspace))
    }

    pub fn with_workspace_mut<F: FnOnce(&mut Workspace) -> R, R>(&self, f: F) -> R {
        self.write_with(|state| f(&mut state.workspace))
    }

    pub fn pay_fee(&self, resource: ResourceContainer, return_vault: VaultId) -> Result<(), RuntimeError> {
        let mut fee_state = self.fee_state.write().unwrap();
        fee_state.fee_payments.push((resource, return_vault));
        Ok(())
    }

    pub fn add_fee_charge(&self, source: FeeSource, amount: u64) {
        let mut fee_state = self.fee_state.write().unwrap();
        fee_state.fee_charges.push((source, amount));
    }

    pub fn finalize(
        &self,
        mut substates_to_persist: HashMap<SubstateAddress, SubstateValue>,
    ) -> Result<FinalizeTracker, RuntimeError> {
        // Resolve the transfers to the fee pool resource and vault refunds
        let finalized_fee = self.finalize_fees(&mut substates_to_persist)?;

        let transaction_receipt_mut = substates_to_persist
            .get_mut(&SubstateAddress::TransactionReceipt(self.transaction_hash().into()))
            .and_then(|s| s.as_transaction_receipt_mut())
            .expect(
                "InvariantViolation: expected transaction receipt to be added to substates to persist but it wasnt",
            );
        transaction_receipt_mut.fee_receipt = Some(finalized_fee.clone());

        let events = transaction_receipt_mut.events.clone();
        let logs = transaction_receipt_mut.logs.clone();

        // Finalise will always reset the state
        let state = self.take_working_state();

        let result = state
            .validate_finalized()
            .and_then(|_| self.generate_substate_diff(state, substates_to_persist));

        let result = match result {
            Ok(substate_diff) => TransactionResult::Accept(substate_diff),
            Err(err) => TransactionResult::Reject(RejectReason::ExecutionFailure(err.to_string())),
        };

        Ok(FinalizeTracker {
            result,
            events,
            fee_receipt: finalized_fee,
            logs,
        })
    }

    fn generate_substate_diff(
        &self,
        state: WorkingState,
        substates_to_persist: HashMap<SubstateAddress, SubstateValue>,
    ) -> Result<SubstateDiff, TransactionCommitError> {
        let tx = state
            .state_store
            .read_access()
            .map_err(TransactionCommitError::StateStoreTransactionError)?;

        let mut substate_diff = SubstateDiff::new();

        for (address, substate) in substates_to_persist {
            let new_substate = match tx.get_state::<_, Substate>(&address).optional()? {
                Some(existing_state) => {
                    substate_diff.down(address.clone(), existing_state.version());
                    Substate::new(existing_state.version() + 1, substate)
                },
                None => Substate::new(0, substate),
            };
            substate_diff.up(address, new_substate);
        }

        for claimed in state.claimed_confidential_outputs {
            substate_diff.down(SubstateAddress::UnclaimedConfidentialOutput(claimed), 0);
        }

        Ok(substate_diff)
    }

    pub fn fee_checkpoint(&self) -> Result<(), RuntimeError> {
        self.read_with(|state| {
            // Check that the checkpoint is in a valid state
            state.validate_finalized()?;
            let mut checkpoint = self.fee_checkpoint.lock().unwrap();
            *checkpoint = Some(state.clone());
            Ok(())
        })
    }

    pub fn reset_to_fee_checkpoint(&self) -> Result<(), RuntimeError> {
        let mut checkpoint = self.fee_checkpoint.lock().unwrap();
        if let Some(checkpoint) = checkpoint.take() {
            self.write_with(|state| *state = checkpoint);
            Ok(())
        } else {
            Err(RuntimeError::NoCheckpoint)
        }
    }

    fn finalize_fees(
        &self,
        substates_to_persist: &mut HashMap<SubstateAddress, SubstateValue>,
    ) -> Result<FeeReceipt, RuntimeError> {
        let mut fee_state = self.fee_state.write().unwrap();
        let total_fees = fee_state
            .fee_charges
            .iter()
            .map(|(_, fee)| Amount::try_from(*fee).expect("fee overflowed i64::MAX"))
            .sum::<Amount>();
        let total_fee_payment = fee_state
            .fee_payments
            .iter()
            .map(|(resx, _)| resx.amount())
            .sum::<Amount>();

        let mut fee_resource =
            ResourceContainer::confidential(CONFIDENTIAL_TARI_RESOURCE_ADDRESS, None, Amount::zero());

        // Collect the fee
        let mut remaining_fees = total_fees;
        for (resx, _) in &mut fee_state.fee_payments {
            if remaining_fees.is_zero() {
                break;
            }
            let amount_to_withdraw = min(resx.amount(), remaining_fees);
            remaining_fees -= amount_to_withdraw;
            fee_resource.deposit(resx.withdraw(amount_to_withdraw)?)?;
        }

        // Refund the remaining payments if any
        for (mut resx, refund_vault) in fee_state.fee_payments.drain(..) {
            if resx.amount().is_zero() {
                continue;
            }

            let vault = substates_to_persist
                .remove(&refund_vault.into())
                .expect("invariant: vault that made fee payment not in changeset");
            let mut vault = vault.into_vault().unwrap();
            vault.resource_container_mut().deposit(resx.withdraw_all()?)?;
            substates_to_persist.insert(refund_vault.into(), vault.into());
        }

        Ok(FeeReceipt {
            total_fee_payment,
            total_fees_paid: fee_resource.amount(),
            cost_breakdown: fee_state.fee_charges.drain(..).collect(),
        })
    }

    fn take_working_state(&self) -> WorkingState {
        self.write_with(|current_state| {
            mem::replace(
                current_state,
                WorkingState::new(
                    current_state.state_store.clone(),
                    Default::default(),
                    AuthorizationScope::new(vec![]),
                ),
            )
        })
    }

    pub fn take_substates_to_persist(&self) -> HashMap<SubstateAddress, SubstateValue> {
        self.write_with(|state| {
            let total_items = state.new_resources.len() +
                state.new_components.len() +
                state.new_vaults.len() +
                state.new_non_fungibles.len() +
                state.new_non_fungible_indexes.len();
            let mut up_states = HashMap::with_capacity(total_items);

            for (component_addr, substate) in state.new_components.drain() {
                let addr = SubstateAddress::Component(component_addr);
                up_states.insert(addr, substate.into());
            }

            for (vault_id, substate) in state.new_vaults.drain() {
                let addr = SubstateAddress::Vault(vault_id);
                up_states.insert(addr, substate.into());
            }

            for (resource_addr, substate) in state.new_resources.drain() {
                let addr = SubstateAddress::Resource(resource_addr);
                up_states.insert(addr, substate.into());
            }

            for (address, substate) in state.new_non_fungibles.drain() {
                let addr = SubstateAddress::NonFungible(address);
                up_states.insert(addr, substate.into());
            }

            for (address, substate) in state.new_non_fungible_indexes.drain() {
                let addr = SubstateAddress::NonFungibleIndex(address.clone());
                up_states.insert(addr, substate.into());
            }

            for (address, substate) in state.new_fee_claims.drain() {
                let addr = SubstateAddress::FeeClaim(address);
                up_states.insert(addr, substate.into());
            }

            let events = state.events.clone();
            let logs = state.logs.clone();

            let transaction_receipt = TransactionReceipt {
                transaction_hash: self.transaction_hash(),
                events,
                logs,
                fee_receipt: None,
            };

            up_states.insert(
                SubstateAddress::TransactionReceipt(transaction_receipt.transaction_hash.into()),
                SubstateValue::TransactionReceipt(transaction_receipt),
            );

            up_states
        })
    }

    pub fn are_fees_paid_in_full(&self) -> bool {
        let tx = self.fee_state.read().unwrap();
        let total_payments = tx.total_payments();
        let total_charges = Amount::try_from(tx.total_charges()).expect("fee overflowed i64::MAX");
        total_payments >= total_charges
    }

    pub fn total_payments(&self) -> Amount {
        let tx = self.fee_state.read().unwrap();
        tx.total_payments()
    }

    pub fn total_charges(&self) -> Amount {
        let tx = self.fee_state.read().unwrap();
        Amount::try_from(tx.total_charges()).expect("fee overflowed i64::MAX")
    }

    pub(super) fn read_with<R, F: FnOnce(&WorkingState) -> R>(&self, f: F) -> R {
        f(&self.working_state.read().unwrap())
    }

    fn write_with<R, F: FnOnce(&mut WorkingState) -> R>(&self, f: F) -> R {
        f(&mut self.working_state.write().unwrap())
    }

    pub fn transaction_hash(&self) -> Hash {
        self.id_provider.transaction_hash()
    }

    pub(crate) fn id_provider(&self) -> &IdProvider {
        &self.id_provider
    }

    pub fn push_auth_scope(&self) {
        self.write_with(|state| {
            let prev_auth_scope = mem::replace(&mut state.current_auth_scope, AuthorizationScope::new(vec![]));
            state.auth_scope_stack.push(prev_auth_scope);
        });
    }

    pub fn pop_auth_scope(&self) -> Result<(), RuntimeError> {
        self.write_with(|state| {
            let prev_auth_scope = state.auth_scope_stack.pop().ok_or(RuntimeError::AuthScopeStackEmpty)?;
            state.current_auth_scope = prev_auth_scope;
            Ok(())
        })
    }
}<|MERGE_RESOLUTION|>--- conflicted
+++ resolved
@@ -170,18 +170,10 @@
     pub fn new_resource(
         &self,
         resource_type: ResourceType,
-<<<<<<< HEAD
         owner_rule: OwnerRule,
         access_rules: ResourceAccessRules,
-        token_symbol: String,
         metadata: Metadata,
     ) -> Result<ResourceAddress, RuntimeError> {
-=======
-        metadata: Metadata,
-    ) -> Result<ResourceAddress, RuntimeError> {
-        let resource_address = self.id_provider.new_resource_address()?;
-        let resource = Resource::new(resource_type, metadata);
->>>>>>> 3be15363
         self.write_with(|state| {
             let runtime_state = state.runtime_state()?;
             let resource_address = self.id_provider.new_resource_address()?;
@@ -191,7 +183,6 @@
                 runtime_state.transaction_signer_public_key,
                 owner_rule,
                 access_rules,
-                token_symbol,
                 metadata,
             );
 
