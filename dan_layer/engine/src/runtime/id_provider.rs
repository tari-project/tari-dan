--- conflicted
+++ resolved
@@ -33,17 +33,14 @@
 pub struct IdProvider {
     current_id: Arc<AtomicU32>,
     transaction_hash: Hash,
-<<<<<<< HEAD
     max_ids: u32,
+    bucket_id: Arc<AtomicU32>,
 }
 
 #[derive(Debug, thiserror::Error)]
 #[error("Maximum ID allocation of {max} exceeded")]
 pub struct MaxIdsExceeded {
     max: u32,
-=======
-    bucket_id: Arc<AtomicU32>,
->>>>>>> 562fcbe0
 }
 
 impl IdProvider {
@@ -51,11 +48,8 @@
         Self {
             current_id: Arc::new(AtomicU32::new(0)),
             transaction_hash,
-<<<<<<< HEAD
+            bucket_id: Arc::new(AtomicU32::new(1000)),
             max_ids,
-=======
-            bucket_id: Arc::new(AtomicU32::new(1000)),
->>>>>>> 562fcbe0
         }
     }
 
@@ -97,14 +91,9 @@
         self.new_id()
     }
 
-<<<<<<< HEAD
-    pub fn new_bucket_id(&self) -> Result<BucketId, MaxIdsExceeded> {
-        self.next()
-=======
     pub fn new_bucket_id(&self) -> BucketId {
         // Buckets are not saved to shards, so should not increment the hashes
         self.bucket_id.fetch_add(1, std::sync::atomic::Ordering::Relaxed)
->>>>>>> 562fcbe0
     }
 }
 
