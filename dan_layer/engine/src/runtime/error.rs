//   Copyright 2022. The Tari Project
//
//   Redistribution and use in source and binary forms, with or without modification, are permitted provided that the
//   following conditions are met:
//
//   1. Redistributions of source code must retain the above copyright notice, this list of conditions and the following
//   disclaimer.
//
//   2. Redistributions in binary form must reproduce the above copyright notice, this list of conditions and the
//   following disclaimer in the documentation and/or other materials provided with the distribution.
//
//   3. Neither the name of the copyright holder nor the names of its contributors may be used to endorse or promote
//   products derived from this software without specific prior written permission.
//
//   THIS SOFTWARE IS PROVIDED BY THE COPYRIGHT HOLDERS AND CONTRIBUTORS "AS IS" AND ANY EXPRESS OR IMPLIED WARRANTIES,
//   INCLUDING, BUT NOT LIMITED TO, THE IMPLIED WARRANTIES OF MERCHANTABILITY AND FITNESS FOR A PARTICULAR PURPOSE ARE
//   DISCLAIMED. IN NO EVENT SHALL THE COPYRIGHT HOLDER OR CONTRIBUTORS BE LIABLE FOR ANY DIRECT, INDIRECT, INCIDENTAL,
//   SPECIAL, EXEMPLARY, OR CONSEQUENTIAL DAMAGES (INCLUDING, BUT NOT LIMITED TO, PROCUREMENT OF SUBSTITUTE GOODS OR
//   SERVICES; LOSS OF USE, DATA, OR PROFITS; OR BUSINESS INTERRUPTION) HOWEVER CAUSED AND ON ANY THEORY OF LIABILITY,
//   WHETHER IN CONTRACT, STRICT LIABILITY, OR TORT (INCLUDING NEGLIGENCE OR OTHERWISE) ARISING IN ANY WAY OUT OF THE
//   USE OF THIS SOFTWARE, EVEN IF ADVISED OF THE POSSIBILITY OF SUCH DAMAGE.

use std::{fmt::Display, io};

use anyhow::anyhow;
use tari_dan_common_types::optional::IsNotFoundError;
use tari_engine_types::{resource_container::ResourceError, substate::SubstateAddress};
use tari_template_lib::models::{Amount, BucketId, ComponentAddress, NonFungibleId, ResourceAddress, VaultId};

use crate::{runtime::id_provider::MaxIdsExceeded, state_store::StateStoreError};

#[derive(Debug, thiserror::Error)]
pub enum RuntimeError {
    #[error("Runtime encoding error: {0}")]
    EncodingError(#[from] io::Error),
    #[error("State DB error: {0}")]
    StateDbError(#[from] anyhow::Error),
    #[error("State storage error: {0}")]
    StateStoreError(#[from] StateStoreError),
    #[error("Substate not found with address '{address}'")]
    SubstateNotFound { address: SubstateAddress },
    #[error("Component not found with address '{address}'")]
    ComponentNotFound { address: ComponentAddress },
    #[error("Invalid argument {argument}: {reason}")]
    InvalidArgument { argument: &'static str, reason: String },
    #[error("Invalid amount '{amount}': {reason}")]
    InvalidAmount { amount: Amount, reason: String },
    #[error("Illegal runtime state")]
    IllegalRuntimeState,
    #[error("Vault not found with id ({vault_id})")]
    VaultNotFound { vault_id: VaultId },
    #[error("Non-fungible token not found with address {resource_address} and id {nft_id}")]
    NonFungibleNotFound {
        resource_address: ResourceAddress,
        nft_id: NonFungibleId,
    },
    #[error("Bucket not found with id {bucket_id}")]
    BucketNotFound { bucket_id: BucketId },
    #[error("Resource not found with address {resource_address}")]
    ResourceNotFound { resource_address: ResourceAddress },
    #[error(transparent)]
    ResourceError(#[from] ResourceError),
    #[error("Bucket {bucket_id} was dropped but was not empty")]
    BucketNotEmpty { bucket_id: BucketId },
    #[error("Named argument {key} was not found")]
    ItemNotOnWorkspace { key: String },
    #[error("Attempted to take the last output but there was no previous instruction output")]
    NoLastInstructionOutput,
    #[error("Workspace already has an item with key '{key}'")]
    WorkspaceItemKeyExists { key: String },
    #[error(transparent)]
    TransactionCommitError(#[from] TransactionCommitError),
    #[error("Transaction generated too many outputs: {0}")]
    TooManyOutputs(#[from] MaxIdsExceeded),
<<<<<<< HEAD
    #[error("Invalid claiming signature")]
    InvalidClaimingSignature,
    #[error("Invalid range proof")]
    InvalidRangeProof,
    #[error("Invalid substate type")]
    InvalidSubstateType,
=======
    #[error("Duplicate NFT token id: {token_id}")]
    DuplicateNonFungibleId { token_id: NonFungibleId },
>>>>>>> aec25c66
}

impl RuntimeError {
    pub fn state_db_error<T: Display>(err: T) -> Self {
        RuntimeError::StateDbError(anyhow!("{}", err))
    }
}

impl IsNotFoundError for RuntimeError {
    fn is_not_found_error(&self) -> bool {
        matches!(
            self,
            RuntimeError::ComponentNotFound { .. } |
                RuntimeError::VaultNotFound { .. } |
                RuntimeError::BucketNotFound { .. } |
                RuntimeError::ResourceNotFound { .. } |
                RuntimeError::NonFungibleNotFound { .. }
        )
    }
}

#[derive(Debug, thiserror::Error)]
pub enum TransactionCommitError {
    #[error("{count} dangling buckets remain after transaction execution")]
    DanglingBuckets { count: usize },
    #[error("{count} dangling items in workspace after transaction execution")]
    WorkspaceNotEmpty { count: usize },
    #[error(transparent)]
    StateStoreError(#[from] StateStoreError),
    #[error("Failed to obtain a state store transaction: {0}")]
    StateStoreTransactionError(anyhow::Error),
    #[error(transparent)]
    MaxIdsExceeded(#[from] MaxIdsExceeded),
}<|MERGE_RESOLUTION|>--- conflicted
+++ resolved
@@ -72,17 +72,14 @@
     TransactionCommitError(#[from] TransactionCommitError),
     #[error("Transaction generated too many outputs: {0}")]
     TooManyOutputs(#[from] MaxIdsExceeded),
-<<<<<<< HEAD
+    #[error("Duplicate NFT token id: {token_id}")]
+    DuplicateNonFungibleId { token_id: NonFungibleId },
     #[error("Invalid claiming signature")]
     InvalidClaimingSignature,
     #[error("Invalid range proof")]
     InvalidRangeProof,
     #[error("Invalid substate type")]
     InvalidSubstateType,
-=======
-    #[error("Duplicate NFT token id: {token_id}")]
-    DuplicateNonFungibleId { token_id: NonFungibleId },
->>>>>>> aec25c66
 }
 
 impl RuntimeError {
