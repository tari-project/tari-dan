--- conflicted
+++ resolved
@@ -111,15 +111,12 @@
     ConfidentialOutputAlreadyClaimed {
         address: UnclaimedConfidentialOutputAddress,
     },
-<<<<<<< HEAD
     #[error("Template not found with name '{template_name}'")]
     TemplateNotFound { template_name: String },
-=======
     #[error("Insufficient fees paid: required {required_fee}, paid {fees_paid}")]
     InsufficientFeesPaid { required_fee: Amount, fees_paid: Amount },
     #[error("No checkpoint")]
     NoCheckpoint,
->>>>>>> b8d903fc
 }
 
 impl RuntimeError {
