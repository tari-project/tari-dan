--- conflicted
+++ resolved
@@ -347,17 +347,9 @@
             ResourceAction::Create => {
                 let arg: CreateResourceArg = args.get(0)?;
 
-<<<<<<< HEAD
-                let resource_address = self.tracker.new_resource(
-                    arg.resource_type,
-                    arg.owner_rule,
-                    arg.access_rules,
-                    arg.token_symbol.clone(),
-                    arg.metadata,
-                )?;
-=======
-                let resource_address = self.tracker.new_resource(arg.resource_type, arg.metadata)?;
->>>>>>> 3be15363
+                let resource_address =
+                    self.tracker
+                        .new_resource(arg.resource_type, arg.owner_rule, arg.access_rules, arg.metadata)?;
 
                 let mut output_bucket = None;
                 if let Some(mint_arg) = arg.mint_arg {
