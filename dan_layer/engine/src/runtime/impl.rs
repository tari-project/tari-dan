//   Copyright 2022. The Tari Project
//
//   Redistribution and use in source and binary forms, with or without modification, are permitted provided that the
//   following conditions are met:
//
//   1. Redistributions of source code must retain the above copyright notice, this list of conditions and the following
//   disclaimer.
//
//   2. Redistributions in binary form must reproduce the above copyright notice, this list of conditions and the
//   following disclaimer in the documentation and/or other materials provided with the distribution.
//
//   3. Neither the name of the copyright holder nor the names of its contributors may be used to endorse or promote
//   products derived from this software without specific prior written permission.
//
//   THIS SOFTWARE IS PROVIDED BY THE COPYRIGHT HOLDERS AND CONTRIBUTORS "AS IS" AND ANY EXPRESS OR IMPLIED WARRANTIES,
//   INCLUDING, BUT NOT LIMITED TO, THE IMPLIED WARRANTIES OF MERCHANTABILITY AND FITNESS FOR A PARTICULAR PURPOSE ARE
//   DISCLAIMED. IN NO EVENT SHALL THE COPYRIGHT HOLDER OR CONTRIBUTORS BE LIABLE FOR ANY DIRECT, INDIRECT, INCIDENTAL,
//   SPECIAL, EXEMPLARY, OR CONSEQUENTIAL DAMAGES (INCLUDING, BUT NOT LIMITED TO, PROCUREMENT OF SUBSTITUTE GOODS OR
//   SERVICES; LOSS OF USE, DATA, OR PROFITS; OR BUSINESS INTERRUPTION) HOWEVER CAUSED AND ON ANY THEORY OF LIABILITY,
//   WHETHER IN CONTRACT, STRICT LIABILITY, OR TORT (INCLUDING NEGLIGENCE OR OTHERWISE) ARISING IN ANY WAY OUT OF THE
//   USE OF THIS SOFTWARE, EVEN IF ADVISED OF THE POSSIBILITY OF SUCH DAMAGE.

use std::collections::{BTreeSet, HashMap};

use log::warn;
use tari_bor::encode;
use tari_crypto::{
    range_proof::RangeProofService,
    ristretto::{RistrettoPublicKey, RistrettoSecretKey},
};
use tari_dan_common_types::services::template_provider::TemplateProvider;
use tari_engine_types::{
    base_layer_hashing::ownership_proof_hasher,
    commit_result::FinalizeResult,
    confidential::{get_commitment_factory, get_range_proof_service, ConfidentialClaim, ConfidentialOutput},
    fees::FeeReceipt,
    logs::LogEntry,
    resource_container::ResourceContainer,
    substate::{SubstateAddress, SubstateValue},
};
use tari_template_abi::TemplateDef;
use tari_template_lib::{
    args::{
        BucketAction,
        BucketRef,
        ComponentAction,
        ComponentRef,
        ConfidentialRevealArg,
        ConsensusAction,
        CreateComponentArg,
        CreateResourceArg,
        InvokeResult,
        LogLevel,
        MintResourceArg,
        NonFungibleAction,
        PayFeeArg,
        ResourceAction,
        ResourceGetNonFungibleArg,
        ResourceRef,
        ResourceUpdateNonFungibleDataArg,
        VaultAction,
        VaultWithdrawArg,
        WorkspaceAction,
    },
    auth::AccessRules,
    constants::CONFIDENTIAL_TARI_RESOURCE_ADDRESS,
    models::{Amount, BucketId, ComponentAddress, ComponentHeader, NonFungibleAddress, VaultRef},
};
use tari_utilities::ByteArray;

<<<<<<< HEAD
use crate::{
    base_layer_hashers::ConfidentialOutputHasher,
    packager::LoadedTemplate,
    runtime::{
        engine_args::EngineArgs,
        tracker::StateTracker,
        AuthParams,
        ConsensusContext,
        RuntimeError,
        RuntimeInterface,
        RuntimeModule,
        RuntimeState,
    },
=======
use crate::runtime::{
    engine_args::EngineArgs,
    tracker::StateTracker,
    AuthParams,
    ConsensusContext,
    RuntimeError,
    RuntimeInterface,
    RuntimeModule,
    RuntimeState,
>>>>>>> b8d903fc
};

const LOG_TARGET: &str = "tari::dan::engine::runtime::impl";

pub struct RuntimeInterfaceImpl<TTemplateProvider: TemplateProvider<Template = LoadedTemplate>> {
    tracker: StateTracker<TTemplateProvider>,
    _auth_params: AuthParams,
    consensus: ConsensusContext,
    sender_public_key: RistrettoPublicKey,
<<<<<<< HEAD
    modules: Vec<Box<dyn RuntimeModule<TTemplateProvider>>>,
}

impl<TTemplateProvider: TemplateProvider<Template = LoadedTemplate>> RuntimeInterfaceImpl<TTemplateProvider> {
    pub fn new(
        tracker: StateTracker<TTemplateProvider>,
        auth_params: AuthParams,
        consensus: ConsensusContext,
        sender_public_key: RistrettoPublicKey,
        modules: Vec<Box<dyn RuntimeModule<TTemplateProvider>>>,
    ) -> Self {
        Self {
=======
    modules: Vec<Box<dyn RuntimeModule>>,
    fee_loan: Amount,
}

impl RuntimeInterfaceImpl {
    pub fn initialize(
        tracker: StateTracker,
        auth_params: AuthParams,
        consensus: ConsensusContext,
        sender_public_key: RistrettoPublicKey,
        modules: Vec<Box<dyn RuntimeModule>>,
        fee_loan: Amount,
    ) -> Result<Self, RuntimeError> {
        let runtime = Self {
>>>>>>> b8d903fc
            tracker,
            _auth_params: auth_params,
            consensus,
            sender_public_key,
            modules,
            fee_loan,
        };
        runtime.invoke_modules_on_initialize()?;
        Ok(runtime)
    }

    // TODO: this will be needed when we restrict Resources
    // fn check_access_rules(&self, function: FunctionIdent, access_rules: &AccessRules) -> Result<(), RuntimeError> {
    //     // TODO: In this very basic auth system, you can only call on owned objects (because initial_ownership_proofs
    // is     //       usually set to include the owner token).
    //     let auth_zone = AuthorizationScope::new(&self.auth_params.initial_ownership_proofs);
    //     auth_zone.check_access_rules(&function, access_rules)
    // }

    fn invoke_modules_on_initialize(&self) -> Result<(), RuntimeError> {
        for module in &self.modules {
            module.on_initialize(&self.tracker)?;
        }
        Ok(())
    }

    fn invoke_modules_on_runtime_call(&self, function: &'static str) -> Result<(), RuntimeError> {
        for module in &self.modules {
            module.on_runtime_call(&self.tracker, function)?;
        }
        Ok(())
    }

    fn invoke_modules_on_before_finalize(
        &self,
        substates_to_persist: &HashMap<SubstateAddress, SubstateValue>,
    ) -> Result<(), RuntimeError> {
        for module in &self.modules {
            module.on_before_finalize(&self.tracker, substates_to_persist)?;
        }
        Ok(())
    }
}

impl<TTemplateProvider: TemplateProvider<Template = LoadedTemplate>> RuntimeInterface
    for RuntimeInterfaceImpl<TTemplateProvider>
{
    fn set_current_runtime_state(&self, state: RuntimeState) -> Result<(), RuntimeError> {
        self.invoke_modules_on_runtime_call("set_current_runtime_state")?;
        self.tracker.set_current_runtime_state(state);
        Ok(())
    }

    fn emit_log(&self, level: LogLevel, message: String) -> Result<(), RuntimeError> {
        self.invoke_modules_on_runtime_call("emit_log")?;

        let log_level = match level {
            LogLevel::Error => log::Level::Error,
            LogLevel::Warn => log::Level::Warn,
            LogLevel::Info => log::Level::Info,
            LogLevel::Debug => log::Level::Debug,
        };

        eprintln!("{}: {}", log_level, message);
        log::log!(target: "tari::dan::engine::runtime", log_level, "{}", message);
        self.tracker.add_log(LogEntry::new(level, message));
        Ok(())
    }

    fn get_component(&self, address: &ComponentAddress) -> Result<ComponentHeader, RuntimeError> {
        self.invoke_modules_on_runtime_call("get_component")?;
        self.tracker.get_component(address)
    }

    fn component_invoke(
        &self,
        component_ref: ComponentRef,
        action: ComponentAction,
        args: EngineArgs,
    ) -> Result<InvokeResult, RuntimeError> {
        self.invoke_modules_on_runtime_call("component_invoke")?;

        match action {
            ComponentAction::Create => {
                let arg: CreateComponentArg = args.get(0)?;
                let template_def = self.tracker.get_template_def()?;
                validate_access_rules(&arg.access_rules, &template_def)?;
                let component_address =
                    self.tracker
                        .new_component(arg.module_name, arg.encoded_state, arg.access_rules)?;
                Ok(InvokeResult::encode(&component_address)?)
            },

            ComponentAction::Get => {
                let address = component_ref
                    .as_component_address()
                    .ok_or_else(|| RuntimeError::InvalidArgument {
                        argument: "component_ref",
                        reason: "Get component action requires a component address".to_string(),
                    })?;
                let component = self.tracker.get_component(&address)?;
                Ok(InvokeResult::encode(&component)?)
            },
            ComponentAction::SetState => {
                let address = component_ref
                    .as_component_address()
                    .ok_or_else(|| RuntimeError::InvalidArgument {
                        argument: "component_ref",
                        reason: "SetState component action requires a component address".to_string(),
                    })?;
                let state = args.get(0)?;
                let mut component = self.tracker.get_component(&address)?;
                // TODO: Need to validate this state somehow - it could contain arbitrary data incl. vaults that are not
                //       owned by this component.
                component.state.set(state);
                self.tracker.set_component(address, component)?;
                Ok(InvokeResult::unit())
            },
            ComponentAction::SetAccessRules => {
                let address = component_ref
                    .as_component_address()
                    .ok_or_else(|| RuntimeError::InvalidArgument {
                        argument: "component_ref",
                        reason: "SetAccessRules component action requires a component address".to_string(),
                    })?;
                let access_rules: AccessRules = args.get(0)?;
                let mut component = self.tracker.get_component(&address)?;

                component.access_rules = access_rules;
                self.tracker.set_component(address, component)?;
                Ok(InvokeResult::unit())
            },
        }
    }

    fn resource_invoke(
        &self,
        resource_ref: ResourceRef,
        action: ResourceAction,
        args: EngineArgs,
    ) -> Result<InvokeResult, RuntimeError> {
        self.invoke_modules_on_runtime_call("resource_invoke")?;

        match action {
            ResourceAction::Create => {
                let arg: CreateResourceArg = args.get(0)?;

                let resource_address = self.tracker.new_resource(arg.resource_type, arg.metadata)?;

                let mut output_bucket = None;
                if let Some(mint_arg) = arg.mint_arg {
                    let bucket_id = self.tracker.mint_resource(resource_address, mint_arg)?;
                    output_bucket = Some(tari_template_lib::models::Bucket::from_id(bucket_id));
                }

                Ok(InvokeResult::encode(&(resource_address, output_bucket))?)
            },

            ResourceAction::GetTotalSupply => {
                let resource_address =
                    resource_ref
                        .as_resource_address()
                        .ok_or_else(|| RuntimeError::InvalidArgument {
                            argument: "resource_ref",
                            reason: "GetResourceType resource action requires a resource address".to_string(),
                        })?;
                let resource = self.tracker.get_resource(&resource_address)?;
                // TODO: access check
                // self.check_access_rules(
                //     FunctionIdent::Native(NativeFunctionCall::Resource(ResourceAction::GetTotalSupply)),
                //     &component.access_rules,
                // )?;
                let total_supply = resource.total_supply();
                Ok(InvokeResult::encode(&total_supply)?)
            },
            ResourceAction::GetResourceType => {
                let resource_address =
                    resource_ref
                        .as_resource_address()
                        .ok_or_else(|| RuntimeError::InvalidArgument {
                            argument: "resource_ref",
                            reason: "GetResourceType resource action requires a resource address".to_string(),
                        })?;
                let resource = self.tracker.get_resource(&resource_address)?;
                // TODO: access check
                let resource_type = resource.resource_type();
                Ok(InvokeResult::encode(&resource_type)?)
            },
            ResourceAction::Mint => {
                let resource_address =
                    resource_ref
                        .as_resource_address()
                        .ok_or_else(|| RuntimeError::InvalidArgument {
                            argument: "resource_ref",
                            reason: "Mint resource action requires a resource address".to_string(),
                        })?;
                let mint_resource: MintResourceArg = args.get(0)?;
                // TODO: access check
                let bucket_id = self.tracker.mint_resource(resource_address, mint_resource.mint_arg)?;
                let bucket = tari_template_lib::models::Bucket::from_id(bucket_id);
                Ok(InvokeResult::encode(&bucket)?)
            },
            ResourceAction::GetNonFungible => {
                let resource_address =
                    resource_ref
                        .as_resource_address()
                        .ok_or_else(|| RuntimeError::InvalidArgument {
                            argument: "resource_ref",
                            reason: "GetNonFungible resource action requires a resource address".to_string(),
                        })?;
                let arg: ResourceGetNonFungibleArg = args.get(0)?;
                let nf_container = self
                    .tracker
                    .get_non_fungible(&NonFungibleAddress::new(resource_address, arg.id.clone()))?;
                // TODO: access check
                if nf_container.is_burnt() {
                    return Err(RuntimeError::InvalidOpNonFungibleBurnt {
                        op: "GetNonFungible",
                        nf_id: arg.id,
                        resource_address,
                    });
                }
                Ok(InvokeResult::encode(&tari_template_lib::models::NonFungible::new(
                    NonFungibleAddress::new(resource_address, arg.id),
                ))?)
            },
            ResourceAction::UpdateNonFungibleData => {
                let resource_address =
                    resource_ref
                        .as_resource_address()
                        .ok_or_else(|| RuntimeError::InvalidArgument {
                            argument: "resource_ref",
                            reason: "UpdateNonFungibleData resource action requires a resource address".to_string(),
                        })?;
                let arg: ResourceUpdateNonFungibleDataArg = args.get(0)?;
                // TODO: access check
                self.tracker
                    .set_non_fungible_data(&NonFungibleAddress::new(resource_address, arg.id), arg.data)?;

                Ok(InvokeResult::unit())
            },
        }
    }

    #[allow(clippy::too_many_lines)]
    fn vault_invoke(
        &self,
        vault_ref: VaultRef,
        action: VaultAction,
        args: EngineArgs,
    ) -> Result<InvokeResult, RuntimeError> {
        self.invoke_modules_on_runtime_call("vault_invoke")?;

        match action {
            VaultAction::Create => {
                let resource_address = vault_ref
                    .resource_address()
                    .ok_or_else(|| RuntimeError::InvalidArgument {
                        argument: "vault_ref",
                        reason: "Create vault action requires a resource address".to_string(),
                    })?;
                let resource = self.tracker.get_resource(resource_address)?;

                let vault_id = self.tracker.new_vault(*resource_address, resource.resource_type())?;
                Ok(InvokeResult::encode(&vault_id)?)
            },
            VaultAction::Deposit => {
                let vault_id = vault_ref.vault_id().ok_or_else(|| RuntimeError::InvalidArgument {
                    argument: "vault_ref",
                    reason: "Put vault action requires a vault id".to_string(),
                })?;
                let bucket_id: BucketId = args.get(0)?;
                // TODO: access check

                let bucket = self.tracker.take_bucket(bucket_id)?;
                self.tracker
                    .borrow_vault_mut(vault_id, |vault| vault.deposit(bucket))??;
                Ok(InvokeResult::unit())
            },
            VaultAction::Withdraw => {
                let vault_id = vault_ref.vault_id().ok_or_else(|| RuntimeError::InvalidArgument {
                    argument: "vault_ref",
                    reason: "WithdrawFungible vault action requires a vault id".to_string(),
                })?;
                let arg: VaultWithdrawArg = args.get(0)?;

                // TODO: access check
                let resource = self.tracker.borrow_vault_mut(vault_id, |vault| match arg {
                    VaultWithdrawArg::Fungible { amount } => vault.withdraw(amount),
                    VaultWithdrawArg::NonFungible { ids } => vault.withdraw_non_fungibles(&ids),
                    VaultWithdrawArg::Confidential { proof } => vault.withdraw_confidential(*proof),
                })??;
                let bucket = self.tracker.new_bucket(resource)?;
                Ok(InvokeResult::encode(&bucket)?)
            },
            VaultAction::WithdrawAll => {
                let vault_id = vault_ref.vault_id().ok_or_else(|| RuntimeError::InvalidArgument {
                    argument: "vault_ref",
                    reason: "WithdrawAll vault action requires a vault id".to_string(),
                })?;

                // TODO: access check
                let resource = self
                    .tracker
                    .borrow_vault_mut(vault_id, |vault| vault.withdraw_all())??;
                let bucket = self.tracker.new_bucket(resource)?;
                Ok(InvokeResult::encode(&bucket)?)
            },
            VaultAction::GetBalance => {
                let vault_id = vault_ref.vault_id().ok_or_else(|| RuntimeError::InvalidArgument {
                    argument: "vault_ref",
                    reason: "GetBalance vault action requires a vault id".to_string(),
                })?;
                // TODO: access check

                let balance = self.tracker.borrow_vault(vault_id, |v| v.balance())?;
                Ok(InvokeResult::encode(&balance)?)
            },
            VaultAction::GetResourceAddress => {
                let vault_id = vault_ref.vault_id().ok_or_else(|| RuntimeError::InvalidArgument {
                    argument: "vault_ref",
                    reason: "vault action requires a vault id".to_string(),
                })?;

                // TODO: access check
                let address = self
                    .tracker
                    .borrow_vault_mut(vault_id, |vault| *vault.resource_address())?;
                Ok(InvokeResult::encode(&address)?)
            },
            VaultAction::GetNonFungibleIds => {
                let vault_id = vault_ref.vault_id().ok_or_else(|| RuntimeError::InvalidArgument {
                    argument: "vault_ref",
                    reason: "vault action requires a vault id".to_string(),
                })?;

                // TODO: access check
                let resp = self.tracker.borrow_vault(vault_id, |vault| {
                    let empty = BTreeSet::new();
                    let ids = vault.get_non_fungible_ids().unwrap_or(&empty);
                    // NOTE: A BTreeSet does not decode when received in the WASM
                    InvokeResult::encode(&ids.iter().collect::<Vec<_>>())
                })??;

                Ok(resp)
            },
            VaultAction::GetCommitmentCount => {
                let vault_id = vault_ref.vault_id().ok_or_else(|| RuntimeError::InvalidArgument {
                    argument: "vault_ref",
                    reason: "vault action requires a vault id".to_string(),
                })?;

                self.tracker.borrow_vault(vault_id, |vault| {
                    let count = vault.get_commitment_count();
                    Ok(InvokeResult::encode(&count)?)
                })?
            },
            VaultAction::ConfidentialReveal => {
                let vault_id = vault_ref.vault_id().ok_or_else(|| RuntimeError::InvalidArgument {
                    argument: "vault_ref",
                    reason: "vault action requires a vault id".to_string(),
                })?;

                let arg: ConfidentialRevealArg = args.get(0)?;

                // TODO: access check
                let resource = self
                    .tracker
                    .borrow_vault_mut(vault_id, |vault| vault.reveal_confidential(arg.proof))??;

                let bucket_id = self.tracker.new_bucket(resource)?;
                Ok(InvokeResult::encode(&bucket_id)?)
            },
            VaultAction::PayFee => {
                let vault_id = vault_ref.vault_id().ok_or_else(|| RuntimeError::InvalidArgument {
                    argument: "vault_ref",
                    reason: "vault action requires a vault id".to_string(),
                })?;

                let arg: PayFeeArg = args.get(0)?;
                if arg.amount.is_negative() {
                    return Err(RuntimeError::InvalidArgument {
                        argument: "amount",
                        reason: "Amount must be positive".to_string(),
                    });
                }

                let resource = self.tracker.borrow_vault_mut(vault_id, |vault| {
                    let mut resource = ResourceContainer::confidential(*vault.resource_address(), None, Amount::zero());
                    if !arg.amount.is_zero() {
                        let withdrawn = vault.withdraw(arg.amount)?;
                        resource.deposit(withdrawn)?;
                    }
                    if let Some(proof) = arg.proof {
                        let revealed = vault.reveal_confidential(proof)?;
                        resource.deposit(revealed)?;
                    }
                    if resource.amount().is_zero() {
                        return Err(RuntimeError::InvalidArgument {
                            argument: "TakeFeesArg",
                            reason: "Fee payment has zero value".to_string(),
                        });
                    }
                    Ok(resource)
                })??;

                self.tracker.pay_fee(resource, vault_id)?;
                Ok(InvokeResult::unit())
            },
        }
    }

    fn bucket_invoke(
        &self,
        bucket_ref: BucketRef,
        action: BucketAction,
        args: EngineArgs,
    ) -> Result<InvokeResult, RuntimeError> {
        self.invoke_modules_on_runtime_call("bucket_invoke")?;

        match action {
            BucketAction::Create => {
                let resource_address = bucket_ref
                    .resource_address()
                    .ok_or_else(|| RuntimeError::InvalidArgument {
                        argument: "bucket_ref",
                        reason: "Create bucket action requires a resource address".to_string(),
                    })?;
                let resource = self.tracker.get_resource(&resource_address)?;
                let bucket_id = self
                    .tracker
                    .new_empty_bucket(resource_address, resource.resource_type())?;
                Ok(InvokeResult::encode(&bucket_id)?)
            },
            BucketAction::GetResourceAddress => {
                let bucket_id = bucket_ref.bucket_id().ok_or_else(|| RuntimeError::InvalidArgument {
                    argument: "bucket_ref",
                    reason: "GetResourceAddress action requires a bucket id".to_string(),
                })?;
                let bucket = self.tracker.get_bucket(bucket_id)?;
                Ok(InvokeResult::encode(bucket.resource_address())?)
            },
            BucketAction::GetResourceType => {
                let bucket_id = bucket_ref.bucket_id().ok_or_else(|| RuntimeError::InvalidArgument {
                    argument: "bucket_ref",
                    reason: "GetResourceType action requires a bucket id".to_string(),
                })?;
                let bucket = self.tracker.get_bucket(bucket_id)?;
                Ok(InvokeResult::encode(&bucket.resource_type())?)
            },
            BucketAction::GetAmount => {
                let bucket_id = bucket_ref.bucket_id().ok_or_else(|| RuntimeError::InvalidArgument {
                    argument: "bucket_ref",
                    reason: "GetAmount bucket action requires a bucket id".to_string(),
                })?;
                let bucket = self.tracker.get_bucket(bucket_id)?;
                Ok(InvokeResult::encode(&bucket.amount())?)
            },
            BucketAction::Take => {
                let bucket_id = bucket_ref.bucket_id().ok_or_else(|| RuntimeError::InvalidArgument {
                    argument: "bucket_ref",
                    reason: "Take bucket action requires a bucket id".to_string(),
                })?;
                let amount = args.get(0)?;
                let resource = self
                    .tracker
                    .with_bucket_mut(bucket_id, |bucket| bucket.take(amount))??;
                let bucket_id = self.tracker.new_bucket(resource)?;
                Ok(InvokeResult::encode(&bucket_id)?)
            },
            BucketAction::TakeConfidential => {
                let bucket_id = bucket_ref.bucket_id().ok_or_else(|| RuntimeError::InvalidArgument {
                    argument: "bucket_ref",
                    reason: "Take bucket action requires a bucket id".to_string(),
                })?;
                let proof = args.get(0)?;
                let resource = self
                    .tracker
                    .with_bucket_mut(bucket_id, |bucket| bucket.take_confidential(proof))??;
                let bucket_id = self.tracker.new_bucket(resource)?;
                Ok(InvokeResult::encode(&bucket_id)?)
            },
            BucketAction::RevealConfidential => {
                let bucket_id = bucket_ref.bucket_id().ok_or_else(|| RuntimeError::InvalidArgument {
                    argument: "bucket_ref",
                    reason: "RevealConfidential bucket action requires a bucket id".to_string(),
                })?;
                let proof = args.get(0)?;
                let resource = self
                    .tracker
                    .with_bucket_mut(bucket_id, |bucket| bucket.reveal_confidential(proof))??;
                let bucket_id = self.tracker.new_bucket(resource)?;
                Ok(InvokeResult::encode(&bucket_id)?)
            },
            BucketAction::Burn => {
                let bucket_id = bucket_ref.bucket_id().ok_or_else(|| RuntimeError::InvalidArgument {
                    argument: "bucket_ref",
                    reason: "Burn bucket action requires a bucket id".to_string(),
                })?;
                self.tracker.burn_bucket(bucket_id)?;
                Ok(InvokeResult::unit())
            },
        }
    }

    fn workspace_invoke(&self, action: WorkspaceAction, args: EngineArgs) -> Result<InvokeResult, RuntimeError> {
        self.invoke_modules_on_runtime_call("workspace_invoke")?;
        match action {
            WorkspaceAction::ListBuckets => {
                let bucket_ids = self.tracker.list_buckets();
                Ok(InvokeResult::encode(&bucket_ids)?)
            },
            WorkspaceAction::Put => todo!(),
            // Basically names an output on the workspace so that you can refer to it as an
            // Arg::Variable
            WorkspaceAction::PutLastInstructionOutput => {
                let key = args.get(0)?;
                let last_output = self
                    .tracker
                    .take_last_instruction_output()
                    .ok_or(RuntimeError::NoLastInstructionOutput)?;
                self.tracker.put_in_workspace(key, last_output)?;
                Ok(InvokeResult::unit())
            },
            WorkspaceAction::Get => {
                let key: Vec<u8> = args.get(0)?;
                let value = self.tracker.get_from_workspace(&key)?;
                Ok(InvokeResult::encode(&value)?)
            },
        }
    }

    fn non_fungible_invoke(
        &self,
        nf_addr: NonFungibleAddress,
        action: NonFungibleAction,
        _args: EngineArgs,
    ) -> Result<InvokeResult, RuntimeError> {
        self.invoke_modules_on_runtime_call("non_fungible_invoke")?;
        match action {
            NonFungibleAction::GetData => {
                let container = self.tracker.get_non_fungible(&nf_addr)?;
                // TODO: access check
                let contents = container
                    .contents()
                    .ok_or_else(|| RuntimeError::InvalidOpNonFungibleBurnt {
                        op: "GetData",
                        resource_address: *nf_addr.resource_address(),
                        nf_id: nf_addr.id().clone(),
                    })?;

                Ok(InvokeResult::raw(contents.data().to_vec()))
            },
            NonFungibleAction::GetMutableData => {
                let container = self.tracker.get_non_fungible(&nf_addr)?;
                // TODO: access check
                let contents = container
                    .contents()
                    .ok_or_else(|| RuntimeError::InvalidOpNonFungibleBurnt {
                        op: "GetMutableData",
                        resource_address: *nf_addr.resource_address(),
                        nf_id: nf_addr.id().clone(),
                    })?;

                Ok(InvokeResult::raw(contents.mutable_data().to_vec()))
            },
        }
    }

    fn consensus_invoke(&self, action: ConsensusAction) -> Result<InvokeResult, RuntimeError> {
        self.invoke_modules_on_runtime_call("consensus_invoke")?;
        match action {
            ConsensusAction::GetCurrentEpoch => Ok(InvokeResult::encode(&self.consensus.current_epoch)?),
        }
    }

    fn generate_uuid(&self) -> Result<[u8; 32], RuntimeError> {
        self.invoke_modules_on_runtime_call("generate_uuid")?;
        let uuid = self.tracker.id_provider().new_uuid()?;
        Ok(uuid)
    }

    fn set_last_instruction_output(&self, value: Option<Vec<u8>>) -> Result<(), RuntimeError> {
        self.invoke_modules_on_runtime_call("set_last_instruction_output")?;
        self.tracker.set_last_instruction_output(value);
        Ok(())
    }

    fn claim_burn(&self, claim: ConfidentialClaim) -> Result<(), RuntimeError> {
        let ConfidentialClaim {
            public_key: diffie_hellman_public_key,
            output_address,
            range_proof,
            proof_of_knowledge,
            withdraw_proof,
        } = claim;
        // 1. Must exist
        let unclaimed_output = self.tracker.take_unclaimed_confidential_output(output_address)?;
        // 2. owner_sig must be valid
        // TODO: Probably want a better challenge
        let challenge = ownership_proof_hasher()
            .chain(proof_of_knowledge.public_nonce())
            .chain(&unclaimed_output.commitment)
            .chain(&self.sender_public_key)
            .result();

        if !proof_of_knowledge.verify(
            &unclaimed_output.commitment,
            &RistrettoSecretKey::from_bytes(&challenge).map_err(|_e| RuntimeError::InvalidClaimingSignature)?,
            get_commitment_factory(),
        ) {
            warn!(target: LOG_TARGET, "Claim burn failed - Invalid signature");
            return Err(RuntimeError::InvalidClaimingSignature);
        }

        // 3. range_proof must be valid
        if !get_range_proof_service(1).verify(&range_proof, &unclaimed_output.commitment) {
            warn!(target: LOG_TARGET, "Claim burn failed - Invalid range proof");
            return Err(RuntimeError::InvalidRangeProof);
        }

        // 4. Create the confidential resource
        let mut resource = ResourceContainer::confidential(
            CONFIDENTIAL_TARI_RESOURCE_ADDRESS,
            Some((
                unclaimed_output.commitment.as_public_key().clone(),
                ConfidentialOutput {
                    commitment: unclaimed_output.commitment,
                    stealth_public_nonce: Some(diffie_hellman_public_key),
                    encrypted_value: Some(unclaimed_output.encrypted_value),
                    minimum_value_promise: 0,
                },
            )),
            Amount::zero(),
        );

        // If a withdraw proof is provided, we execute it and deposit back into the resource
        // This allows some funds to be revealed and/or reblinded within a single instruction
        if let Some(proof) = withdraw_proof {
            let withdraw = resource.withdraw_confidential(proof)?;
            resource.deposit(withdraw)?;
        }

        let bucket_id = self.tracker.new_bucket(resource)?;

        self.tracker.set_last_instruction_output(Some(encode(&bucket_id)?));
        Ok(())
    }

    fn fee_checkpoint(&self) -> Result<(), RuntimeError> {
        if self.tracker.total_payments() < self.tracker.total_charges() - self.fee_loan {
            return Err(RuntimeError::InsufficientFeesPaid {
                required_fee: self.tracker.total_charges(),
                fees_paid: self.tracker.total_payments(),
            });
        }
        self.tracker.fee_checkpoint()
    }

    fn reset_to_fee_checkpoint(&self) -> Result<(), RuntimeError> {
        self.tracker.reset_to_fee_checkpoint()
    }

    fn finalize(&self) -> Result<(FinalizeResult, FeeReceipt), RuntimeError> {
        self.invoke_modules_on_runtime_call("finalize")?;

        if !self.tracker.are_fees_paid_in_full() && self.tracker.total_charges() > self.fee_loan {
            self.reset_to_fee_checkpoint()?;
        }

        let substates_to_persist = self.tracker.take_substates_to_persist();
        self.invoke_modules_on_before_finalize(&substates_to_persist)?;

        let (result, fee_receipt) = self.tracker.finalize(substates_to_persist)?;
        let logs = self.tracker.take_logs();
        let finalized = FinalizeResult::new(
            self.tracker.transaction_hash(),
            logs,
            result,
            fee_receipt.to_cost_breakdown(),
        );

        Ok((finalized, fee_receipt))
    }
}

fn validate_access_rules(access_rules: &AccessRules, template_def: &TemplateDef) -> Result<(), RuntimeError> {
    for (name, _) in access_rules.method_access_rules_iter() {
        if template_def.functions.iter().all(|f| f.name != *name) {
            return Err(RuntimeError::InvalidMethodAccessRule {
                template_name: template_def.template_name.clone(),
                details: format!("No method '{}' found in template", name),
            });
        }
    }
    Ok(())
}<|MERGE_RESOLUTION|>--- conflicted
+++ resolved
@@ -68,21 +68,6 @@
 };
 use tari_utilities::ByteArray;
 
-<<<<<<< HEAD
-use crate::{
-    base_layer_hashers::ConfidentialOutputHasher,
-    packager::LoadedTemplate,
-    runtime::{
-        engine_args::EngineArgs,
-        tracker::StateTracker,
-        AuthParams,
-        ConsensusContext,
-        RuntimeError,
-        RuntimeInterface,
-        RuntimeModule,
-        RuntimeState,
-    },
-=======
 use crate::runtime::{
     engine_args::EngineArgs,
     tracker::StateTracker,
@@ -92,7 +77,6 @@
     RuntimeInterface,
     RuntimeModule,
     RuntimeState,
->>>>>>> b8d903fc
 };
 
 const LOG_TARGET: &str = "tari::dan::engine::runtime::impl";
@@ -102,35 +86,20 @@
     _auth_params: AuthParams,
     consensus: ConsensusContext,
     sender_public_key: RistrettoPublicKey,
-<<<<<<< HEAD
     modules: Vec<Box<dyn RuntimeModule<TTemplateProvider>>>,
+    fee_loan: Amount,
 }
 
 impl<TTemplateProvider: TemplateProvider<Template = LoadedTemplate>> RuntimeInterfaceImpl<TTemplateProvider> {
-    pub fn new(
+    pub fn initialize(
         tracker: StateTracker<TTemplateProvider>,
         auth_params: AuthParams,
         consensus: ConsensusContext,
         sender_public_key: RistrettoPublicKey,
         modules: Vec<Box<dyn RuntimeModule<TTemplateProvider>>>,
-    ) -> Self {
-        Self {
-=======
-    modules: Vec<Box<dyn RuntimeModule>>,
-    fee_loan: Amount,
-}
-
-impl RuntimeInterfaceImpl {
-    pub fn initialize(
-        tracker: StateTracker,
-        auth_params: AuthParams,
-        consensus: ConsensusContext,
-        sender_public_key: RistrettoPublicKey,
-        modules: Vec<Box<dyn RuntimeModule>>,
         fee_loan: Amount,
     ) -> Result<Self, RuntimeError> {
         let runtime = Self {
->>>>>>> b8d903fc
             tracker,
             _auth_params: auth_params,
             consensus,
