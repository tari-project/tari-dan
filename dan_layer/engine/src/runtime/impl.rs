--- conflicted
+++ resolved
@@ -75,12 +75,8 @@
     },
     auth::AccessRules,
     constants::CONFIDENTIAL_TARI_RESOURCE_ADDRESS,
-<<<<<<< HEAD
+    crypto::RistrettoPublicKeyBytes,
     models::{Amount, BucketId, ComponentAddress, Metadata, NonFungibleAddress, VaultRef},
-=======
-    crypto::RistrettoPublicKeyBytes,
-    models::{Amount, BucketId, ComponentAddress, NonFungibleAddress, VaultRef},
->>>>>>> ee12fa61
 };
 use tari_utilities::ByteArray;
 
