//   Copyright 2022. The Tari Project
//
//   Redistribution and use in source and binary forms, with or without modification, are permitted provided that the
//   following conditions are met:
//
//   1. Redistributions of source code must retain the above copyright notice, this list of conditions and the following
//   disclaimer.
//
//   2. Redistributions in binary form must reproduce the above copyright notice, this list of conditions and the
//   following disclaimer in the documentation and/or other materials provided with the distribution.
//
//   3. Neither the name of the copyright holder nor the names of its contributors may be used to endorse or promote
//   products derived from this software without specific prior written permission.
//
//   THIS SOFTWARE IS PROVIDED BY THE COPYRIGHT HOLDERS AND CONTRIBUTORS "AS IS" AND ANY EXPRESS OR IMPLIED WARRANTIES,
//   INCLUDING, BUT NOT LIMITED TO, THE IMPLIED WARRANTIES OF MERCHANTABILITY AND FITNESS FOR A PARTICULAR PURPOSE ARE
//   DISCLAIMED. IN NO EVENT SHALL THE COPYRIGHT HOLDER OR CONTRIBUTORS BE LIABLE FOR ANY DIRECT, INDIRECT, INCIDENTAL,
//   SPECIAL, EXEMPLARY, OR CONSEQUENTIAL DAMAGES (INCLUDING, BUT NOT LIMITED TO, PROCUREMENT OF SUBSTITUTE GOODS OR
//   SERVICES; LOSS OF USE, DATA, OR PROFITS; OR BUSINESS INTERRUPTION) HOWEVER CAUSED AND ON ANY THEORY OF LIABILITY,
//   WHETHER IN CONTRACT, STRICT LIABILITY, OR TORT (INCLUDING NEGLIGENCE OR OTHERWISE) ARISING IN ANY WAY OUT OF THE
//   USE OF THIS SOFTWARE, EVEN IF ADVISED OF THE POSSIBILITY OF SUCH DAMAGE.

use std::sync::Arc;

use indexmap::IndexMap;
use log::{warn, *};
use tari_common::configuration::Network;
use tari_common_types::types::PublicKey;
use tari_crypto::{range_proof::RangeProofService, ristretto::RistrettoPublicKey, tari_utilities::ByteArray};
use tari_dan_common_types::{services::template_provider::TemplateProvider, Epoch};
use tari_engine_types::{
    base_layer_hashing::ownership_proof_hasher64,
    commit_result::FinalizeResult,
    component::ComponentHeader,
    confidential::{get_commitment_factory, get_range_proof_service, ConfidentialClaim, ConfidentialOutput},
    entity_id_provider::EntityIdProvider,
    events::Event,
    indexed_value::IndexedValue,
    lock::LockFlag,
    logs::LogEntry,
    resource::Resource,
    resource_container::ResourceContainer,
    substate::{SubstateId, SubstateValue},
    vault::Vault,
    TemplateAddress,
};
use tari_template_abi::TemplateDef;
use tari_template_builtin::{ACCOUNT_NFT_TEMPLATE_ADDRESS, ACCOUNT_TEMPLATE_ADDRESS};
use tari_template_lib::{
    args::{
        BucketAction,
        BucketRef,
        BuiltinTemplateAction,
        CallAction,
        CallFunctionArg,
        CallMethodArg,
        CallerContextAction,
        ComponentAction,
        ComponentRef,
        ConfidentialRevealArg,
        ConsensusAction,
        CreateComponentArg,
        CreateResourceArg,
        GenerateRandomAction,
        InvokeResult,
        LogLevel,
        MintResourceArg,
        NonFungibleAction,
        PayFeeArg,
        ProofAction,
        ProofRef,
        RecallResourceArg,
        ResourceAction,
        ResourceGetNonFungibleArg,
        ResourceRef,
        ResourceUpdateNonFungibleDataArg,
        VaultAction,
        VaultCreateProofByFungibleAmountArg,
        VaultCreateProofByNonFungiblesArg,
        VaultWithdrawArg,
        WorkspaceAction,
    },
    auth::{ComponentAccessRules, OwnerRule, ResourceAccessRules, ResourceAuthAction},
    constants::CONFIDENTIAL_TARI_RESOURCE_ADDRESS,
    crypto::RistrettoPublicKeyBytes,
    models::{
        Amount,
        BucketId,
        ComponentAddress,
        EntityId,
        Metadata,
        NonFungible,
        NonFungibleAddress,
        NotAuthorized,
        VaultId,
        VaultRef,
    },
    prelude::ResourceType,
    template::BuiltinTemplate,
};

use super::{working_state::WorkingState, Runtime};
use crate::{
    runtime::{
        engine_args::EngineArgs,
        locking::{LockError, LockedSubstate},
        scope::PushCallFrame,
        tracker::StateTracker,
        utils::to_ristretto_public_key_bytes,
        RuntimeError,
        RuntimeInterface,
        RuntimeModule,
    },
    state_store::AtomicDb,
    template::LoadedTemplate,
    transaction::TransactionProcessor,
};

const LOG_TARGET: &str = "tari::dan::engine::runtime::impl";

// Topics for builtin events emmitted by the engine
const STANDARD_TOPIC_PREFIX: &str = "std.";
const VAULT_DEPOSIT_TOPIC: &str = "std.vault.deposit";
const VAULT_WITHDRAW_TOPIC: &str = "std.vault.withdraw";

#[derive(Clone)]
pub struct RuntimeInterfaceImpl<TTemplateProvider> {
    tracker: StateTracker,
    template_provider: Arc<TTemplateProvider>,
    entity_id_provider: EntityIdProvider,
    transaction_signer_public_key: RistrettoPublicKey,
    modules: Vec<Arc<dyn RuntimeModule>>,
    max_call_depth: usize,
    network: Network,
}

impl<TTemplateProvider: TemplateProvider<Template = LoadedTemplate>> RuntimeInterfaceImpl<TTemplateProvider> {
    pub fn initialize(
        tracker: StateTracker,
        template_provider: Arc<TTemplateProvider>,
        signer_public_key: RistrettoPublicKey,
        entity_id_provider: EntityIdProvider,
        modules: Vec<Arc<dyn RuntimeModule>>,
        max_call_depth: usize,
        network: Network,
    ) -> Result<Self, RuntimeError> {
        let runtime = Self {
            tracker,
            template_provider,
            entity_id_provider,
            transaction_signer_public_key: signer_public_key,
            modules,
            max_call_depth,
            network,
        };
        runtime.initialize_initial_scope()?;
        runtime.invoke_modules_on_initialize()?;
        Ok(runtime)
    }

    fn initialize_initial_scope(&self) -> Result<(), RuntimeError> {
        self.tracker.write_with(|state| {
            let store = state.store().state_store().clone();
            let tx = store.read_access()?;
            let scope_mut = state.current_call_scope_mut()?;
            for (k, _) in tx.iter_raw() {
                let address = SubstateId::from_bytes(k)?;
                scope_mut.add_substate_to_owned(address);
            }
            Ok(())
        })
    }

    fn invoke_modules_on_initialize(&self) -> Result<(), RuntimeError> {
        for module in &self.modules {
            module.on_initialize(&self.tracker)?;
        }
        Ok(())
    }

    fn invoke_modules_on_runtime_call(&self, function: &'static str) -> Result<(), RuntimeError> {
        for module in &self.modules {
            module.on_runtime_call(&self.tracker, function)?;
        }
        Ok(())
    }

    fn invoke_modules_on_before_finalize(
        &self,
        substates_to_persist: &IndexMap<SubstateId, SubstateValue>,
    ) -> Result<(), RuntimeError> {
        for module in &self.modules {
            module.on_before_finalize(&self.tracker, substates_to_persist)?;
        }
        Ok(())
    }

    pub fn get_template_def(&self, template_address: &TemplateAddress) -> Result<TemplateDef, RuntimeError> {
        let loaded = self
            .template_provider
            .get_template_module(template_address)
            .map_err(|e| RuntimeError::FailedToLoadTemplate {
                address: *template_address,
                details: e.to_string(),
            })?
            .ok_or(RuntimeError::TemplateNotFound {
                template_address: *template_address,
            })?;

        Ok(loaded.template_def().clone())
    }

    fn validate_return_value(&self, value: &IndexedValue) -> Result<(), RuntimeError> {
        self.tracker.read_with(|state| {
            for bucket_id in value.bucket_ids() {
                let _ignore = state.get_bucket(*bucket_id)?;
            }

            for proof_id in value.proof_ids() {
                let _ignore = state.get_proof(*proof_id)?;
            }

            for address in value.referenced_substates() {
                if !state.substate_exists(&address)? {
                    debug!(
                        target: LOG_TARGET,
                        "Returned substate {address} does not exist",
                    );
                    return Err(RuntimeError::SubstateNotFound { address });
                }
            }

            Ok(())
        })
    }

    fn emit_vault_event(
        &self,
        topic: String,
        vault_id: VaultId,
        vault_lock: &LockedSubstate,
        amount: Amount,
        resource_type: ResourceType,
        state: &mut WorkingState,
    ) -> Result<(), RuntimeError> {
        self.invoke_modules_on_runtime_call("emit_event")?;

        let component_address = state
            .current_call_scope()?
            .get_current_component_lock()
            .and_then(|l| l.address().as_component_address());

        let tx_hash = self.entity_id_provider.transaction_hash();
        let (template_address, _) = state.current_template()?;
        let resource_address = state.get_vault(vault_lock)?.resource_address();

        let mut payload = Metadata::new();
        payload.insert("vault_id", vault_id.to_string());
        payload.insert("resource_address", resource_address.to_string());
        payload.insert("resource_type", resource_type.to_string());
        payload.insert("amount", amount.to_string());

        let event = Event::new(component_address, *template_address, tx_hash, topic, payload);
        debug!(target: LOG_TARGET, "Emitted vault event {}", event);
        state.push_event(event);

        Ok(())
    }
}

impl<TTemplateProvider: TemplateProvider<Template = LoadedTemplate>> RuntimeInterface
    for RuntimeInterfaceImpl<TTemplateProvider>
{
    fn next_entity_id(&self) -> Result<EntityId, RuntimeError> {
        let id = self.entity_id_provider.next_entity_id()?;
        Ok(id)
    }

    fn emit_event(&self, topic: String, payload: Metadata) -> Result<(), RuntimeError> {
        // forbid template users to emit events that can be confused with the ones emitted by the engine
        if topic.starts_with(STANDARD_TOPIC_PREFIX) {
            return Err(RuntimeError::InvalidEventTopic { topic });
        }

        self.invoke_modules_on_runtime_call("emit_event")?;

        let component_address = self.tracker.read_with(|state| {
            Ok::<_, RuntimeError>(
                state
                    .current_call_scope()?
                    .get_current_component_lock()
                    .and_then(|l| l.address().as_component_address()),
            )
        })?;
        let tx_hash = self.entity_id_provider.transaction_hash();
        let template_address = self.tracker.get_template_address()?;

        let event = Event::new(component_address, template_address, tx_hash, topic, payload);
        log::log!(target: "tari::dan::engine::runtime", log::Level::Debug, "{}", event.to_string());
        self.tracker.add_event(event);
        Ok(())
    }

    fn emit_log(&self, level: LogLevel, message: String) -> Result<(), RuntimeError> {
        self.invoke_modules_on_runtime_call("emit_log")?;

        let log_level = match level {
            LogLevel::Error => log::Level::Error,
            LogLevel::Warn => log::Level::Warn,
            LogLevel::Info => log::Level::Info,
            LogLevel::Debug => log::Level::Debug,
        };

        // eprintln!("{}: {}", log_level, message);
        log::log!(target: "tari::dan::engine::runtime", log_level, "{}", message);
        self.tracker.add_log(LogEntry::new(level, message));
        Ok(())
    }

    fn load_component(&self, address: &ComponentAddress) -> Result<ComponentHeader, RuntimeError> {
        self.invoke_modules_on_runtime_call("load_component")?;
        self.tracker.write_with(|state| state.load_component(address))
    }

    fn lock_substate(&self, address: &SubstateId, lock_flag: LockFlag) -> Result<LockedSubstate, RuntimeError> {
        self.tracker.lock_substate(address, lock_flag)
    }

    fn caller_context_invoke(&self, action: CallerContextAction) -> Result<InvokeResult, RuntimeError> {
        self.invoke_modules_on_runtime_call("caller_context_invoke")?;

        match action {
            CallerContextAction::GetCallerPublicKey => {
                let sender_public_key =
                    RistrettoPublicKeyBytes::from_bytes(self.transaction_signer_public_key.as_bytes()).expect(
                        "RistrettoPublicKeyBytes::from_bytes should be infallible when called with RistrettoPublicKey \
                         bytes",
                    );

                Ok(InvokeResult::encode(&sender_public_key)?)
            },
            CallerContextAction::GetComponentAddress => self.tracker.read_with(|state| {
                let call_frame = state.current_call_scope()?;
                let maybe_address = call_frame
                    .get_current_component_lock()
                    .map(|l| l.address().as_component_address().unwrap());
                Ok(InvokeResult::encode(&maybe_address)?)
            }),
            CallerContextAction::AllocateNewComponentAddress => self.tracker.write_with(|state| {
                let (template, _) = state.current_template()?;
                let address = state.id_provider()?.new_component_address(*template, None)?;
                let allocation = state.new_address_allocation(address)?;
                Ok(InvokeResult::encode(&allocation)?)
            }),
        }
    }

    fn get_substate(&self, lock: &LockedSubstate) -> Result<SubstateValue, RuntimeError> {
        self.tracker.read_with(|state| {
            let (_, substate) = state.store().get_locked_substate(lock.lock_id())?;
            Ok(substate.clone())
        })
    }

    #[allow(clippy::too_many_lines)]
    fn component_invoke(
        &self,
        component_ref: ComponentRef,
        action: ComponentAction,
        args: EngineArgs,
    ) -> Result<InvokeResult, RuntimeError> {
        self.invoke_modules_on_runtime_call("component_invoke")?;

        debug!(
            target: LOG_TARGET,
            "Component invoke: {} {:?}",
            component_ref,
            action,
        );

        match action {
            ComponentAction::Create => {
                let arg: CreateComponentArg = args.assert_one_arg()?;

                let template_addr = self.tracker.get_template_address()?;
                let template_def = self.get_template_def(&template_addr)?;
                validate_component_access_rule_methods(&arg.access_rules, &template_def)?;

                let owner_key = match arg.owner_rule {
                    OwnerRule::OwnedBySigner => {
                        Some(to_ristretto_public_key_bytes(&self.transaction_signer_public_key))
                    },
                    OwnerRule::None => None,
                    OwnerRule::ByAccessRule(_) => None,
                    OwnerRule::ByPublicKey(key) => Some(key),
                };

                let component_address = self.tracker.new_component(
                    arg.encoded_state,
                    owner_key,
                    arg.owner_rule,
                    arg.access_rules,
                    arg.address_allocation,
                )?;
                Ok(InvokeResult::encode(&component_address)?)
            },
            ComponentAction::GetState => {
                let component_address =
                    component_ref
                        .as_component_address()
                        .ok_or_else(|| RuntimeError::InvalidArgument {
                            argument: "component_ref",
                            reason: "GetState component action should not define a specific component address"
                                .to_string(),
                        })?;
                args.assert_no_args("ComponentAction::GetState")?;
                self.tracker.write_with(|state| {
                    let is_already_locked = state
                        .current_call_scope()?
                        .get_current_component_lock()
                        .map(|l| *l.address() == component_address)
                        .unwrap_or(false);

                    let component_lock = if is_already_locked {
                        state
                            .current_call_scope()?
                            .get_current_component_lock()
                            .cloned()
                            .ok_or(RuntimeError::NotInComponentContext {
                                action: ComponentAction::GetState.into(),
                            })?
                    } else {
                        state.lock_substate(&SubstateId::Component(component_address), LockFlag::Read)?
                    };

                    // We only allow mutating of the current component.
                    if *component_lock.address() != component_address {
                        return Err(RuntimeError::LockError(LockError::SubstateNotLocked {
                            address: SubstateId::Component(component_address),
                        }));
                    }

                    let component = state.get_component(&component_lock)?;
                    let result = InvokeResult::encode(component.state())?;
                    if !is_already_locked {
                        state.unlock_substate(component_lock)?;
                    }

                    Ok(result)
                })
            },
            ComponentAction::SetState => {
                let component_address =
                    component_ref
                        .as_component_address()
                        .ok_or_else(|| RuntimeError::InvalidArgument {
                            argument: "component_ref",
                            reason: "SetState component action should not define a specific component address"
                                .to_string(),
                        })?;
                let component_state = args.assert_one_arg()?;
                self.tracker.write_with(|state| {
                    let component_lock = state
                        .current_call_scope()?
                        .get_current_component_lock()
                        .cloned()
                        .ok_or(RuntimeError::NotInComponentContext {
                            action: ComponentAction::SetState.into(),
                        })?;

                    // We only allow mutating of the current component. Note this check doesnt actually provide any
                    // security itself, it's just checking the engine call is made correctly. The security comes from
                    // the fact that the engine creates the lock on the currently executing component and that is the
                    // lock we use to gain access.
                    if *component_lock.address() != component_address {
                        return Err(RuntimeError::LockError(LockError::SubstateNotLocked {
                            address: SubstateId::Component(component_address),
                        }));
                    }

                    state.modify_component_with(&component_lock, |component| {
                        component.body.set(component_state);
                    })?;

                    Ok(InvokeResult::unit())
                })
            },
            ComponentAction::SetAccessRules => {
                let component_address =
                    component_ref
                        .as_component_address()
                        .ok_or_else(|| RuntimeError::InvalidArgument {
                            argument: "component_ref",
                            reason: "SetAccessRules component action requires a component address".to_string(),
                        })?;

                let access_rules: ComponentAccessRules = args.assert_one_arg()?;

                self.tracker.write_with(|state| {
                    let component_lock = state
                        .current_call_scope()?
                        .get_current_component_lock()
                        .cloned()
                        .ok_or(RuntimeError::NotInComponentContext {
                            action: ComponentAction::SetAccessRules.into(),
                        })?;
                    // We only allow mutating of the current component. Note this check doesnt actually provide any
                    // security itself, it's just checking the engine call is made correctly. The security comes from
                    // the fact that the engine creates the lock on the currently executing component and that is the
                    // lock we use to gain access.
                    if *component_lock.address() != component_address {
                        return Err(RuntimeError::LockError(LockError::SubstateNotLocked {
                            address: SubstateId::Component(component_address),
                        }));
                    }
                    let component = state.get_component(&component_lock)?;
                    state
                        .authorization()
                        .require_ownership(ComponentAction::SetAccessRules, component.as_ownership())?;

                    state.modify_component_with(&component_lock, |component| {
                        component.set_access_rules(access_rules);
                    })?;

                    Ok::<_, RuntimeError>(())
                })?;

                Ok(InvokeResult::unit())
            },
            ComponentAction::GetTemplateAddress => {
                let component_address =
                    component_ref
                        .as_component_address()
                        .ok_or_else(|| RuntimeError::InvalidArgument {
                            argument: "component_ref",
                            reason: "SetAccessRules component action requires a component address".to_string(),
                        })?;

                args.assert_no_args("Component::GetTemplateAddress")?;

                // The template can never change so we'll just fetch the component
                self.tracker.read_with(|state| {
                    let substate = state.store().get_unmodified_substate(&component_address.into())?;
                    let component = substate
                        .substate_value()
                        .component()
                        .ok_or(RuntimeError::ComponentNotFound {
                            address: component_address,
                        })?;

                    Ok(InvokeResult::encode(&component.template_address)?)
                })
            },
        }
    }

    #[allow(clippy::too_many_lines)]
    fn resource_invoke(
        &self,
        resource_ref: ResourceRef,
        action: ResourceAction,
        args: EngineArgs,
    ) -> Result<InvokeResult, RuntimeError> {
        self.invoke_modules_on_runtime_call("resource_invoke")?;

        debug!(
            target: LOG_TARGET,
            "Resource invoke: {} {:?}",
            resource_ref,
            action,
        );

        match action {
            ResourceAction::Create => {
                let arg: CreateResourceArg = args.assert_one_arg()?;

                if arg
                    .mint_arg
                    .as_ref()
                    .map(|mint| mint.as_resource_type() != arg.resource_type)
                    .unwrap_or(false)
                {
                    return Err(RuntimeError::InvalidArgument {
                        argument: "CreateResourceArg",
                        reason: "Mint argument type does not match resource type".to_string(),
                    });
                }

                if arg.view_key.is_some() && !arg.resource_type.is_confidential() {
                    return Err(RuntimeError::InvalidArgument {
                        argument: "CreateResourceArg",
                        reason: "View key can only be set for confidential resources".to_string(),
                    });
                }

                let owner_key = match &arg.owner_rule {
                    OwnerRule::OwnedBySigner => {
                        Some(to_ristretto_public_key_bytes(&self.transaction_signer_public_key))
                    },
                    OwnerRule::ByPublicKey(key) => Some(*key),
                    OwnerRule::None | OwnerRule::ByAccessRule(_) => None,
                };

                let maybe_view_key = arg
                    .view_key
                    .map(|k| RistrettoPublicKey::from_canonical_bytes(k.as_ref()))
                    .transpose()
                    .map_err(|e| RuntimeError::InvalidArgument {
                        argument: "CreateResourceArg",
                        reason: format!("Invalid view key: {}", e),
                    })?;

                self.tracker.write_with(|state| {
                    let resource = Resource::new(
                        arg.resource_type,
                        owner_key,
                        arg.owner_rule,
                        arg.access_rules,
                        arg.metadata,
                        maybe_view_key,
                    );

                    let resource_address = state.id_provider()?.new_resource_address()?;
                    state.new_substate(resource_address, resource)?;
                    let locked = state.lock_substate(&SubstateId::Resource(resource_address), LockFlag::Write)?;

                    let mut output_bucket = None;
                    if let Some(mint_arg) = arg.mint_arg {
                        let bucket_id = state.id_provider()?.new_bucket_id();
                        let container = state.mint_resource(&locked, mint_arg)?;
                        state.new_bucket(bucket_id, container)?;
                        output_bucket = Some(tari_template_lib::models::Bucket::from_id(bucket_id));
                    }

                    state.unlock_substate(locked)?;

                    Ok(InvokeResult::encode(&(resource_address, output_bucket))?)
                })
            },

            ResourceAction::GetTotalSupply => {
                let resource_address =
                    resource_ref
                        .as_resource_address()
                        .ok_or_else(|| RuntimeError::InvalidArgument {
                            argument: "resource_ref",
                            reason: "GetResourceType resource action requires a resource address".to_string(),
                        })?;
                args.assert_no_args("ResourceAction::GetTotalSupply")?;
                self.tracker.write_with(|state| {
                    let locked = state.lock_substate(&SubstateId::Resource(resource_address), LockFlag::Read)?;
                    let resource = state.get_resource(&locked)?;
                    let total_supply = resource.total_supply();
                    state.unlock_substate(locked)?;
                    Ok(InvokeResult::encode(&total_supply)?)
                })
            },
            ResourceAction::GetResourceType => {
                let resource_address =
                    resource_ref
                        .as_resource_address()
                        .ok_or_else(|| RuntimeError::InvalidArgument {
                            argument: "resource_ref",
                            reason: "GetResourceType resource action requires a resource address".to_string(),
                        })?;

                args.assert_no_args("ResourceAction::GetResourceType")?;

                self.tracker.write_with(|state| {
                    let locked = state.lock_substate(&SubstateId::Resource(resource_address), LockFlag::Read)?;
                    let resource = state.get_resource(&locked)?;
                    let resource_type = resource.resource_type();
                    state.unlock_substate(locked)?;
                    Ok(InvokeResult::encode(&resource_type)?)
                })
            },
            ResourceAction::Mint => {
                let resource_address =
                    resource_ref
                        .as_resource_address()
                        .ok_or_else(|| RuntimeError::InvalidArgument {
                            argument: "resource_ref",
                            reason: "Mint resource action requires a resource address".to_string(),
                        })?;
                let mint_resource: MintResourceArg = args.assert_one_arg()?;

                self.tracker.write_with(|state| {
                    let resource_lock =
                        state.lock_substate(&SubstateId::Resource(resource_address), LockFlag::Write)?;
                    let resource = state.get_resource(&resource_lock)?;

                    state.authorization().check_resource_access_rules(
                        ResourceAuthAction::Mint,
                        resource.as_ownership(),
                        resource.access_rules(),
                    )?;

                    let resource = state.mint_resource(&resource_lock, mint_resource.mint_arg)?;
                    let bucket_id = state.id_provider()?.new_bucket_id();
                    state.new_bucket(bucket_id, resource)?;

                    let bucket = tari_template_lib::models::Bucket::from_id(bucket_id);
                    state.unlock_substate(resource_lock)?;

                    Ok(InvokeResult::encode(&bucket)?)
                })
            },
            ResourceAction::Recall => {
                let resource_address =
                    resource_ref
                        .as_resource_address()
                        .ok_or_else(|| RuntimeError::InvalidArgument {
                            argument: "resource_ref",
                            reason: "Recall resource action requires a resource address".to_string(),
                        })?;
                let arg: RecallResourceArg = args.assert_one_arg()?;

                self.tracker.write_with(|state| {
                    let resource_lock =
                        state.lock_substate(&SubstateId::Resource(resource_address), LockFlag::Write)?;
                    let resource = state.get_resource(&resource_lock)?;

                    state.authorization().check_resource_access_rules(
                        ResourceAuthAction::Recall,
                        resource.as_ownership(),
                        resource.access_rules(),
                    )?;

                    let vault_lock = state.lock_substate(&arg.vault_id.into(), LockFlag::Write)?;

                    let resource = state.recall_resource_from_vault(&vault_lock, arg.resource)?;

                    let bucket_id = state.id_provider()?.new_bucket_id();
                    state.new_bucket(bucket_id, resource)?;

                    state.unlock_substate(vault_lock)?;
                    state.unlock_substate(resource_lock)?;

                    Ok(InvokeResult::encode(&tari_template_lib::models::Bucket::from_id(
                        bucket_id,
                    ))?)
                })
            },
            ResourceAction::GetNonFungible => {
                let resource_address =
                    resource_ref
                        .as_resource_address()
                        .ok_or_else(|| RuntimeError::InvalidArgument {
                            argument: "resource_ref",
                            reason: "GetNonFungible resource action requires a resource address".to_string(),
                        })?;
                let arg: ResourceGetNonFungibleArg = args.assert_one_arg()?;

                self.tracker.write_with(|state| {
                    let addr = SubstateId::NonFungible(NonFungibleAddress::new(resource_address, arg.id.clone()));
                    let locked = state.lock_substate(&addr, LockFlag::Read)?;

                    let nf_container = state.get_non_fungible(&locked)?;

                    if nf_container.is_burnt() {
                        return Err(RuntimeError::InvalidOpNonFungibleBurnt {
                            op: "GetNonFungible",
                            nf_id: arg.id,
                            resource_address,
                        });
                    }

                    state.unlock_substate(locked)?;

                    Ok(InvokeResult::encode(addr.as_non_fungible_address().unwrap())?)
                })
            },
            ResourceAction::UpdateNonFungibleData => {
                let resource_address =
                    resource_ref
                        .as_resource_address()
                        .ok_or_else(|| RuntimeError::InvalidArgument {
                            argument: "resource_ref",
                            reason: "UpdateNonFungibleData resource action requires a resource address".to_string(),
                        })?;
                let arg: ResourceUpdateNonFungibleDataArg = args.assert_one_arg()?;

                self.tracker.write_with(|state| {
                    let resource_lock = state.lock_substate(&SubstateId::Resource(resource_address), LockFlag::Read)?;
                    let resource = state.get_resource(&resource_lock)?;

                    state.authorization().check_resource_access_rules(
                        ResourceAuthAction::UpdateNonFungibleData,
                        resource.as_ownership(),
                        resource.access_rules(),
                    )?;

                    let addr = NonFungibleAddress::new(resource_address, arg.id);
                    let locked = state.lock_substate(&SubstateId::NonFungible(addr.clone()), LockFlag::Write)?;

                    let nft = state.get_non_fungible_mut(&locked)?;

                    let contents = nft
                        .contents_mut()
                        .ok_or_else(|| RuntimeError::InvalidOpNonFungibleBurnt {
                            op: "UpdateNonFungibleData",
                            resource_address,
                            nf_id: addr.id().clone(),
                        })?;
                    contents.set_mutable_data(arg.data);

                    state.unlock_substate(locked)?;
                    state.unlock_substate(resource_lock)?;

                    Ok(InvokeResult::unit())
                })
            },
            ResourceAction::UpdateAccessRules => {
                let resource_address =
                    resource_ref
                        .as_resource_address()
                        .ok_or_else(|| RuntimeError::InvalidArgument {
                            argument: "resource_ref",
                            reason: "UpdateAccessRules resource action requires a resource address".to_string(),
                        })?;
                let access_rules: ResourceAccessRules = args.assert_one_arg()?;

                self.tracker.write_with(|state| {
                    let resource_lock =
                        state.lock_substate(&SubstateId::Resource(resource_address), LockFlag::Write)?;
                    let resource = state.get_resource(&resource_lock)?;
                    state
                        .authorization()
                        .require_ownership(ResourceAuthAction::UpdateAccessRules, resource.as_ownership())?;

                    let resource_mut = state.get_resource_mut(&resource_lock)?;
                    resource_mut.set_access_rules(access_rules);

                    state.unlock_substate(resource_lock)?;

                    Ok(InvokeResult::unit())
                })
            },
        }
    }

    #[allow(clippy::too_many_lines)]
    fn vault_invoke(
        &self,
        vault_ref: VaultRef,
        action: VaultAction,
        args: EngineArgs,
    ) -> Result<InvokeResult, RuntimeError> {
        self.invoke_modules_on_runtime_call("vault_invoke")?;

        debug!(target: LOG_TARGET, "Vault invoke: {} {:?}", vault_ref, action,);

        // Check vault ownership if referencing an ID
        if let Some(vault_id) = vault_ref.vault_id() {
            self.tracker
                .read_with(|state| state.check_component_scope(&vault_id.into(), action))?;
        }

        match action {
            VaultAction::Create => {
                let resource_address = vault_ref
                    .resource_address()
                    .ok_or_else(|| RuntimeError::InvalidArgument {
                        argument: "vault_ref",
                        reason: "Create vault action requires a resource address".to_string(),
                    })?;
                args.assert_no_args("CreateVault")?;

                self.tracker.write_with(|state| {
                    let substate_id = SubstateId::Resource(*resource_address);
                    let resource_lock = state.lock_substate(&substate_id, LockFlag::Read)?;
                    let resource = state.get_resource(&resource_lock)?;

                    // Require deposit permissions on the resource to create the vault (even if empty)
                    state.authorization().check_resource_access_rules(
                        ResourceAuthAction::Deposit,
                        resource.as_ownership(),
                        resource.access_rules(),
                    )?;

                    let resource_type = state.get_resource(&resource_lock)?.resource_type();
                    let vault_id = state.id_provider()?.new_vault_id()?;
                    let resource = match resource_type {
                        ResourceType::Fungible => ResourceContainer::fungible(*resource_address, 0.into()),
                        ResourceType::NonFungible => {
                            ResourceContainer::non_fungible(*resource_address, Default::default())
                        },
                        ResourceType::Confidential => {
                            ResourceContainer::confidential(*resource_address, None, Amount::zero())
                        },
                    };

                    let vault = Vault::new(resource);

                    state.new_substate(vault_id, vault)?;
                    debug!(
                        target: LOG_TARGET,
                        "Created vault {} for resource {}",
                        vault_id,
                        resource_address
                    );
                    state.unlock_substate(resource_lock)?;

                    // The resource has been "claimed" by an empty vault
                    state.current_call_scope_mut()?.move_node_to_owned(&substate_id)?;

                    Ok(InvokeResult::encode(&vault_id)?)
                })
            },
            VaultAction::Deposit => {
                let vault_id = vault_ref.vault_id().ok_or_else(|| RuntimeError::InvalidArgument {
                    argument: "vault_ref",
                    reason: "Put vault action requires a vault id".to_string(),
                })?;

                let bucket_id: BucketId = args.assert_one_arg()?;

                self.tracker.write_with(|state| {
                    let vault_lock = state.lock_substate(&SubstateId::Vault(vault_id), LockFlag::Write)?;
                    let bucket = state.take_bucket(bucket_id)?;

                    // Emit a builtin event for the deposit
                    self.emit_vault_event(
                        VAULT_DEPOSIT_TOPIC.to_owned(),
                        vault_id,
                        &vault_lock,
                        bucket.amount(),
                        bucket.resource_type(),
                        state,
                    )?;

                    let resource_address = state.get_vault(&vault_lock)?.resource_address();
                    let resource_lock =
                        state.lock_substate(&SubstateId::Resource(*resource_address), LockFlag::Read)?;

                    let resource = state.get_resource(&resource_lock)?;

                    state.authorization().check_resource_access_rules(
                        ResourceAuthAction::Deposit,
                        resource.as_ownership(),
                        resource.access_rules(),
                    )?;

                    // It is invalid to deposit a bucket that has locked funds
                    if !bucket.locked_amount().is_zero() {
                        return Err(RuntimeError::InvalidOpDepositLockedBucket {
                            bucket_id,
                            locked_amount: bucket.locked_amount(),
                        });
                    }

                    let vault_mut = state.get_vault_mut(&vault_lock)?;
                    vault_mut.deposit(bucket)?;

                    state.unlock_substate(resource_lock)?;
                    state.unlock_substate(vault_lock)?;

                    Ok(InvokeResult::unit())
                })
            },
            VaultAction::Withdraw => {
                let vault_id = vault_ref.vault_id().ok_or_else(|| RuntimeError::InvalidArgument {
                    argument: "vault_ref",
                    reason: "Withdraw vault action requires a vault id".to_string(),
                })?;
                let arg: VaultWithdrawArg = args.assert_one_arg()?;

                self.tracker.write_with(|state| {
                    let vault_lock = state.lock_substate(&SubstateId::Vault(vault_id), LockFlag::Write)?;

                    let vault = state.get_vault(&vault_lock)?;
                    let resource_address = *vault.resource_address();
                    let resource_lock = state.lock_substate(&SubstateId::Resource(resource_address), LockFlag::Read)?;

                    let resource = state.get_resource(&resource_lock)?;

                    state.authorization().check_resource_access_rules(
                        ResourceAuthAction::Withdraw,
                        resource.as_ownership(),
                        resource.access_rules(),
                    )?;

                    let resource = state.get_resource(&resource_lock)?;
                    let maybe_view_key = resource.view_key().cloned();

                    let vault_mut = state.get_vault_mut(&vault_lock)?;
<<<<<<< HEAD
                    let (resource_container, amount) = match arg {
                        VaultWithdrawArg::Fungible { amount } => {
                            let container = vault_mut.withdraw(amount)?;
                            (container, amount)
                        },
                        VaultWithdrawArg::NonFungible { ids } => {
                            let container = vault_mut.withdraw_non_fungibles(&ids)?;
                            let amount =
                                Amount(ids.len().try_into().map_err(|_| RuntimeError::NumericConversionError {
                                    details: "Could not convert to i64".to_owned(),
                                })?);
                            (container, amount)
                        },
                        VaultWithdrawArg::Confidential { proof } => {
                            let amount = proof.revealed_input_amount();
                            let container = vault_mut.withdraw_confidential(*proof)?;
                            (container, amount)
=======
                    let resource_container = match arg {
                        VaultWithdrawArg::Fungible { amount } => vault_mut.withdraw(amount)?,
                        VaultWithdrawArg::NonFungible { ids } => vault_mut.withdraw_non_fungibles(&ids)?,
                        VaultWithdrawArg::Confidential { proof } => {
                            vault_mut.withdraw_confidential(*proof, maybe_view_key.as_ref())?
>>>>>>> c0c793c1
                        },
                    };

                    // Emit a builtin event for the withdraw
                    self.emit_vault_event(
                        VAULT_WITHDRAW_TOPIC.to_owned(),
                        vault_id,
                        &vault_lock,
                        amount,
                        resource_container.resource_type(),
                        state,
                    )?;

                    let bucket_id = state.id_provider()?.new_bucket_id();
                    state.new_bucket(bucket_id, resource_container)?;

                    state.unlock_substate(vault_lock)?;
                    state.unlock_substate(resource_lock)?;

                    let bucket = tari_template_lib::models::Bucket::from_id(bucket_id);
                    Ok(InvokeResult::encode(&bucket)?)
                })
            },
            VaultAction::GetBalance => {
                let vault_id = vault_ref.vault_id().ok_or_else(|| RuntimeError::InvalidArgument {
                    argument: "vault_ref",
                    reason: "GetBalance vault action requires a vault id".to_string(),
                })?;
                args.assert_no_args("Vault::GetBalance")?;

                self.tracker.write_with(|state| {
                    let vault_lock = state.lock_substate(&SubstateId::Vault(vault_id), LockFlag::Read)?;
                    let balance = state.get_vault(&vault_lock)?.balance();
                    state.unlock_substate(vault_lock)?;
                    Ok(InvokeResult::encode(&balance)?)
                })
            },
            VaultAction::GetResourceAddress => {
                let vault_id = vault_ref.vault_id().ok_or_else(|| RuntimeError::InvalidArgument {
                    argument: "vault_ref",
                    reason: "vault action requires a vault id".to_string(),
                })?;
                args.assert_no_args("Vault::GetResourceAddress")?;

                self.tracker.write_with(|state| {
                    let vault_lock = state.lock_substate(&SubstateId::Vault(vault_id), LockFlag::Read)?;
                    let resource_address = *state.get_vault(&vault_lock)?.resource_address();
                    state.unlock_substate(vault_lock)?;
                    Ok(InvokeResult::encode(&resource_address)?)
                })
            },
            VaultAction::GetNonFungibleIds => {
                let vault_id = vault_ref.vault_id().ok_or_else(|| RuntimeError::InvalidArgument {
                    argument: "vault_ref",
                    reason: "vault action requires a vault id".to_string(),
                })?;
                args.assert_no_args("Vault::GetNonFungibleIds")?;

                self.tracker.write_with(|state| {
                    let vault_lock = state.lock_substate(&SubstateId::Vault(vault_id), LockFlag::Read)?;
                    let non_fungible_ids = state.get_vault(&vault_lock)?.get_non_fungible_ids();
                    let result = InvokeResult::encode(&non_fungible_ids)?;
                    state.unlock_substate(vault_lock)?;
                    Ok(result)
                })
            },
            VaultAction::GetCommitmentCount => {
                let vault_id = vault_ref.vault_id().ok_or_else(|| RuntimeError::InvalidArgument {
                    argument: "vault_ref",
                    reason: "vault action requires a vault id".to_string(),
                })?;

                args.assert_no_args("Vault::GetCommitmentCount")?;

                self.tracker.write_with(|state| {
                    let vault_lock = state.lock_substate(&SubstateId::Vault(vault_id), LockFlag::Read)?;
                    let commitment_count = state.get_vault(&vault_lock)?.get_commitment_count();
                    state.unlock_substate(vault_lock)?;
                    Ok(InvokeResult::encode(&commitment_count)?)
                })
            },
            VaultAction::ConfidentialReveal => {
                let vault_id = vault_ref.vault_id().ok_or_else(|| RuntimeError::InvalidArgument {
                    argument: "vault_ref",
                    reason: "Vault::ConfidentialReveal action requires a vault id".to_string(),
                })?;

                let arg: ConfidentialRevealArg = args.assert_one_arg()?;

                self.tracker.write_with(|state| {
                    let vault_lock = state.lock_substate(&SubstateId::Vault(vault_id), LockFlag::Write)?;
                    let resource_address = state.get_vault(&vault_lock)?.resource_address();
                    let resource_lock =
                        state.lock_substate(&SubstateId::Resource(*resource_address), LockFlag::Read)?;
                    let resource = state.get_resource(&resource_lock)?;

                    state.authorization().check_resource_access_rules(
                        ResourceAuthAction::Withdraw,
                        resource.as_ownership(),
                        resource.access_rules(),
                    )?;
                    let view_key = resource.view_key().cloned();

                    let vault_mut = state.get_vault_mut(&vault_lock)?;
                    let resource_container = vault_mut.reveal_confidential(arg.proof, view_key.as_ref())?;
                    let bucket_id = state.id_provider()?.new_bucket_id();
                    state.new_bucket(bucket_id, resource_container)?;

                    state.unlock_substate(vault_lock)?;
                    state.unlock_substate(resource_lock)?;

                    let bucket = tari_template_lib::models::Bucket::from_id(bucket_id);
                    Ok(InvokeResult::encode(&bucket)?)
                })
            },
            VaultAction::PayFee => {
                let vault_id = vault_ref.vault_id().ok_or_else(|| RuntimeError::InvalidArgument {
                    argument: "vault_ref",
                    reason: "PayFee vault action requires a vault id".to_string(),
                })?;

                let arg: PayFeeArg = args.assert_one_arg()?;
                if arg.amount.is_negative() {
                    return Err(RuntimeError::InvalidArgument {
                        argument: "amount",
                        reason: "Amount must be positive".to_string(),
                    });
                }

                self.tracker.write_with(|state| {
                    let vault_lock = state.lock_substate(&SubstateId::Vault(vault_id), LockFlag::Write)?;
                    let resource_address = *state.get_vault(&vault_lock)?.resource_address();
                    let resource_lock = state.lock_substate(&SubstateId::Resource(resource_address), LockFlag::Read)?;
                    let resource = state.get_resource(&resource_lock)?;

                    state.authorization().check_resource_access_rules(
                        ResourceAuthAction::Withdraw,
                        resource.as_ownership(),
                        resource.access_rules(),
                    )?;
                    let view_key = resource.view_key().cloned();

                    let vault_mut = state.get_vault_mut(&vault_lock)?;

                    let mut container =
                        ResourceContainer::confidential(*vault_mut.resource_address(), None, Amount::zero());
                    if !arg.amount.is_zero() {
                        let withdrawn = vault_mut.withdraw(arg.amount)?;
                        container.deposit(withdrawn)?;
                    }
                    if let Some(proof) = arg.proof {
                        let revealed = vault_mut.reveal_confidential(proof, view_key.as_ref())?;
                        container.deposit(revealed)?;
                    }
                    if container.amount().is_zero() {
                        return Err(RuntimeError::InvalidArgument {
                            argument: "TakeFeesArg",
                            reason: "Fee payment has zero value".to_string(),
                        });
                    }

                    state.pay_fee(container, vault_id)?;

                    state.unlock_substate(resource_lock)?;
                    state.unlock_substate(vault_lock)?;

                    Ok(InvokeResult::unit())
                })
            },
            VaultAction::CreateProofByResource => {
                let vault_id = vault_ref.vault_id().ok_or_else(|| RuntimeError::InvalidArgument {
                    argument: "vault_ref",
                    reason: "CreateProofByResource vault action requires a vault id".to_string(),
                })?;
                args.assert_no_args("CreateProofByResource")?;

                self.tracker.write_with(|state| {
                    let vault_lock = state.lock_substate(&SubstateId::Vault(vault_id), LockFlag::Write)?;
                    let vault = state.get_vault(&vault_lock)?;
                    let resource_address = *vault.resource_address();
                    let resource_lock = state.lock_substate(&SubstateId::Resource(resource_address), LockFlag::Read)?;
                    let resource = state.get_resource(&resource_lock)?;

                    state.authorization().check_resource_access_rules(
                        ResourceAuthAction::Withdraw,
                        resource.as_ownership(),
                        resource.access_rules(),
                    )?;

                    let proof_id = state.id_provider()?.new_proof_id();
                    let vault_mut = state.get_vault_mut(&vault_lock)?;
                    let locked_funds = vault_mut.lock_all(vault_id)?;
                    state.new_proof(proof_id, locked_funds)?;

                    state.unlock_substate(vault_lock)?;
                    state.unlock_substate(resource_lock)?;

                    Ok(InvokeResult::encode(&proof_id)?)
                })
            },
            VaultAction::CreateProofByFungibleAmount => {
                let vault_id = vault_ref.vault_id().ok_or_else(|| RuntimeError::InvalidArgument {
                    argument: "vault_ref",
                    reason: "CreateProofByFungibleAmount vault action requires a vault id".to_string(),
                })?;
                let arg: VaultCreateProofByFungibleAmountArg = args.assert_one_arg()?;

                self.tracker.write_with(|state| {
                    let vault_lock = state.lock_substate(&SubstateId::Vault(vault_id), LockFlag::Write)?;
                    let vault = state.get_vault(&vault_lock)?;
                    let resource_address = *vault.resource_address();
                    let resource_lock = state.lock_substate(&SubstateId::Resource(resource_address), LockFlag::Read)?;
                    let resource = state.get_resource(&resource_lock)?;

                    state.authorization().check_resource_access_rules(
                        ResourceAuthAction::Withdraw,
                        resource.as_ownership(),
                        resource.access_rules(),
                    )?;

                    let proof_id = state.id_provider()?.new_proof_id();
                    let vault_mut = state.get_vault_mut(&vault_lock)?;
                    let locked_funds = vault_mut.lock_by_amount(vault_id, arg.amount)?;
                    state.new_proof(proof_id, locked_funds)?;

                    state.unlock_substate(vault_lock)?;
                    state.unlock_substate(resource_lock)?;

                    Ok(InvokeResult::encode(&proof_id)?)
                })
            },
            VaultAction::CreateProofByNonFungibles => {
                let vault_id = vault_ref.vault_id().ok_or_else(|| RuntimeError::InvalidArgument {
                    argument: "vault_ref",
                    reason: "CreateProofByNonFungibles vault action requires a vault id".to_string(),
                })?;
                let arg: VaultCreateProofByNonFungiblesArg = args.assert_one_arg()?;

                self.tracker.write_with(|state| {
                    let vault_lock = state.lock_substate(&SubstateId::Vault(vault_id), LockFlag::Write)?;
                    let vault = state.get_vault(&vault_lock)?;
                    let resource_address = *vault.resource_address();
                    let resource_lock = state.lock_substate(&SubstateId::Resource(resource_address), LockFlag::Read)?;
                    let resource = state.get_resource(&resource_lock)?;

                    state.authorization().check_resource_access_rules(
                        ResourceAuthAction::Withdraw,
                        resource.as_ownership(),
                        resource.access_rules(),
                    )?;

                    let proof_id = state.id_provider()?.new_proof_id();
                    let vault_mut = state.get_vault_mut(&vault_lock)?;
                    let locked_funds = vault_mut.lock_by_non_fungible_ids(vault_id, arg.ids)?;
                    state.new_proof(proof_id, locked_funds)?;

                    state.unlock_substate(vault_lock)?;
                    state.unlock_substate(resource_lock)?;

                    Ok(InvokeResult::encode(&proof_id)?)
                })
            },
            VaultAction::CreateProofByConfidentialResource => todo!("CreateProofByConfidentialResource"),
            VaultAction::GetNonFungibles => {
                let vault_id = vault_ref.vault_id().ok_or_else(|| RuntimeError::InvalidArgument {
                    argument: "vault_ref",
                    reason: "GetNonFungibles vault action requires a vault id".to_string(),
                })?;
                args.assert_no_args("Vault::GetNonFungibles")?;

                self.tracker.write_with(|state| {
                    let vault_lock = state.lock_substate(&SubstateId::Vault(vault_id), LockFlag::Read)?;
                    let resource_address = state.get_vault(&vault_lock)?.resource_address();
                    let nft_ids = state.get_vault(&vault_lock)?.get_non_fungible_ids();
                    let nfts: Vec<NonFungible> = nft_ids
                        .iter()
                        .map(|id| NonFungibleAddress::new(*resource_address, id.clone()))
                        .map(NonFungible::new)
                        .collect();

                    let result = InvokeResult::encode(&nfts)?;
                    state.unlock_substate(vault_lock)?;
                    Ok(result)
                })
            },
        }
    }

    #[allow(clippy::too_many_lines)]
    fn bucket_invoke(
        &self,
        bucket_ref: BucketRef,
        action: BucketAction,
        args: EngineArgs,
    ) -> Result<InvokeResult, RuntimeError> {
        self.invoke_modules_on_runtime_call("bucket_invoke")?;

        debug!(target: LOG_TARGET, "Bucket invoke: {} {:?}", bucket_ref, action,);

        match action {
            BucketAction::GetResourceAddress => {
                let bucket_id = bucket_ref.bucket_id().ok_or_else(|| RuntimeError::InvalidArgument {
                    argument: "bucket_ref",
                    reason: "GetResourceAddress action requires a bucket id".to_string(),
                })?;
                args.assert_no_args("Bucket::GetResourceAddress")?;

                self.tracker.read_with(|state| {
                    let bucket = state.get_bucket(bucket_id)?;
                    Ok(InvokeResult::encode(bucket.resource_address())?)
                })
            },
            BucketAction::GetResourceType => {
                let bucket_id = bucket_ref.bucket_id().ok_or_else(|| RuntimeError::InvalidArgument {
                    argument: "bucket_ref",
                    reason: "GetResourceType action requires a bucket id".to_string(),
                })?;
                args.assert_no_args("Bucket::GetResourceType")?;

                self.tracker.read_with(|state| {
                    let bucket = state.get_bucket(bucket_id)?;
                    Ok(InvokeResult::encode(&bucket.resource_type())?)
                })
            },
            BucketAction::GetAmount => {
                let bucket_id = bucket_ref.bucket_id().ok_or_else(|| RuntimeError::InvalidArgument {
                    argument: "bucket_ref",
                    reason: "GetAmount bucket action requires a bucket id".to_string(),
                })?;

                args.assert_no_args("Bucket::GetAmount")?;
                self.tracker.read_with(|state| {
                    let bucket = state.get_bucket(bucket_id)?;
                    Ok(InvokeResult::encode(&bucket.amount())?)
                })
            },
            BucketAction::Take => {
                let bucket_id = bucket_ref.bucket_id().ok_or_else(|| RuntimeError::InvalidArgument {
                    argument: "bucket_ref",
                    reason: "Take bucket action requires a bucket id".to_string(),
                })?;
                let amount = args.assert_one_arg()?;

                self.tracker.write_with(|state| {
                    let bucket = state.get_bucket_mut(bucket_id)?;
                    let resource = bucket.take(amount)?;
                    let bucket_id = state.id_provider()?.new_bucket_id();
                    state.new_bucket(bucket_id, resource)?;
                    Ok(InvokeResult::encode(&bucket_id)?)
                })
            },
            BucketAction::TakeConfidential => {
                let bucket_id = bucket_ref.bucket_id().ok_or_else(|| RuntimeError::InvalidArgument {
                    argument: "bucket_ref",
                    reason: "Take bucket action requires a bucket id".to_string(),
                })?;
                let proof = args.assert_one_arg()?;

                self.tracker.write_with(|state| {
                    let bucket = state.get_bucket(bucket_id)?;
                    let resource_lock = state.lock_substate(&(*bucket.resource_address()).into(), LockFlag::Read)?;
                    let resource = state.get_resource(&resource_lock)?;
                    let view_key = resource.view_key().cloned();
                    let bucket_mut = state.get_bucket_mut(bucket_id)?;
                    let resource = bucket_mut.take_confidential(proof, view_key.as_ref())?;
                    let bucket_id = state.id_provider()?.new_bucket_id();
                    state.new_bucket(bucket_id, resource)?;
                    state.unlock_substate(resource_lock)?;
                    Ok(InvokeResult::encode(&bucket_id)?)
                })
            },
            BucketAction::RevealConfidential => {
                let bucket_id = bucket_ref.bucket_id().ok_or_else(|| RuntimeError::InvalidArgument {
                    argument: "bucket_ref",
                    reason: "RevealConfidential bucket action requires a bucket id".to_string(),
                })?;
                let proof = args.assert_one_arg()?;
                self.tracker.write_with(|state| {
                    let bucket = state.get_bucket(bucket_id)?;
                    let resource_lock = state.lock_substate(&(*bucket.resource_address()).into(), LockFlag::Read)?;
                    let resource = state.get_resource(&resource_lock)?;
                    let view_key = resource.view_key().cloned();
                    let bucket = state.get_bucket_mut(bucket_id)?;
                    let resource = bucket.reveal_confidential(proof, view_key.as_ref())?;
                    let bucket_id = state.id_provider()?.new_bucket_id();
                    state.new_bucket(bucket_id, resource)?;
                    state.unlock_substate(resource_lock)?;
                    Ok(InvokeResult::encode(&bucket_id)?)
                })
            },
            BucketAction::Burn => {
                let bucket_id = bucket_ref.bucket_id().ok_or_else(|| RuntimeError::InvalidArgument {
                    argument: "bucket_ref",
                    reason: "Burn bucket action requires a bucket id".to_string(),
                })?;

                self.tracker.write_with(|state| {
                    let bucket = state.take_bucket(bucket_id)?;
                    let resource_address = *bucket.resource_address();

                    let resource_lock =
                        state.lock_substate(&SubstateId::Resource(resource_address), LockFlag::Write)?;
                    let resource = state.get_resource(&resource_lock)?;

                    state.authorization().check_resource_access_rules(
                        ResourceAuthAction::Burn,
                        resource.as_ownership(),
                        resource.access_rules(),
                    )?;

                    let burnt_amount = bucket.amount();
                    state.burn_bucket(bucket)?;

                    let resource_mut = state.get_resource_mut(&resource_lock)?;
                    resource_mut.decrease_total_supply(burnt_amount);

                    state.unlock_substate(resource_lock)?;

                    Ok(InvokeResult::unit())
                })
            },
            BucketAction::CreateProof => {
                let bucket_id = bucket_ref.bucket_id().ok_or_else(|| RuntimeError::InvalidArgument {
                    argument: "bucket_ref",
                    reason: "CreateProof bucket action requires a bucket id".to_string(),
                })?;

                args.assert_no_args("Bucket::CreateProof")?;

                self.tracker.write_with(|state| {
                    let locked_funds = state.get_bucket_mut(bucket_id)?.lock_all()?;
                    let resource_address = *locked_funds.resource_address();
                    let resource_lock = state.lock_substate(&SubstateId::Resource(resource_address), LockFlag::Read)?;
                    let resource = state.get_resource(&resource_lock)?;

                    state.authorization().check_resource_access_rules(
                        ResourceAuthAction::Withdraw,
                        resource.as_ownership(),
                        resource.access_rules(),
                    )?;

                    let proof_id = state.id_provider()?.new_proof_id();
                    state.new_proof(proof_id, locked_funds)?;

                    state.unlock_substate(resource_lock)?;

                    Ok(InvokeResult::encode(&proof_id)?)
                })
            },
            BucketAction::GetNonFungibleIds => {
                let bucket_id = bucket_ref.bucket_id().ok_or_else(|| RuntimeError::InvalidArgument {
                    argument: "bucket_ref",
                    reason: "GetNonFungibleIds bucket action requires a bucket id".to_string(),
                })?;
                args.assert_no_args("Bucket::GetNonFungibleIds")?;

                self.tracker.write_with(|state| {
                    let bucket = state.get_bucket(bucket_id)?;
                    Ok(InvokeResult::encode(bucket.non_fungible_ids())?)
                })
            },
            BucketAction::GetNonFungibles => {
                let bucket_id = bucket_ref.bucket_id().ok_or_else(|| RuntimeError::InvalidArgument {
                    argument: "bucket_ref",
                    reason: "GetNonFungibles bucket action requires a bucket id".to_string(),
                })?;
                args.assert_no_args("Bucket::GetNonFungibles")?;

                self.tracker.write_with(|state| {
                    let bucket = state.get_bucket(bucket_id)?;
                    let resource_address = bucket.resource_address();
                    let nft_ids = bucket.non_fungible_ids();
                    let nfts: Vec<NonFungible> = nft_ids
                        .iter()
                        .map(|id| NonFungibleAddress::new(*resource_address, id.clone()))
                        .map(NonFungible::new)
                        .collect();

                    Ok(InvokeResult::encode(&nfts)?)
                })
            },
            BucketAction::CountConfidentialCommitments => {
                let bucket_id = bucket_ref.bucket_id().ok_or_else(|| RuntimeError::InvalidArgument {
                    argument: "bucket_ref",
                    reason: "CountConfidentialCommitments bucket action requires a bucket id".to_string(),
                })?;
                args.assert_no_args("Bucket::CountConfidentialCommitments")?;

                self.tracker.write_with(|state| {
                    let bucket = state.get_bucket(bucket_id)?;
                    Ok(InvokeResult::encode(&bucket.number_of_confidential_commitments())?)
                })
            },
        }
    }

    fn proof_invoke(
        &self,
        proof_ref: ProofRef,
        action: ProofAction,
        args: EngineArgs,
    ) -> Result<InvokeResult, RuntimeError> {
        self.invoke_modules_on_runtime_call("proof_invoke")?;

        debug!(
            target: LOG_TARGET,
            "Proof invoke: {} {:?}",
            proof_ref,
            action,
        );

        match action {
            ProofAction::GetAmount => {
                let proof_id = proof_ref.proof_id().ok_or_else(|| RuntimeError::InvalidArgument {
                    argument: "proof_ref",
                    reason: "GetAmount proof action requires a proof id".to_string(),
                })?;
                args.assert_no_args("Proof.GetAmount")?;
                self.tracker.write_with(|state| {
                    let proof = state.get_proof(proof_id)?;
                    Ok(InvokeResult::encode(&proof.amount())?)
                })
            },
            ProofAction::GetResourceAddress => {
                let proof_id = proof_ref.proof_id().ok_or_else(|| RuntimeError::InvalidArgument {
                    argument: "proof_ref",
                    reason: "GetResourceAddress proof action requires a proof id".to_string(),
                })?;
                args.assert_no_args("Proof.GetResourceAddress")?;
                self.tracker.write_with(|state| {
                    let proof = state.get_proof(proof_id)?;
                    Ok(InvokeResult::encode(proof.resource_address())?)
                })
            },
            ProofAction::GetResourceType => {
                let proof_id = proof_ref.proof_id().ok_or_else(|| RuntimeError::InvalidArgument {
                    argument: "proof_ref",
                    reason: "GetResourceType proof action requires a proof id".to_string(),
                })?;

                args.assert_no_args("Proof.GetResourceType")?;

                self.tracker.write_with(|state| {
                    let proof = state.get_proof(proof_id)?;
                    Ok(InvokeResult::encode(&proof.resource_type())?)
                })
            },
            ProofAction::GetNonFungibles => {
                let proof_id = proof_ref.proof_id().ok_or_else(|| RuntimeError::InvalidArgument {
                    argument: "proof_ref",
                    reason: "GetNonFungibles proof action requires a proof id".to_string(),
                })?;

                args.assert_no_args("Proof.GetNonFungibles")?;

                self.tracker.write_with(|state| {
                    let proof = state.get_proof(proof_id)?;
                    let nfts = proof.non_fungible_token_ids();
                    Ok(InvokeResult::encode(&nfts)?)
                })
            },
            ProofAction::Authorize => {
                let proof_id = proof_ref.proof_id().ok_or_else(|| RuntimeError::InvalidArgument {
                    argument: "proof_ref",
                    reason: "Authorize proof action requires a proof id".to_string(),
                })?;
                args.assert_no_args("Proof.CreateAccess")?;

                self.tracker.write_with(|state| {
                    if !state.proof_exists(proof_id) {
                        return Ok(InvokeResult::encode(&Err::<(), _>(NotAuthorized))?);
                    }
                    state.current_call_scope_mut()?.auth_scope_mut().add_proof(proof_id);
                    Ok(InvokeResult::encode(&Ok::<_, NotAuthorized>(()))?)
                })
            },
            ProofAction::DropAuthorize => {
                let proof_id = proof_ref.proof_id().ok_or_else(|| RuntimeError::InvalidArgument {
                    argument: "proof_ref",
                    reason: "DropAuthorize proof action requires a proof id".to_string(),
                })?;
                args.assert_no_args("Proof.DropAuthorize")?;

                self.tracker.write_with(|state| {
                    if !state.proof_exists(proof_id) {
                        return Err(RuntimeError::ProofNotFound { proof_id });
                    }
                    state.current_call_scope_mut()?.auth_scope_mut().remove_proof(&proof_id);

                    Ok(InvokeResult::unit())
                })
            },
            ProofAction::Drop => {
                let proof_id = proof_ref.proof_id().ok_or_else(|| RuntimeError::InvalidArgument {
                    argument: "proof_ref",
                    reason: "Drop proof action requires a proof id".to_string(),
                })?;
                args.assert_no_args("Proof.Drop")?;

                self.tracker.write_with(|state| state.drop_proof(proof_id))?;

                Ok(InvokeResult::unit())
            },
        }
    }

    fn workspace_invoke(&self, action: WorkspaceAction, args: EngineArgs) -> Result<InvokeResult, RuntimeError> {
        self.invoke_modules_on_runtime_call("workspace_invoke")?;

        debug!(target: LOG_TARGET, "Workspace invoke: {:?}", action,);

        match action {
            WorkspaceAction::ListBuckets => {
                let bucket_ids = self.tracker.list_buckets();
                Ok(InvokeResult::encode(&bucket_ids)?)
            },
            // Basically names an output on the workspace so that you can refer to it as an
            // Arg::Variable
            WorkspaceAction::PutLastInstructionOutput => {
                let key = args.get(0)?;
                let last_output = self
                    .tracker
                    .take_last_instruction_output()
                    .ok_or(RuntimeError::NoLastInstructionOutput)?;

                self.validate_return_value(&last_output)?;

                self.tracker
                    .with_workspace_mut(|workspace| workspace.insert(key, last_output))?;
                Ok(InvokeResult::unit())
            },
            WorkspaceAction::Get => {
                let key: Vec<u8> = args.get(0)?;
                let value = self.tracker.get_from_workspace(&key)?;
                Ok(InvokeResult::from_value(value.into_value()))
            },

            WorkspaceAction::DropAllProofs => {
                let proofs = self
                    .tracker
                    .with_workspace_mut(|workspace| workspace.drain_all_proofs());

                self.tracker.write_with(|state| {
                    for proof_id in proofs {
                        state.drop_proof(proof_id)?;
                    }
                    Ok(InvokeResult::unit())
                })
            },
        }
    }

    fn non_fungible_invoke(
        &self,
        nf_addr: NonFungibleAddress,
        action: NonFungibleAction,
        args: EngineArgs,
    ) -> Result<InvokeResult, RuntimeError> {
        self.invoke_modules_on_runtime_call("non_fungible_invoke")?;
        debug!(
            target: LOG_TARGET,
            "NonFungible invoke: {} {:?}",
            nf_addr,
            action,
        );

        match action {
            NonFungibleAction::GetData => {
                args.assert_no_args("NonFungibleAction::GetData")?;
                self.tracker.write_with(|state| {
                    let nft_lock = state.lock_substate(&SubstateId::NonFungible(nf_addr.clone()), LockFlag::Read)?;
                    let nft = state.get_non_fungible(&nft_lock)?;
                    let contents = nft
                        .contents()
                        .ok_or_else(|| RuntimeError::InvalidOpNonFungibleBurnt {
                            op: "GetData",
                            resource_address: *nf_addr.resource_address(),
                            nf_id: nf_addr.id().clone(),
                        })?
                        .data()
                        .clone();
                    state.unlock_substate(nft_lock)?;
                    Ok(InvokeResult::from_value(contents))
                })
            },
            NonFungibleAction::GetMutableData => {
                args.assert_no_args("NonFungibleAction::GetMutableData")?;

                self.tracker.write_with(|state| {
                    let nft_lock = state.lock_substate(&SubstateId::NonFungible(nf_addr.clone()), LockFlag::Read)?;
                    let nft = state.get_non_fungible(&nft_lock)?;
                    let contents = nft
                        .contents()
                        .ok_or_else(|| RuntimeError::InvalidOpNonFungibleBurnt {
                            op: "GetMutableData",
                            resource_address: *nf_addr.resource_address(),
                            nf_id: nf_addr.id().clone(),
                        })?
                        .mutable_data()
                        .clone();
                    state.unlock_substate(nft_lock)?;

                    Ok(InvokeResult::from_value(contents))
                })
            },
        }
    }

    fn consensus_invoke(&self, action: ConsensusAction) -> Result<InvokeResult, RuntimeError> {
        self.invoke_modules_on_runtime_call("consensus_invoke")?;
        match action {
            ConsensusAction::GetCurrentEpoch => {
                let epoch = self.tracker.get_current_epoch()?;
                Ok(InvokeResult::encode(&epoch)?)
            },
        }
    }

    fn generate_random_invoke(&self, action: GenerateRandomAction) -> Result<InvokeResult, RuntimeError> {
        self.invoke_modules_on_runtime_call("generate_random_invoke")?;
        match action {
            GenerateRandomAction::GetRandomBytes { len } => {
                let random = self.tracker.get_pseudorandom_bytes(len as usize)?;
                Ok(InvokeResult::encode(&random)?)
            },
        }
    }

    fn call_invoke(&self, action: CallAction, args: EngineArgs) -> Result<InvokeResult, RuntimeError> {
        self.invoke_modules_on_runtime_call("call_invoke")?;
        debug!(
            target: LOG_TARGET,
            "Call invoke: {:?} {:?}",
            action,
            args,
        );

        // we are initializing a new runtime for the nested call
        let call_runtime = Runtime::new(Arc::new(self.clone()));

        let exec_result = match action {
            CallAction::CallFunction => {
                // extract the args from the invoke operation
                let CallFunctionArg {
                    template_address,
                    function,
                    args,
                } = args.assert_one_arg()?;

                TransactionProcessor::call_function(
                    &*self.template_provider,
                    &call_runtime,
                    &template_address,
                    &function,
                    args,
                )
                .map_err(|e| RuntimeError::CrossTemplateCallFunctionError {
                    template_address,
                    function,
                    details: e.to_string(),
                })?
            },
            CallAction::CallMethod => {
                // extract the args from the invoke operation
                let CallMethodArg {
                    component_address,
                    method,
                    args,
                } = args.assert_one_arg()?;

                TransactionProcessor::call_method(
                    &*self.template_provider,
                    &call_runtime,
                    &component_address,
                    &method,
                    args,
                )
                .map_err(|e| RuntimeError::CrossTemplateCallMethodError {
                    component_address,
                    method,
                    details: e.to_string(),
                })?
            },
        };

        Ok(InvokeResult::from_value(exec_result.indexed.into_value()))
    }

    fn generate_uuid(&self) -> Result<[u8; 32], RuntimeError> {
        self.invoke_modules_on_runtime_call("generate_uuid")?;
        self.tracker.read_with(|state| {
            let id_provider = state.id_provider()?;
            Ok(id_provider.new_uuid()?)
        })
    }

    fn set_last_instruction_output(&self, value: IndexedValue) -> Result<(), RuntimeError> {
        self.invoke_modules_on_runtime_call("set_last_instruction_output")?;
        self.tracker.write_with(|state| {
            state.set_last_instruction_output(value);
        });
        Ok(())
    }

    fn claim_burn(&self, claim: ConfidentialClaim) -> Result<(), RuntimeError> {
        let ConfidentialClaim {
            public_key: diffie_hellman_public_key,
            output_address,
            range_proof,
            proof_of_knowledge,
            withdraw_proof,
        } = claim;
        // 1. Must exist
        let unclaimed_output = self.tracker.take_unclaimed_confidential_output(output_address)?;
        // 2. owner_sig must be valid
        let challenge = ownership_proof_hasher64(self.network)
            .chain_update(proof_of_knowledge.public_nonce())
            .chain_update(&unclaimed_output.commitment)
            .chain_update(&self.transaction_signer_public_key)
            .result();

        if !proof_of_knowledge.verify_challenge(&unclaimed_output.commitment, &challenge, get_commitment_factory()) {
            warn!(target: LOG_TARGET, "Claim burn failed - Invalid signature");
            return Err(RuntimeError::InvalidClaimingSignature);
        }

        // 3. range_proof must be valid
        if !get_range_proof_service(1).verify(&range_proof, &unclaimed_output.commitment) {
            warn!(target: LOG_TARGET, "Claim burn failed - Invalid range proof");
            return Err(RuntimeError::InvalidRangeProof);
        }

        // 4. Create the confidential resource
        let mut resource = ResourceContainer::confidential(
            CONFIDENTIAL_TARI_RESOURCE_ADDRESS,
            Some((unclaimed_output.commitment.clone(), ConfidentialOutput {
                commitment: unclaimed_output.commitment,
                stealth_public_nonce: diffie_hellman_public_key,
                encrypted_data: unclaimed_output.encrypted_data,
                minimum_value_promise: 0,
                viewable_balance: None,
            })),
            Amount::zero(),
        );

        // If a withdraw proof is provided, we execute it and deposit back into the resource
        // This allows some funds to be revealed and/or reblinded within a single instruction
        if let Some(proof) = withdraw_proof {
            let withdraw = resource.withdraw_confidential(proof, None)?;
            resource.deposit(withdraw)?;
        }

        self.tracker.write_with(|state| {
            let bucket_id = state.new_bucket_id();
            state.new_bucket(bucket_id, resource)?;
            state.set_last_instruction_output(IndexedValue::from_type(&bucket_id)?);
            Ok::<_, RuntimeError>(())
        })?;

        Ok(())
    }

    fn claim_validator_fees(&self, epoch: Epoch, validator_public_key: PublicKey) -> Result<(), RuntimeError> {
        self.tracker.write_with(|state| {
            let resource = state.claim_fee(epoch, validator_public_key)?;
            let bucket_id = state.new_bucket_id();
            state.new_bucket(bucket_id, resource)?;
            state.set_last_instruction_output(IndexedValue::from_type(&bucket_id)?);
            Ok::<_, RuntimeError>(())
        })?;

        Ok(())
    }

    fn create_free_test_coins(
        &self,
        revealed_amount: Amount,
        output: Option<ConfidentialOutput>,
    ) -> Result<BucketId, RuntimeError> {
        let resource = ResourceContainer::confidential(
            CONFIDENTIAL_TARI_RESOURCE_ADDRESS,
            output.map(|o| (o.commitment.clone(), o)),
            revealed_amount,
        );

        self.tracker.write_with(|state| {
            let bucket_id = state.new_bucket_id();
            state.new_bucket(bucket_id, resource)?;
            state.set_last_instruction_output(IndexedValue::from_type(&bucket_id)?);
            Ok::<_, RuntimeError>(bucket_id)
        })
    }

    fn fee_checkpoint(&self) -> Result<(), RuntimeError> {
        if self.tracker.total_payments() < self.tracker.total_charges() {
            return Err(RuntimeError::InsufficientFeesPaid {
                required_fee: self.tracker.total_charges(),
                fees_paid: self.tracker.total_payments(),
            });
        }
        self.tracker.fee_checkpoint()
    }

    fn reset_to_fee_checkpoint(&self) -> Result<(), RuntimeError> {
        warn!(target: LOG_TARGET, "Resetting to fee checkpoint");
        self.tracker.reset_to_fee_checkpoint()
    }

    fn finalize(&self) -> Result<FinalizeResult, RuntimeError> {
        self.invoke_modules_on_runtime_call("finalize")?;

        // TODO: this should not be checked here because it will silently fail
        // and the transaction will think it succeeds. Rather move this check to the transaction
        // processor and reset to fee checkpoint there.
        if !self.tracker.are_fees_paid_in_full() {
            self.reset_to_fee_checkpoint()?;
        }

        let substates_to_persist = self.tracker.take_substates_to_persist();
        self.invoke_modules_on_before_finalize(&substates_to_persist)?;

        let finalized = self.tracker.finalize(substates_to_persist)?;

        Ok(finalized)
    }

    fn check_component_access_rules(&self, method: &str, locked: &LockedSubstate) -> Result<(), RuntimeError> {
        self.tracker
            .read_with(|state| state.authorization().check_component_access_rules(method, locked))
    }

    fn validate_return_value(&self, value: &IndexedValue) -> Result<(), RuntimeError> {
        self.tracker
            .read_with(|state| state.check_all_substates_known(value.well_known_types()))
    }

    fn push_call_frame(&self, frame: PushCallFrame) -> Result<(), RuntimeError> {
        self.tracker.push_call_frame(frame, self.max_call_depth)?;
        Ok(())
    }

    fn pop_call_frame(&self) -> Result<(), RuntimeError> {
        self.tracker.pop_call_frame()?;
        Ok(())
    }

    fn builtin_template_invoke(&self, action: BuiltinTemplateAction) -> Result<InvokeResult, RuntimeError> {
        self.invoke_modules_on_runtime_call("builtin_template_invoke")?;

        let address = match action {
            BuiltinTemplateAction::GetTemplateAddress { bultin } => match bultin {
                BuiltinTemplate::Account => ACCOUNT_TEMPLATE_ADDRESS,
                BuiltinTemplate::AccountNft => ACCOUNT_NFT_TEMPLATE_ADDRESS,
            },
        };

        Ok(InvokeResult::encode(&address)?)
    }
}

fn validate_component_access_rule_methods(
    access_rules: &ComponentAccessRules,
    template_def: &TemplateDef,
) -> Result<(), RuntimeError> {
    for (name, _) in access_rules.method_access_rules_iter() {
        if template_def.functions().iter().all(|f| f.name != *name) {
            return Err(RuntimeError::InvalidMethodAccessRule {
                template_name: template_def.template_name().to_string(),
                details: format!("No method '{}' found in template", name),
            });
        }
    }
    Ok(())
}<|MERGE_RESOLUTION|>--- conflicted
+++ resolved
@@ -984,7 +984,6 @@
                     let maybe_view_key = resource.view_key().cloned();
 
                     let vault_mut = state.get_vault_mut(&vault_lock)?;
-<<<<<<< HEAD
                     let (resource_container, amount) = match arg {
                         VaultWithdrawArg::Fungible { amount } => {
                             let container = vault_mut.withdraw(amount)?;
@@ -1000,15 +999,8 @@
                         },
                         VaultWithdrawArg::Confidential { proof } => {
                             let amount = proof.revealed_input_amount();
-                            let container = vault_mut.withdraw_confidential(*proof)?;
+                            let container = vault_mut.withdraw_confidential(*proof, maybe_view_key.as_ref())?;
                             (container, amount)
-=======
-                    let resource_container = match arg {
-                        VaultWithdrawArg::Fungible { amount } => vault_mut.withdraw(amount)?,
-                        VaultWithdrawArg::NonFungible { ids } => vault_mut.withdraw_non_fungibles(&ids)?,
-                        VaultWithdrawArg::Confidential { proof } => {
-                            vault_mut.withdraw_confidential(*proof, maybe_view_key.as_ref())?
->>>>>>> c0c793c1
                         },
                     };
 
