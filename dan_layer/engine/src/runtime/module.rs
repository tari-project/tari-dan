--- conflicted
+++ resolved
@@ -1,31 +1,23 @@
 //   Copyright 2023 The Tari Project
 //   SPDX-License-Identifier: BSD-3-Clause
 
-<<<<<<< HEAD
+use std::collections::HashMap;
+
 use tari_dan_common_types::services::template_provider::TemplateProvider;
+use tari_engine_types::substate::{SubstateAddress, SubstateValue};
 
 use crate::{packager::LoadedTemplate, runtime::StateTracker};
 
 pub trait RuntimeModule<TTemplateProvider: TemplateProvider<Template = LoadedTemplate>>: Send + Sync {
+    fn on_initialize(&self, _track: &StateTracker) -> Result<(), RuntimeModuleError> {
+        Ok(())
+    }
+
     fn on_runtime_call(
         &self,
         _track: &StateTracker<TTemplateProvider>,
         _call: &'static str,
     ) -> Result<(), RuntimeModuleError> {
-=======
-use std::collections::HashMap;
-
-use tari_engine_types::substate::{SubstateAddress, SubstateValue};
-
-use crate::runtime::StateTracker;
-
-pub trait RuntimeModule: Send + Sync {
-    fn on_initialize(&self, _track: &StateTracker) -> Result<(), RuntimeModuleError> {
-        Ok(())
-    }
-
-    fn on_runtime_call(&self, _track: &StateTracker, _call: &'static str) -> Result<(), RuntimeModuleError> {
->>>>>>> b8d903fc
         Ok(())
     }
 
