--- conflicted
+++ resolved
@@ -26,11 +26,7 @@
 serde = "1.0.126"
 serde_json = "1.0.81"
 thiserror = "^1.0.20"
-<<<<<<< HEAD
-wasmer = "2.3.0"
-wasmer-middlewares = "2.3.0"
-=======
 tempfile = "3.3.0"
 wasmer = "2.3.0"
 primitive-types = "0.11.1"
->>>>>>> 29f4ea5f
+wasmer-middlewares = "2.3.0"