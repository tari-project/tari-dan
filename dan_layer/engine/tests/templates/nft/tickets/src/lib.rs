//   Copyright 2022. The Tari Project
//
//   Redistribution and use in source and binary forms, with or without modification, are permitted provided that the
//   following conditions are met:
//
//   1. Redistributions of source code must retain the above copyright notice, this list of conditions and the following
//   disclaimer.
//
//   2. Redistributions in binary form must reproduce the above copyright notice, this list of conditions and the
//   following disclaimer in the documentation and/or other materials provided with the distribution.
//
//   3. Neither the name of the copyright holder nor the names of its contributors may be used to endorse or promote
//   products derived from this software without specific prior written permission.
//
//   THIS SOFTWARE IS PROVIDED BY THE COPYRIGHT HOLDERS AND CONTRIBUTORS "AS IS" AND ANY EXPRESS OR IMPLIED WARRANTIES,
//   INCLUDING, BUT NOT LIMITED TO, THE IMPLIED WARRANTIES OF MERCHANTABILITY AND FITNESS FOR A PARTICULAR PURPOSE ARE
//   DISCLAIMED. IN NO EVENT SHALL THE COPYRIGHT HOLDER OR CONTRIBUTORS BE LIABLE FOR ANY DIRECT, INDIRECT, INCIDENTAL,
//   SPECIAL, EXEMPLARY, OR CONSEQUENTIAL DAMAGES (INCLUDING, BUT NOT LIMITED TO, PROCUREMENT OF SUBSTITUTE GOODS OR
//   SERVICES; LOSS OF USE, DATA, OR PROFITS; OR BUSINESS INTERRUPTION) HOWEVER CAUSED AND ON ANY THEORY OF LIABILITY,
//   WHETHER IN CONTRACT, STRICT LIABILITY, OR TORT (INCLUDING NEGLIGENCE OR OTHERWISE) ARISING IN ANY WAY OUT OF THE
//   USE OF THIS SOFTWARE, EVEN IF ADVISED OF THE POSSIBILITY OF SUCH DAMAGE.
use tari_template_lib::prelude::*;

#[derive(Debug, Clone, serde::Serialize, serde::Deserialize, Default)]
pub struct Ticket {
    pub is_redeemed: bool,
}

/// Example of a ticket sale for event attendances. Every ticket is tracked individually.
/// It should also be possible to add custom metadata to each ticket (e.g. seat number) with optional uniqueness checks
/// The same logic can be used for supply chain tracking of products
#[template]
mod tickets {
    use super::*;

    pub struct TicketSeller {
        resource_address: ResourceAddress,
        tickets: Vault,
        price: Amount,
        earnings: Vault,
    }

    impl TicketSeller {
        // TODO: in this example we need to specify the payment resource, but there should be native support for Thaums
        pub fn new(
            payment_resource_address: ResourceAddress,
            initial_supply: usize,
            price: Amount,
            event_description: String,
        ) -> Component<Self> {
            let owner = CallerContext::transaction_signer_public_key().to_non_fungible_address();
            // Create the non-fungible resource
<<<<<<< HEAD
            let resource_address = ResourceBuilder::non_fungible("tix")
=======
            // TODO: restrict minting to only the owner
            let resource_address = ResourceBuilder::non_fungible().with_token_symbol("tix")
>>>>>>> 3be15363
                // The event description is common for all tickets
                .add_metadata("event", event_description)
                .mintable(AccessRule::Restricted(RestrictedAccessRule::Require(RequireRule::Require(owner.into()))))
                .build();

            // Mint the initial tickets
            let ticket_bucket = ResourceManager::get(resource_address).mint_many_non_fungible(
                &Metadata::new(),
                &Ticket::default(),
                initial_supply,
            );
            let tickets = Vault::from_bucket(ticket_bucket);

            let earnings = Vault::new_empty(payment_resource_address);

            Component::new(Self {
                resource_address,
                tickets,
                price,
                earnings,
            })
            .with_access_rules(AccessRules::allow_all())
            .create()
        }

        // TODO: this method should only be allowed for the owner, when they want to increase attendance of the event
        pub fn mint_more_tickets(&mut self, supply: usize) {
            let ticket_bucket = ResourceManager::get(self.resource_address).mint_many_non_fungible(
                &Metadata::new(),
                &Ticket::default(),
                supply,
            );
            self.tickets.deposit(ticket_bucket);
        }

        // This method should be accesible to everyone
        // TODO: how do we ensure that the payment is in Thaums? On vault creation we specify the type of token?
        pub fn buy_ticket(&mut self, payment: Bucket) -> Bucket {
            assert_eq!(payment.amount(), self.price, "Invalid payment amount");

            self.earnings.deposit(payment);

            // no need to manually check that the tickes are all sold out, as the withdraw operation will fail
            // automatically
            let ticket_bucket = self.tickets.withdraw(Amount(1));

            ticket_bucket
        }

        // TODO: badge system should allow only the component owner to reddem, or emit "redeemer" badges
        // TODO: pass the token id or use buckets? we need a way to ensure that the caller has the nft
        pub fn redeem_ticket(&self, id: NonFungibleId) {
            let resource_manager = ResourceManager::get(self.resource_address);
            let mut nft = resource_manager.get_non_fungible(&id);
            let mut data = nft.get_mutable_data::<Ticket>();
            data.is_redeemed = true;
            nft.set_mutable_data(&data);
        }

        pub fn total_supply(&self) -> Amount {
            ResourceManager::get(self.resource_address).total_supply()
        }
    }
}<|MERGE_RESOLUTION|>--- conflicted
+++ resolved
@@ -50,12 +50,7 @@
         ) -> Component<Self> {
             let owner = CallerContext::transaction_signer_public_key().to_non_fungible_address();
             // Create the non-fungible resource
-<<<<<<< HEAD
-            let resource_address = ResourceBuilder::non_fungible("tix")
-=======
-            // TODO: restrict minting to only the owner
             let resource_address = ResourceBuilder::non_fungible().with_token_symbol("tix")
->>>>>>> 3be15363
                 // The event description is common for all tickets
                 .add_metadata("event", event_description)
                 .mintable(AccessRule::Restricted(RestrictedAccessRule::Require(RequireRule::Require(owner.into()))))
