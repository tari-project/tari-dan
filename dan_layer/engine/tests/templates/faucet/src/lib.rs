--- conflicted
+++ resolved
@@ -35,14 +35,9 @@
             Self::mint_with_symbol(initial_supply, "faucets".to_string())
         }
 
-<<<<<<< HEAD
         pub fn mint_with_symbol(initial_supply: Amount, symbol: String) -> Component<Self> {
-            let coins = ResourceBuilder::fungible(symbol)
-=======
-        pub fn mint_with_symbol(initial_supply: Amount, symbol: String) -> Self {
             let coins = ResourceBuilder::fungible()
                 .with_token_symbol(symbol)
->>>>>>> 3be15363
                 .initial_supply(initial_supply)
                 .build_bucket();
 
