//   Copyright 2023 The Tari Project
//   SPDX-License-Identifier: BSD-3-Clause

use tari_dan_engine::runtime::RuntimeError;
use tari_engine_types::{indexed_value::IndexedWellKnownTypes, resource_container::ResourceError};
use tari_template_lib::{
    args,
    args::VaultAction,
    constants::XTR2,
    models::{Amount, ComponentAddress, ResourceAddress},
    prelude::ResourceType,
};
use tari_template_test_tooling::{support::assert_error::assert_reject_reason, TemplateTest};
use tari_transaction::Transaction;

#[test]
fn it_rejects_dangling_vaults_in_constructor() {
    let mut test = TemplateTest::new(["tests/templates/shenanigans"]);
    let template_addr = test.get_template_address("Shenanigans");

    let reason = test.execute_expect_failure(
        Transaction::builder()
            .call_function(template_addr, "dangling_vault", args![])
            .sign(test.get_test_secret_key())
            .build(),
        vec![],
    );

    assert_reject_reason(
        reason,
        // TODO: should have the actual RuntimeError in the RejectReason
        "1 orphaned substate(s) detected",
    );
}

#[test]
fn it_rejects_dangling_vault_that_has_been_returned() {
    let mut test = TemplateTest::new(["tests/templates/shenanigans"]);
    let template_addr = test.get_template_address("Shenanigans");

    let reason = test.execute_expect_failure(
        Transaction::builder()
            .call_function(template_addr, "return_vault", args![])
            .sign(test.get_test_secret_key())
            .build(),
        vec![],
    );

    assert_reject_reason(reason, "1 orphaned substate(s) detected");
}

#[test]
fn it_rejects_dangling_vaults_in_component() {
    let mut test = TemplateTest::new(["tests/templates/shenanigans"]);
    let template_addr = test.get_template_address("Shenanigans");

    //  Create with vault
    let result = test.execute_expect_success(
        Transaction::builder()
            .call_function(template_addr, "with_vault", args![])
            .sign(test.get_test_secret_key())
            .build(),
        vec![],
    );

    let component_address = result.finalize.execution_results[0]
        .decode::<ComponentAddress>()
        .unwrap();
    let component = test.read_only_state_store().get_component(component_address).unwrap();
    let indexed = IndexedWellKnownTypes::from_value(component.state()).unwrap();

    let reason = test.execute_expect_failure(
        Transaction::builder()
            .call_method(component_address, "drop_vault", args![])
            .sign(test.get_test_secret_key())
            .build(),
        vec![test.get_test_proof()],
    );

    assert_reject_reason(reason, RuntimeError::OrphanedSubstate {
        address: indexed.vault_ids()[0].into(),
    });
}

#[test]
fn it_rejects_dangling_resources() {
    let mut test = TemplateTest::new(["tests/templates/shenanigans"]);
    let template_addr = test.get_template_address("Shenanigans");

    let reason = test.execute_expect_failure(
        Transaction::builder()
            .call_function(template_addr, "dangling_resource", args![])
            .sign(test.get_test_secret_key())
            .build(),
        vec![],
    );

    assert_reject_reason(reason, "1 orphaned substate(s) detected")
}

#[test]
fn it_rejects_unknown_substate_addresses() {
    let mut test = TemplateTest::new(["tests/templates/shenanigans"]);
    let template_addr = test.get_template_address("Shenanigans");

    let reason = test.execute_expect_failure(
        Transaction::builder()
            .call_function(template_addr, "non_existent_id", args![])
            .sign(test.get_test_secret_key())
            .build(),
        vec![],
    );

<<<<<<< HEAD
    assert_reject_reason(reason, RuntimeError::SubstateNotFound {
=======
    assert_reject_reason(reason, RuntimeError::ReferencedSubstateNotFound {
>>>>>>> 75529267
        address: ResourceAddress::from_hex("abababababababababababababababababababababababababababab")
            .unwrap()
            .into(),
    })
}

#[test]
fn it_rejects_references_to_buckets_that_arent_in_scope() {
    let mut test = TemplateTest::new(["tests/templates/shenanigans"]);
    let template_addr = test.get_template_address("Shenanigans");
    let (account, owner_token, owner_key) = test.create_owned_account();

    let result = test.execute_expect_success(
        Transaction::builder()
            .call_function(template_addr, "with_vault", args![])
            .sign(&owner_key)
            .build(),
        vec![owner_token.clone()],
    );

    let shenanigans = result.finalize.execution_results[0]
        .decode::<ComponentAddress>()
        .unwrap();

    let reason = test.execute_expect_failure(
        Transaction::builder()
            .call_method(account, "withdraw", args![XTR2, Amount(1000)])
            .put_last_instruction_output_on_workspace("bucket")
            .call_method(shenanigans, "take_bucket_zero", args![])
            .sign(&owner_key)
            .build(),
        vec![owner_token],
    );

    // take_bucket_zero fails because the bucket isnt in scope for the call
    assert_reject_reason(reason, RuntimeError::BucketNotFound { bucket_id: 0.into() });
}

#[test]
fn it_rejects_double_ownership_of_vault() {
    let mut test = TemplateTest::new(["tests/templates/shenanigans"]);
    let template_addr = test.get_template_address("Shenanigans");

    let reason = test.execute_expect_failure(
        Transaction::builder()
            .call_function(template_addr, "with_vault_copy", args![])
            .sign(test.get_test_secret_key())
            .build(),
        vec![test.get_test_proof()],
    );

    assert_reject_reason(reason, "Duplicate reference to substate");
}

#[test]
fn it_prevents_access_to_vault_id_in_component_context() {
    let mut test = TemplateTest::new(["tests/templates/shenanigans"]);
    let template_addr = test.get_template_address("Shenanigans");
    let (account, _, _) = test.create_owned_account();

    let vault_id = {
        let component = test.read_only_state_store().get_component(account).unwrap();
        let values = IndexedWellKnownTypes::from_value(component.state()).unwrap();
        values.vault_ids()[0]
    };

    let result = test.execute_expect_success(
        Transaction::builder()
            .call_function(template_addr, "with_vault", args![])
            .sign(test.get_test_secret_key())
            .build(),
        vec![test.get_test_proof()],
    );

    let shenanigans = result.finalize.execution_results[0]
        .decode::<ComponentAddress>()
        .unwrap();

    let reason = test.execute_expect_failure(
        Transaction::builder()
            .call_method(shenanigans, "take_from_a_vault", args![vault_id, Amount(1000)])
            .sign(test.get_test_secret_key())
            .build(),
        vec![test.get_test_proof()],
    );

    // take_bucket_zero fails because the component didnt create the vault
    assert_reject_reason(reason, RuntimeError::SubstateNotOwned {
        address: vault_id.into(),
        requested_owner: shenanigans.into(),
    });
}

#[test]
fn it_prevents_access_to_out_of_scope_component() {
    let mut test = TemplateTest::new(["tests/templates/shenanigans"]);
    let template_addr = test.get_template_address("Shenanigans");
    let (account, _, _) = test.create_owned_account();

    let result = test.execute_expect_success(
        Transaction::builder()
            .call_function(template_addr, "new", args![])
            .sign(test.get_test_secret_key())
            .build(),
        vec![test.get_test_proof()],
    );

    let shenanigans = result.finalize.execution_results[0]
        .decode::<ComponentAddress>()
        .unwrap();

    let reason = test.execute_expect_failure(
        Transaction::builder()
            .call_method(shenanigans, "empty_state_on_component", args![account])
            .sign(test.get_test_secret_key())
            .build(),
        vec![test.get_test_proof()],
    );

    // Fails because the engine does not lock this component
    assert_reject_reason(reason, RuntimeError::AccessDeniedSetComponentState {
        attempted_on: account.into(),
        attempted_by: shenanigans.into(),
    });
}

#[test]
fn it_disallows_calls_on_vaults_that_are_not_owned_by_current_component() {
    let mut test = TemplateTest::new(["tests/templates/shenanigans"]);
    let template_addr = test.get_template_address("Shenanigans");
    let (victim, _, _) = test.create_owned_account();
    let (attacker, _, _) = test.create_empty_account();

    let vault_id = {
        let component = test.read_only_state_store().get_component(victim).unwrap();
        let values = IndexedWellKnownTypes::from_value(component.state()).unwrap();
        values.vault_ids()[0]
    };

    let reason = test.execute_expect_failure(
        Transaction::builder()
            .call_function(
                template_addr,
                "attempt_to_steal_funds_using_cross_template_call",
                args![vault_id, attacker, Some(Amount(1000))],
            )
            .sign(test.get_test_secret_key())
            .build(),
        vec![test.get_test_proof()],
    );

    // fails because the function called withdraw on a vault that wasn't in scope. We then check if the vault is owned
    // by the component, but we're not in a component context.
    assert_reject_reason(reason, RuntimeError::NotInComponentContext {
        action: VaultAction::Withdraw.into(),
    });
}

#[test]
fn it_disallows_vault_access_if_vault_is_not_owned() {
    let mut test = TemplateTest::new(["tests/templates/shenanigans"]);
    let template_addr = test.get_template_address("Shenanigans");
    let (victim, _, _) = test.create_owned_account();

    let vault_id = {
        let component = test.read_only_state_store().get_component(victim).unwrap();
        let values = IndexedWellKnownTypes::from_value(component.state()).unwrap();
        values.vault_ids()[0]
    };

    let reason = test.execute_expect_failure(
        Transaction::builder()
            .call_function(template_addr, "ref_stolen_vault", args![vault_id])
            .sign(test.get_test_secret_key())
            .build(),
        vec![test.get_test_proof()],
    );

    // fails because the function called withdraw on a vault that wasnt in scope. We then check if the vault is owned by
    // the component, but we're not in a component context.
    assert_reject_reason(reason, RuntimeError::SubstateOutOfScope {
        address: vault_id.into(),
    });
}

#[test]
fn it_disallows_minting_different_resource_type() {
    let mut test = TemplateTest::new(["tests/templates/resource_shenanigans"]);
    let template_addr = test.get_template_address("Shenanigans");
    let (account, _, _) = test.create_empty_account();

    let result = test.execute_expect_success(
        Transaction::builder()
            .call_function(template_addr, "new", args![])
            .sign(test.get_test_secret_key())
            .build(),
        vec![],
    );

    let component = result.finalize.execution_results[0]
        .decode::<ComponentAddress>()
        .unwrap();

    let reason = test.execute_expect_failure(
        Transaction::builder()
            .call_method(component, "mint_different_resource_type", args![])
            .put_last_instruction_output_on_workspace("bucket")
            .call_method(account, "deposit", args![Workspace("bucket")])
            .sign(test.get_test_secret_key())
            .build(),
        vec![],
    );

    // We explicitly check that the mint fails. The deposit will also fail with a resource type mismatch, but if that
    // happened, it means we were able to create a bucket in the first place, which should not be permitted.
    assert_reject_reason(reason, ResourceError::ResourceTypeMismatch {
        operate: "mint",
        expected: ResourceType::NonFungible,
        given: ResourceType::Fungible,
    });
}<|MERGE_RESOLUTION|>--- conflicted
+++ resolved
@@ -111,11 +111,7 @@
         vec![],
     );
 
-<<<<<<< HEAD
-    assert_reject_reason(reason, RuntimeError::SubstateNotFound {
-=======
     assert_reject_reason(reason, RuntimeError::ReferencedSubstateNotFound {
->>>>>>> 75529267
         address: ResourceAddress::from_hex("abababababababababababababababababababababababababababab")
             .unwrap()
             .into(),
