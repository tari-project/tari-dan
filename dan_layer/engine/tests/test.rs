--- conflicted
+++ resolved
@@ -681,7 +681,6 @@
                 vars.clone(),
             )
             .unwrap();
-<<<<<<< HEAD
 
         // mint a new emoji_id
         // TODO: transaction manifests do not support passing a arbitrary type (like Vec<Emoji>)
@@ -699,25 +698,6 @@
         let nft_balance: Amount = template_test.call_method(account_address, "balance", args![emoji_id_resource]);
         assert_eq!(nft_balance, Amount(1));
 
-=======
-
-        // mint a new emoji_id
-        // TODO: transaction manifests do not support passing a arbitrary type (like Vec<Emoji>)
-        let emoji_id = EmojiId(vec![Emoji::Smile, Emoji::Laugh]);
-        mint_emoji_id(
-            &mut template_test,
-            account_address,
-            faucet_resource,
-            emoji_id_minter,
-            &emoji_id,
-        )
-        .unwrap();
-
-        // check that the account holds the newly minted nft
-        let nft_balance: Amount = template_test.call_method(account_address, "balance", args![emoji_id_resource]);
-        assert_eq!(nft_balance, Amount(1));
-
->>>>>>> aec25c66
         // the supply of emoji ids should have increased
         let total_supply: Amount = template_test.call_method(emoji_id_minter, "total_supply", args![]);
         assert_eq!(total_supply, Amount(1));
@@ -731,7 +711,6 @@
             &emoji_id,
         )
         .unwrap_err();
-<<<<<<< HEAD
 
         // emoji ids with invalid lenght must fail
         let mut too_long_emoji_id = vec![];
@@ -872,6 +851,7 @@
             ("account", account_address.into()),
             ("ticket_seller", ticket_seller.into()),
             ("ticket_resource", ticket_resource.into()),
+            // TODO: it's weird that the "redeem_ticket" method accepts a NonFungibleId, but we are passing a SubstateAddress variable
             ("ticket_addr", ticket_substate_addr.clone().into()),
         ];
 
@@ -902,34 +882,5 @@
             pub is_redeemed: bool,
         }
         assert!(ticket_nft.get_data::<Ticket>().is_redeemed);
-=======
-
-        // emoji ids with invalid lenght must fail
-        let mut too_long_emoji_id = vec![];
-        for _ in 0..=max_emoji_id_len {
-            too_long_emoji_id.push(Emoji::Smile);
-        }
-        let emoji_id = EmojiId(too_long_emoji_id);
-        mint_emoji_id(
-            &mut template_test,
-            account_address,
-            faucet_resource,
-            emoji_id_minter,
-            &emoji_id,
-        )
-        .unwrap_err();
-
-        // FIXME: trying to mint a new emoji id (different from the first) should work
-        //        but it gives a "Dangling bucket error"
-        // let emoji_id = EmojiId(vec![Emoji::Smile, Emoji::Wink]);
-        // mint_emoji_id(
-        // &mut template_test,
-        // account_address,
-        // faucet_resource,
-        // emoji_id_minter,
-        // &emoji_id,
-        // )
-        // .unwrap();
->>>>>>> aec25c66
     }
 }