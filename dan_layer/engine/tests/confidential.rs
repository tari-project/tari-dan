--- conflicted
+++ resolved
@@ -7,19 +7,18 @@
     models::{Amount, ComponentAddress},
     prelude::ConfidentialOutputProof,
 };
-<<<<<<< HEAD
-use tari_template_test_tooling::{SubstateType, TemplateTest};
+use tari_template_test_tooling::{
+    confidential::{
+        generate_confidential_proof, generate_withdraw_proof, generate_withdraw_proof_with_inputs,
+    },
+    SubstateType, TemplateTest,
+};
 use tari_transaction::Transaction;
-=======
-use tari_template_test_tooling::{
-    confidential::{generate_confidential_proof, generate_withdraw_proof, generate_withdraw_proof_with_inputs},
-    SubstateType,
-    TemplateTest,
-};
->>>>>>> 75ecac38
 use tari_transaction_manifest::ManifestValue;
 
-fn setup(initial_supply: ConfidentialOutputProof) -> (TemplateTest, ComponentAddress, SubstateAddress) {
+fn setup(
+    initial_supply: ConfidentialOutputProof,
+) -> (TemplateTest, ComponentAddress, SubstateAddress) {
     let mut template_test = TemplateTest::new(vec![
         "tests/templates/confidential/faucet",
         "tests/templates/confidential/utilities",
@@ -45,7 +44,6 @@
     assert_eq!(total_supply, Amount(0));
 }
 
-#[allow(clippy::too_many_lines)]
 #[test]
 fn mint_more_later() {
     let (confidential_proof, _mask, _change) = generate_confidential_proof(Amount(0), None);
@@ -68,9 +66,11 @@
     );
 }
 
+#[allow(clippy::too_many_lines)]
 #[test]
 fn transfer_confidential_amounts_between_accounts() {
-    let (confidential_proof, faucet_mask, _change) = generate_confidential_proof(Amount(100_000), None);
+    let (confidential_proof, faucet_mask, _change) =
+        generate_confidential_proof(Amount(100_000), None);
     let (mut template_test, faucet, faucet_resx) = setup(confidential_proof);
 
     // Create an account
@@ -78,7 +78,8 @@
     let (account2, _owner2, _k) = template_test.create_owned_account();
 
     // Create proof for transfer
-    let proof = generate_withdraw_proof(&faucet_mask, Amount(1000), Some(Amount(99_000)), Amount(0));
+    let proof =
+        generate_withdraw_proof(&faucet_mask, Amount(1000), Some(Amount(99_000)), Amount(0));
 
     // Transfer faucet funds into account 1
     let vars = [
@@ -101,15 +102,39 @@
         .unwrap();
 
     let diff = result.finalize.result.expect("Failed to execute manifest");
-    assert_eq!(diff.up_iter().filter(|(addr, _)| *addr == account1).count(), 1);
-    assert_eq!(diff.down_iter().filter(|(addr, _)| *addr == account1).count(), 1);
-    assert_eq!(diff.up_iter().filter(|(addr, _)| *addr == faucet).count(), 1);
-    assert_eq!(diff.down_iter().filter(|(addr, _)| *addr == faucet).count(), 1);
+    assert_eq!(
+        diff.up_iter().filter(|(addr, _)| *addr == account1).count(),
+        1
+    );
+    assert_eq!(
+        diff.down_iter()
+            .filter(|(addr, _)| *addr == account1)
+            .count(),
+        1
+    );
+    assert_eq!(
+        diff.up_iter().filter(|(addr, _)| *addr == faucet).count(),
+        1
+    );
+    assert_eq!(
+        diff.down_iter().filter(|(addr, _)| *addr == faucet).count(),
+        1
+    );
     assert_eq!(diff.up_iter().count(), 5);
     assert_eq!(diff.down_iter().count(), 3);
 
-    let withdraw_proof = generate_withdraw_proof(&proof.output_mask, Amount(100), Some(Amount(900)), Amount(0));
-    let split_proof = generate_withdraw_proof(&withdraw_proof.output_mask, Amount(20), Some(Amount(80)), Amount(0));
+    let withdraw_proof = generate_withdraw_proof(
+        &proof.output_mask,
+        Amount(100),
+        Some(Amount(900)),
+        Amount(0),
+    );
+    let split_proof = generate_withdraw_proof(
+        &withdraw_proof.output_mask,
+        Amount(20),
+        Some(Amount(80)),
+        Amount(0),
+    );
 
     let vars = [
         ("faucet_resx", faucet_resx.into()),
@@ -119,7 +144,10 @@
             "withdraw_proof",
             ManifestValue::new_value(&withdraw_proof.proof).unwrap(),
         ),
-        ("split_proof", ManifestValue::new_value(&split_proof.proof).unwrap()),
+        (
+            "split_proof",
+            ManifestValue::new_value(&split_proof.proof).unwrap(),
+        ),
     ];
     let result = template_test
         .execute_and_commit_manifest(
@@ -142,24 +170,42 @@
         )
         .unwrap();
     let diff = result.finalize.result.expect("Failed to execute manifest");
-    assert_eq!(diff.up_iter().filter(|(addr, _)| *addr == account1).count(), 1);
-    assert_eq!(diff.down_iter().filter(|(addr, _)| *addr == account1).count(), 1);
-    assert_eq!(diff.up_iter().filter(|(addr, _)| *addr == account2).count(), 1);
-    assert_eq!(diff.down_iter().filter(|(addr, _)| *addr == account2).count(), 1);
+    assert_eq!(
+        diff.up_iter().filter(|(addr, _)| *addr == account1).count(),
+        1
+    );
+    assert_eq!(
+        diff.down_iter()
+            .filter(|(addr, _)| *addr == account1)
+            .count(),
+        1
+    );
+    assert_eq!(
+        diff.up_iter().filter(|(addr, _)| *addr == account2).count(),
+        1
+    );
+    assert_eq!(
+        diff.down_iter()
+            .filter(|(addr, _)| *addr == account2)
+            .count(),
+        1
+    );
     assert_eq!(diff.up_iter().count(), 5);
     assert_eq!(diff.down_iter().count(), 3);
 }
 
 #[test]
 fn transfer_confidential_fails_with_invalid_balance() {
-    let (confidential_proof, faucet_mask, _change) = generate_confidential_proof(Amount(100_000), None);
+    let (confidential_proof, faucet_mask, _change) =
+        generate_confidential_proof(Amount(100_000), None);
     let (mut template_test, faucet, _faucet_resx) = setup(confidential_proof);
 
     // Create an account
     let (account1, _owner1, _k) = template_test.create_owned_account();
 
     // Create proof for transfer
-    let proof = generate_withdraw_proof(&faucet_mask, Amount(1001), Some(Amount(99_000)), Amount(0));
+    let proof =
+        generate_withdraw_proof(&faucet_mask, Amount(1001), Some(Amount(99_000)), Amount(0));
 
     // Transfer faucet funds into account 1
     let vars = [
@@ -184,7 +230,8 @@
 
 #[test]
 fn reveal_confidential_and_transfer() {
-    let (confidential_proof, faucet_mask, _change) = generate_confidential_proof(Amount(100_000), None);
+    let (confidential_proof, faucet_mask, _change) =
+        generate_confidential_proof(Amount(100_000), None);
     let (mut template_test, faucet, faucet_resx) = setup(confidential_proof);
 
     // Create an account
@@ -193,11 +240,18 @@
 
     // Create proof for transfer
 
-    let proof = generate_withdraw_proof(&faucet_mask, Amount(1000), Some(Amount(99_000)), Amount(0));
+    let proof =
+        generate_withdraw_proof(&faucet_mask, Amount(1000), Some(Amount(99_000)), Amount(0));
     // Reveal 90 tokens and 10 confidentially
-    let reveal_proof = generate_withdraw_proof(&proof.output_mask, Amount(10), Some(Amount(900)), Amount(90));
+    let reveal_proof = generate_withdraw_proof(
+        &proof.output_mask,
+        Amount(10),
+        Some(Amount(900)),
+        Amount(90),
+    );
     // Then reveal the rest
-    let reveal_bucket_proof = generate_withdraw_proof(&reveal_proof.output_mask, Amount(0), None, Amount(10));
+    let reveal_bucket_proof =
+        generate_withdraw_proof(&reveal_proof.output_mask, Amount(0), None, Amount(10));
 
     // Transfer faucet funds into account 1
     let vars = [
@@ -206,7 +260,10 @@
         ("account1", account1.into()),
         ("account2", account2.into()),
         ("proof", ManifestValue::new_value(&proof.proof).unwrap()),
-        ("reveal_proof", ManifestValue::new_value(&reveal_proof.proof).unwrap()),
+        (
+            "reveal_proof",
+            ManifestValue::new_value(&reveal_proof.proof).unwrap(),
+        ),
         (
             "reveal_bucket_proof",
             ManifestValue::new_value(&reveal_bucket_proof.proof).unwrap(),
@@ -246,18 +303,23 @@
         .unwrap();
 
     assert_eq!(
-        result.finalize.execution_results[12].decode::<Amount>().unwrap(),
+        result.finalize.execution_results[12]
+            .decode::<Amount>()
+            .unwrap(),
         Amount(10)
     );
     assert_eq!(
-        result.finalize.execution_results[13].decode::<Amount>().unwrap(),
+        result.finalize.execution_results[13]
+            .decode::<Amount>()
+            .unwrap(),
         Amount(90)
     );
 }
 
 #[test]
 fn attempt_to_reveal_with_unbalanced_proof() {
-    let (confidential_proof, faucet_mask, _change) = generate_confidential_proof(Amount(100_000), None);
+    let (confidential_proof, faucet_mask, _change) =
+        generate_confidential_proof(Amount(100_000), None);
     let (mut template_test, faucet, faucet_resx) = setup(confidential_proof);
 
     // Create an account
@@ -266,9 +328,15 @@
 
     // Create proof for transfer
 
-    let proof = generate_withdraw_proof(&faucet_mask, Amount(1000), Some(Amount(99_000)), Amount(0));
+    let proof =
+        generate_withdraw_proof(&faucet_mask, Amount(1000), Some(Amount(99_000)), Amount(0));
     // Attempt to reveal more than input - change
-    let reveal_proof = generate_withdraw_proof(&proof.output_mask, Amount(0), Some(Amount(900)), Amount(110));
+    let reveal_proof = generate_withdraw_proof(
+        &proof.output_mask,
+        Amount(0),
+        Some(Amount(900)),
+        Amount(110),
+    );
 
     // Transfer faucet funds into account 1
     let vars = [
@@ -277,7 +345,10 @@
         ("account1", account1.into()),
         ("account2", account2.into()),
         ("proof", ManifestValue::new_value(&proof.proof).unwrap()),
-        ("reveal_proof", ManifestValue::new_value(&reveal_proof.proof).unwrap()),
+        (
+            "reveal_proof",
+            ManifestValue::new_value(&reveal_proof.proof).unwrap(),
+        ),
     ];
 
     // TODO: Propagate error messages from runtime
@@ -310,7 +381,8 @@
 
 #[test]
 fn multi_commitment_join() {
-    let (confidential_proof, faucet_mask, _change) = generate_confidential_proof(Amount(100_000), None);
+    let (confidential_proof, faucet_mask, _change) =
+        generate_confidential_proof(Amount(100_000), None);
     let (mut template_test, faucet, faucet_resx) = setup(confidential_proof);
 
     // Create an account
@@ -318,7 +390,8 @@
 
     // Create proof for transfer
 
-    let withdraw_proof1 = generate_withdraw_proof(&faucet_mask, Amount(1000), Some(Amount(99_000)), Amount(0));
+    let withdraw_proof1 =
+        generate_withdraw_proof(&faucet_mask, Amount(1000), Some(Amount(99_000)), Amount(0));
     let withdraw_proof2 = generate_withdraw_proof(
         withdraw_proof1.change_mask.as_ref().unwrap(),
         Amount(1000),
@@ -348,7 +421,10 @@
             "withdraw_proof2",
             ManifestValue::new_value(&withdraw_proof2.proof).unwrap(),
         ),
-        ("join_proof", ManifestValue::new_value(&join_proof.proof).unwrap()),
+        (
+            "join_proof",
+            ManifestValue::new_value(&join_proof.proof).unwrap(),
+        ),
     ];
     let result = template_test
         .execute_and_commit_manifest(
@@ -382,254 +458,22 @@
         )
         .unwrap();
 
-    assert_eq!(result.finalize.execution_results[3].decode::<u32>().unwrap(), 1);
-    assert_eq!(result.finalize.execution_results[7].decode::<u32>().unwrap(), 2);
-    assert_eq!(result.finalize.execution_results[9].decode::<u32>().unwrap(), 1);
-<<<<<<< HEAD
-}
-
-/// These would live in the wallet
-mod utilities {
-    use rand::rngs::OsRng;
-    use tari_common_types::types::{BulletRangeProof, PrivateKey, PublicKey, Signature};
-    use tari_crypto::{
-        commitment::{ExtensionDegree, HomomorphicCommitmentFactory},
-        errors::RangeProofError,
-        extended_range_proof::ExtendedRangeProofService,
-        keys::{PublicKey as _, SecretKey},
-        ristretto::bulletproofs_plus::{RistrettoExtendedMask, RistrettoExtendedWitness},
-        tari_utilities::ByteArray,
-    };
-    use tari_engine_types::confidential::{challenges, get_commitment_factory, get_range_proof_service};
-    use tari_template_lib::{
-        crypto::{BalanceProofSignature, RistrettoPublicKeyBytes},
-        models::{Amount, ConfidentialOutputProof, ConfidentialStatement, ConfidentialWithdrawProof, EncryptedData},
-    };
-
-    pub struct ConfidentialProofStatement {
-        pub amount: Amount,
-        pub mask: PrivateKey,
-        pub sender_public_nonce: PublicKey,
-        pub minimum_value_promise: u64,
-    }
-
-    pub fn generate_confidential_proof(
-        output_amount: Amount,
-        change: Option<Amount>,
-    ) -> (ConfidentialOutputProof, PrivateKey, Option<PrivateKey>) {
-        let mask = PrivateKey::random(&mut OsRng);
-        let output_statement = ConfidentialProofStatement {
-            amount: output_amount,
-            mask: mask.clone(),
-            sender_public_nonce: Default::default(),
-            minimum_value_promise: 0,
-        };
-
-        let change_mask = PrivateKey::random(&mut OsRng);
-        let change_statement = change.map(|amount| ConfidentialProofStatement {
-            amount,
-            mask: change_mask.clone(),
-            sender_public_nonce: Default::default(),
-            minimum_value_promise: 0,
-        });
-
-        let proof = generate_confidential_proof_from_statements(output_statement, change_statement).unwrap();
-        (proof, mask, change.map(|_| change_mask))
-    }
-
-    pub fn generate_balance_proof(
-        input_mask: &PrivateKey,
-        output_mask: &PrivateKey,
-        change_mask: Option<&PrivateKey>,
-        revealed_amount: Amount,
-    ) -> BalanceProofSignature {
-        let secret_excess = input_mask - output_mask - change_mask.unwrap_or(&PrivateKey::default());
-        let excess = PublicKey::from_secret_key(&secret_excess);
-        let (nonce, public_nonce) = PublicKey::random_keypair(&mut OsRng);
-        let challenge = challenges::confidential_withdraw64(&excess, &public_nonce, revealed_amount);
-
-        let sig = Signature::sign_raw_uniform(&secret_excess, nonce, &challenge).unwrap();
-        BalanceProofSignature::try_from_parts(sig.get_public_nonce().as_bytes(), sig.get_signature().as_bytes())
-            .unwrap()
-    }
-
-    pub struct WithdrawProofOutput {
-        pub output_mask: PrivateKey,
-        pub change_mask: Option<PrivateKey>,
-        pub proof: ConfidentialWithdrawProof,
-    }
-
-    pub fn generate_withdraw_proof(
-        input_mask: &PrivateKey,
-        output_amount: Amount,
-        change_amount: Option<Amount>,
-        revealed_amount: Amount,
-    ) -> WithdrawProofOutput {
-        let (output_proof, output_mask, change_mask) = generate_confidential_proof(output_amount, change_amount);
-        let total_amount = output_amount + change_amount.unwrap_or_else(Amount::zero) + revealed_amount;
-        let input_commitment = get_commitment_factory().commit_value(input_mask, total_amount.value() as u64);
-        let input_commitment = copy_fixed(input_commitment.as_bytes());
-        let balance_proof = generate_balance_proof(input_mask, &output_mask, change_mask.as_ref(), revealed_amount);
-
-        let output_statement = output_proof.output_statement;
-
-        WithdrawProofOutput {
-            output_mask,
-            change_mask,
-            proof: ConfidentialWithdrawProof {
-                inputs: vec![input_commitment],
-                output_proof: ConfidentialOutputProof {
-                    output_statement: ConfidentialStatement {
-                        commitment: output_statement.commitment,
-                        sender_public_nonce: Default::default(),
-                        encrypted_data: EncryptedData::default(),
-                        minimum_value_promise: output_statement.minimum_value_promise,
-                        revealed_amount,
-                    },
-                    change_statement: output_proof.change_statement.map(|statement| ConfidentialStatement {
-                        commitment: statement.commitment,
-                        sender_public_nonce: Default::default(),
-                        encrypted_data: EncryptedData::default(),
-                        minimum_value_promise: statement.minimum_value_promise,
-                        revealed_amount: Amount::zero(),
-                    }),
-                    range_proof: output_proof.range_proof,
-                },
-                balance_proof,
-            },
-        }
-    }
-
-    pub fn generate_withdraw_proof_with_inputs(
-        input: &[(PrivateKey, Amount)],
-        output_amount: Amount,
-        change_amount: Option<Amount>,
-        revealed_amount: Amount,
-    ) -> WithdrawProofOutput {
-        let (output_proof, output_mask, change_mask) = generate_confidential_proof(output_amount, change_amount);
-        let input_commitments = input
-            .iter()
-            .map(|(input_mask, amount)| {
-                let input_commitment = get_commitment_factory().commit_value(input_mask, amount.value() as u64);
-                copy_fixed(input_commitment.as_bytes())
-            })
-            .collect();
-        let input_private_excess = input
-            .iter()
-            .fold(PrivateKey::default(), |acc, (input_mask, _)| acc + input_mask);
-        let balance_proof = generate_balance_proof(
-            &input_private_excess,
-            &output_mask,
-            change_mask.as_ref(),
-            revealed_amount,
-        );
-
-        let output_statement = output_proof.output_statement;
-        let change_statement = output_proof.change_statement;
-
-        WithdrawProofOutput {
-            output_mask,
-            change_mask,
-            proof: ConfidentialWithdrawProof {
-                inputs: input_commitments,
-                output_proof: ConfidentialOutputProof {
-                    output_statement: ConfidentialStatement {
-                        commitment: output_statement.commitment,
-                        // R and encrypted value are informational and can be left out as far as the VN is concerned
-                        sender_public_nonce: Default::default(),
-                        encrypted_data: Default::default(),
-                        minimum_value_promise: output_statement.minimum_value_promise,
-                        revealed_amount,
-                    },
-                    change_statement: change_statement.map(|change| ConfidentialStatement {
-                        commitment: change.commitment,
-                        sender_public_nonce: Default::default(),
-                        encrypted_data: Default::default(),
-                        minimum_value_promise: change.minimum_value_promise,
-                        revealed_amount: Amount::zero(),
-                    }),
-                    range_proof: output_proof.range_proof,
-                },
-                balance_proof,
-            },
-        }
-    }
-
-    fn copy_fixed<const SZ: usize>(bytes: &[u8]) -> [u8; SZ] {
-        let mut array = [0u8; SZ];
-        array.copy_from_slice(&bytes[..SZ]);
-        array
-    }
-
-    fn generate_confidential_proof_from_statements(
-        output_statement: ConfidentialProofStatement,
-        change_statement: Option<ConfidentialProofStatement>,
-    ) -> Result<ConfidentialOutputProof, RangeProofError> {
-        let proof_change_statement = change_statement.as_ref().map(|statement| ConfidentialStatement {
-            commitment: commitment_to_bytes(&statement.mask, statement.amount),
-            sender_public_nonce: RistrettoPublicKeyBytes::from_bytes(statement.sender_public_nonce.as_bytes())
-                .expect("[generate_confidential_proof] change nonce"),
-            encrypted_data: Default::default(),
-            minimum_value_promise: statement.minimum_value_promise,
-            revealed_amount: Amount::zero(),
-        });
-
-        let output_range_proof = generate_extended_bullet_proof(&output_statement, change_statement.as_ref())?;
-
-        Ok(ConfidentialOutputProof {
-            output_statement: ConfidentialStatement {
-                commitment: commitment_to_bytes(&output_statement.mask, output_statement.amount),
-                sender_public_nonce: RistrettoPublicKeyBytes::from_bytes(
-                    output_statement.sender_public_nonce.as_bytes(),
-                )
-                .expect("[generate_confidential_proof] output nonce"),
-                encrypted_data: Default::default(),
-                minimum_value_promise: output_statement.minimum_value_promise,
-                revealed_amount: Amount::zero(),
-            },
-            change_statement: proof_change_statement,
-            range_proof: output_range_proof.0,
-        })
-    }
-
-    fn generate_extended_bullet_proof(
-        output_statement: &ConfidentialProofStatement,
-        change_statement: Option<&ConfidentialProofStatement>,
-    ) -> Result<BulletRangeProof, RangeProofError> {
-        let mut extended_witnesses = vec![];
-
-        let extended_mask =
-            RistrettoExtendedMask::assign(ExtensionDegree::DefaultPedersen, vec![output_statement.mask.clone()])
-                .unwrap();
-
-        let mut agg_factor = 1;
-        extended_witnesses.push(RistrettoExtendedWitness {
-            mask: extended_mask,
-            value: output_statement.amount.value() as u64,
-            minimum_value_promise: output_statement.minimum_value_promise,
-        });
-        if let Some(stmt) = change_statement {
-            let extended_mask =
-                RistrettoExtendedMask::assign(ExtensionDegree::DefaultPedersen, vec![stmt.mask.clone()]).unwrap();
-            extended_witnesses.push(RistrettoExtendedWitness {
-                mask: extended_mask,
-                value: stmt.amount.value() as u64,
-                minimum_value_promise: stmt.minimum_value_promise,
-            });
-            agg_factor = 2;
-        }
-
-        let output_range_proof =
-            get_range_proof_service(agg_factor).construct_extended_proof(extended_witnesses, None)?;
-        Ok(BulletRangeProof(output_range_proof))
-    }
-
-    fn commitment_to_bytes(mask: &PrivateKey, amount: Amount) -> [u8; 32] {
-        let commitment = get_commitment_factory().commit_value(mask, amount.value() as u64);
-        let mut bytes = [0u8; 32];
-        bytes.copy_from_slice(commitment.as_bytes());
-        bytes
-    }
-=======
->>>>>>> 75ecac38
+    assert_eq!(
+        result.finalize.execution_results[3]
+            .decode::<u32>()
+            .unwrap(),
+        1
+    );
+    assert_eq!(
+        result.finalize.execution_results[7]
+            .decode::<u32>()
+            .unwrap(),
+        2
+    );
+    assert_eq!(
+        result.finalize.execution_results[9]
+            .decode::<u32>()
+            .unwrap(),
+        1
+    );
 }