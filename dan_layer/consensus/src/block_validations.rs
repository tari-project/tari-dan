//   Copyright 2023 The Tari Project
//   SPDX-License-Identifier: BSD-3-Clause

use tari_common::configuration::Network;
use tari_crypto::{ristretto::RistrettoPublicKey, tari_utilities::ByteArray};
use tari_dan_common_types::{
    committee::{Committee, CommitteeInfo},
    DerivableFromPublicKey,
    ExtraFieldKey,
};
use tari_dan_storage::consensus_models::Block;
use tari_epoch_manager::EpochManagerReader;

use crate::{
    hotstuff::{HotStuffError, HotstuffConfig, ProposalValidationError},
    traits::{ConsensusSpec, LeaderStrategy, VoteSignatureService},
};

pub fn check_proposal<TConsensusSpec: ConsensusSpec>(
    block: &Block,
    committee_info: &CommitteeInfo,
    committee_for_block: &Committee<TConsensusSpec::Addr>,
    vote_signing_service: &TConsensusSpec::SignatureService,
    leader_strategy: &TConsensusSpec::LeaderStrategy,
    config: &HotstuffConfig,
) -> Result<(), HotStuffError> {
    // TODO: in order to do the base layer block has validation, we need to ensure that we have synced to the tip.
    //       If not, we need some strategy for "parking" the blocks until we are at least at the provided hash or the
    //       tip. Without this, the check has a race condition between the base layer scanner and consensus.
    // check_base_layer_block_hash::<TConsensusSpec>(block, epoch_manager, config).await?;
    check_network(block, config.network)?;
    check_sidechain_id(block, config)?;
    check_hash_and_height(block)?;
    check_proposed_by_leader(leader_strategy, committee_for_block, block)?;
    check_signature(block)?;
    check_quorum_certificate::<TConsensusSpec>(block, committee_for_block, committee_info, vote_signing_service)?;
    Ok(())
}

pub fn check_network(candidate_block: &Block, network: Network) -> Result<(), ProposalValidationError> {
    if candidate_block.network() != network {
        return Err(ProposalValidationError::InvalidNetwork {
            block_network: candidate_block.network().to_string(),
            expected_network: network.to_string(),
            block_id: *candidate_block.id(),
        });
    }
    Ok(())
}

// TODO: remove allow(dead_code)
#[allow(dead_code)]
pub async fn check_base_layer_block_hash<TConsensusSpec: ConsensusSpec>(
    block: &Block,
    epoch_manager: &TConsensusSpec::EpochManager,
    config: &HotstuffConfig,
) -> Result<(), HotStuffError> {
    if block.is_genesis() {
        return Ok(());
    }
    // Check if know the base layer block hash
    let base_layer_block_height = epoch_manager
        .get_base_layer_block_height(*block.base_layer_block_hash())
        .await?
        .ok_or_else(|| ProposalValidationError::BlockHashNotFound {
            hash: *block.base_layer_block_hash(),
        })?;
    // Check if the base layer block height is matching the base layer block hash
    if base_layer_block_height != block.base_layer_block_height() {
        Err(ProposalValidationError::BlockHeightMismatch {
            height: block.base_layer_block_height(),
            real_height: base_layer_block_height,
        })?;
    }
    // Check if the base layer block height is within the acceptable range
    let current_height = epoch_manager.current_base_layer_block_info().await?.0;
    // TODO: uncomment this when the sync information is available here, otherwise during sync this will fail
    // if base_layer_block_height + config.max_base_layer_blocks_behind < current_height {
    //     Err(ProposalValidationError::BlockHeightTooSmall {
    //         proposed: base_layer_block_height,
    //         current: current_height,
    //     })?;
    // }
    if base_layer_block_height > current_height + config.consensus_constants.max_base_layer_blocks_ahead {
        Err(ProposalValidationError::BlockHeightTooHigh {
            proposed: base_layer_block_height,
            current: current_height,
        })?;
    }
    // if block.is_epoch_end() && !epoch_manager.is_last_block_of_epoch(base_layer_block_height).await? {
    //     Err(ProposalValidationError::NotLastBlockOfEpoch {
    //         block_id: *block.id(),
    //         base_layer_block_height,
    //     })?;
    // }
    Ok(())
}

pub fn check_hash_and_height(candidate_block: &Block) -> Result<(), ProposalValidationError> {
    if candidate_block.is_genesis() {
        return Err(ProposalValidationError::ProposingGenesisBlock {
            proposed_by: candidate_block.proposed_by().to_string(),
            hash: *candidate_block.id(),
        });
    }

    let calculated_hash = candidate_block.calculate_hash().into();
    if calculated_hash != *candidate_block.id() {
        return Err(ProposalValidationError::NodeHashMismatch {
            proposed_by: candidate_block.proposed_by().to_string(),
            hash: *candidate_block.id(),
            calculated_hash,
        });
    }

    Ok(())
}

pub fn check_proposed_by_leader<TAddr: DerivableFromPublicKey, TLeaderStrategy: LeaderStrategy<TAddr>>(
    leader_strategy: &TLeaderStrategy,
    local_committee: &Committee<TAddr>,
    candidate_block: &Block,
) -> Result<(), ProposalValidationError> {
    let (leader, _) = leader_strategy.get_leader(local_committee, candidate_block.height());
    if !leader.eq_to_public_key(candidate_block.proposed_by()) {
        return Err(ProposalValidationError::NotLeader {
            proposed_by: candidate_block.proposed_by().to_string(),
            expected_leader: leader.to_string(),
            block_id: *candidate_block.id(),
        });
    }
    Ok(())
}

pub fn check_signature(candidate_block: &Block) -> Result<(), ProposalValidationError> {
    if candidate_block.is_dummy() {
        // Dummy blocks don't have signatures
        return Ok(());
    }
    if candidate_block.is_genesis() {
        // Genesis block doesn't have signatures
        return Ok(());
    }
    let validator_signature = candidate_block
        .signature()
        .ok_or(ProposalValidationError::MissingSignature {
            block_id: *candidate_block.id(),
            height: candidate_block.height(),
        })?;
    if !validator_signature.verify(candidate_block.proposed_by(), candidate_block.id()) {
        return Err(ProposalValidationError::InvalidSignature {
            block_id: *candidate_block.id(),
            height: candidate_block.height(),
        });
    }
    Ok(())
}

pub fn check_quorum_certificate<TConsensusSpec: ConsensusSpec>(
    candidate_block: &Block,
    committee: &Committee<TConsensusSpec::Addr>,
    committee_info: &CommitteeInfo,
    vote_signing_service: &TConsensusSpec::SignatureService,
) -> Result<(), HotStuffError> {
    let qc = candidate_block.justify();
    if qc.is_zero() {
        // TODO: This is potentially dangerous. There should be a check
        // to make sure this is the start of the chain.

        return Ok(());
    }
    if candidate_block.height() <= qc.block_height() {
        return Err(ProposalValidationError::CandidateBlockNotHigherThanJustify {
            justify_block_height: qc.block_height(),
            candidate_block_height: candidate_block.height(),
        }
        .into());
    }

    if qc.signatures().is_empty() {
        return Err(ProposalValidationError::QuorumWasNotReached { qc: *qc.id() }.into());
    }

    for signature in qc.signatures() {
        if !committee.contains_public_key(signature.public_key()) {
            return Err(ProposalValidationError::ValidatorNotInCommittee {
                validator: signature.public_key().to_string(),
                details: format!(
                    "QC signed with validator {} that is not in committee {}",
                    signature.public_key(),
                    committee_info.shard_group()
                ),
            }
            .into());
        }
    }

    for sign in qc.signatures() {
        let message = vote_signing_service.create_message(qc.block_id(), &qc.decision());
        if !sign.verify(message) {
            return Err(ProposalValidationError::QCInvalidSignature { qc: *qc.id() }.into());
        }
    }
<<<<<<< HEAD
    let committee_shard = epoch_manager
        .get_committee_info_by_validator_public_key(
            qc.epoch(),
            qc.signatures()
                .first()
                .ok_or::<HotStuffError>(ProposalValidationError::QuorumWasNotReached { qc: *qc.id() }.into())?
                .public_key()
                .clone(),
        )
        .await?;
=======
>>>>>>> d81722d6

    if committee_info.quorum_threshold() >
        u32::try_from(qc.signatures().len()).map_err(|_| ProposalValidationError::QCConversionError)?
    {
        return Err(ProposalValidationError::QuorumWasNotReached { qc: *qc.id() }.into());
    }
    Ok(())
}

pub fn check_sidechain_id(candidate_block: &Block, config: &HotstuffConfig) -> Result<(), HotStuffError> {
    // We only require the sidechain id on the genesis block
    if !candidate_block.is_genesis() {
        return Ok(());
    }

    // If we are using a sidechain id in the network, we need to check it matches the candidate block one
    if let Some(expected_sidechain_id) = &config.sidechain_id {
        // Extract the sidechain id from the candidate block
        let extra_data = candidate_block.extra_data().ok_or::<HotStuffError>(
            ProposalValidationError::MissingSidechainId {
                block_id: *candidate_block.id(),
            }
            .into(),
        )?;
        let sidechain_id_bytes = extra_data.get(&ExtraFieldKey::SidechainId).ok_or::<HotStuffError>(
            ProposalValidationError::InvalidSidechainId {
                block_id: *candidate_block.id(),
                reason: "SidechainId key not present".to_owned(),
            }
            .into(),
        )?;
        let sidechain_id = RistrettoPublicKey::from_canonical_bytes(sidechain_id_bytes).map_err(|e| {
            ProposalValidationError::InvalidSidechainId {
                block_id: *candidate_block.id(),
                reason: e.to_string(),
            }
        })?;

        // The sidechain id must match the sidechain of the current network
        if sidechain_id != *expected_sidechain_id {
            return Err(ProposalValidationError::MismatchedSidechainId {
                block_id: *candidate_block.id(),
                expected_sidechain_id: expected_sidechain_id.clone(),
                sidechain_id,
            }
            .into());
        }
    }

    Ok(())
}<|MERGE_RESOLUTION|>--- conflicted
+++ resolved
@@ -201,19 +201,6 @@
             return Err(ProposalValidationError::QCInvalidSignature { qc: *qc.id() }.into());
         }
     }
-<<<<<<< HEAD
-    let committee_shard = epoch_manager
-        .get_committee_info_by_validator_public_key(
-            qc.epoch(),
-            qc.signatures()
-                .first()
-                .ok_or::<HotStuffError>(ProposalValidationError::QuorumWasNotReached { qc: *qc.id() }.into())?
-                .public_key()
-                .clone(),
-        )
-        .await?;
-=======
->>>>>>> d81722d6
 
     if committee_info.quorum_threshold() >
         u32::try_from(qc.signatures().len()).map_err(|_| ProposalValidationError::QCConversionError)?
