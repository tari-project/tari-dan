--- conflicted
+++ resolved
@@ -238,16 +238,12 @@
                 !pending_proposals.iter().any(|pending_proposal| {
                     pending_proposal.bucket == foreign_proposal.bucket &&
                         pending_proposal.block_id == foreign_proposal.block_id
-<<<<<<< HEAD
-                }) && foreign_proposal.base_layer_block_height <= base_layer_block_height
+                })
+
                 // If the proposal base layer
-                // height is too high, ignore
-                // for now.
-=======
-                })
-                    // If the proposal base layer height is too high, ignore for now.
+                 height is too high, ignore
+                 for now.
                     && foreign_proposal.base_layer_block_height <= base_layer_block_height
->>>>>>> 4d8a19b9
             })
             .map(|mut foreign_proposal| {
                 foreign_proposal.set_proposed_height(parent_block.height().saturating_add(NodeHeight(1)));
