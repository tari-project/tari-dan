//   Copyright 2023 The Tari Project
//   SPDX-License-Identifier: BSD-3-Clause

use std::{
    collections::{BTreeSet, HashSet},
    iter,
    ops::DerefMut,
};

use log::*;
use tari_dan_common_types::{committee::Committee, optional::Optional, Epoch, NodeHeight, ShardId};
use tari_dan_storage::{
    consensus_models::{
        Block,
        Command,
        ExecutedTransaction,
        HighQc,
        LastProposed,
        LeafBlock,
        QuorumCertificate,
        TransactionPool,
        TransactionPoolStage,
    },
    StateStore,
    StateStoreWriteTransaction,
};
use tari_epoch_manager::EpochManagerReader;
use tokio::sync::mpsc;

use crate::{
    hotstuff::error::HotStuffError,
    messages::{HotstuffMessage, ProposalMessage},
    traits::ConsensusSpec,
};

const LOG_TARGET: &str = "tari::dan::consensus::hotstuff::on_propose";

pub struct OnPropose<TConsensusSpec: ConsensusSpec> {
    store: TConsensusSpec::StateStore,
    epoch_manager: TConsensusSpec::EpochManager,
    transaction_pool: TransactionPool<TConsensusSpec::StateStore>,
    tx_broadcast: mpsc::Sender<(Committee<TConsensusSpec::Addr>, HotstuffMessage)>,
}

impl<TConsensusSpec> OnPropose<TConsensusSpec>
where TConsensusSpec: ConsensusSpec
{
    pub fn new(
        store: TConsensusSpec::StateStore,
        epoch_manager: TConsensusSpec::EpochManager,
        transaction_pool: TransactionPool<TConsensusSpec::StateStore>,
        tx_broadcast: mpsc::Sender<(Committee<TConsensusSpec::Addr>, HotstuffMessage)>,
    ) -> Self {
        Self {
            store,
            epoch_manager,
            transaction_pool,
            tx_broadcast,
        }
    }

    pub async fn handle(
        &self,
        epoch: Epoch,
        local_committee: Committee<TConsensusSpec::Addr>,
        leaf_block: LeafBlock,
    ) -> Result<(), HotStuffError> {
        let last_proposed = self.store.with_read_tx(|tx| LastProposed::get(tx, epoch).optional())?;
        let last_proposed_height = last_proposed.map(|lp| lp.height).unwrap_or(NodeHeight(0));
        if last_proposed_height >= leaf_block.height + NodeHeight(1) {
            info!(
                target: LOG_TARGET,
                "Skipping on_propose for next block because we have already proposed a block at height {}",
                last_proposed_height
            );
            return Ok(());
        }

        let validator = self.epoch_manager.get_our_validator_node(epoch).await?;
        let num_committees = self.epoch_manager.get_num_committees(epoch).await?;
        let local_bucket = validator.shard_key.to_committee_bucket(num_committees);
        // The scope here is due to a shortcoming of rust. The tx is dropped at tx.commit() but it still complains that
        // the non-Send tx could be used after the await point, which is not possible.
        let non_local_buckets;
        let next_block;
        {
            let mut tx = self.store.create_write_tx()?;
            let high_qc = HighQc::get(&mut *tx, epoch)?;
            let high_qc = high_qc.get_quorum_certificate(&mut *tx)?;

            let parent_block = leaf_block.get_block(&mut *tx)?;

            next_block = self.build_next_block(&mut tx, epoch, &parent_block, high_qc, validator.shard_key)?;
            next_block.insert(&mut tx)?;
            next_block.as_last_proposed().set(&mut tx)?;

            // Get involved shards for all LocalPrepared commands in the block.
            // This allows us to broadcast the proposal only to the relevant committees that would be interested in the
            // LocalPrepared.
            let prepared_iter = next_block
                .commands()
                .iter()
                .filter_map(|cmd| cmd.local_prepared())
                .map(|t| &t.id);
            let prepared_txs = ExecutedTransaction::get_any(tx.deref_mut(), prepared_iter)?;
<<<<<<< HEAD
            involved_foreign_shards = prepared_txs
=======
            non_local_buckets = prepared_txs
>>>>>>> 6b1036c8
                .iter()
                .flat_map(|tx| tx.transaction().involved_shards_iter().copied())
                .map(|shard| shard.to_committee_bucket(num_committees))
                .filter(|bucket| *bucket != local_bucket)
                .collect::<HashSet<_>>();

            tx.commit()?;
        }

        info!(
            target: LOG_TARGET,
            "🌿 PROPOSING new block {}({}) to {} validators. {} command(s), {} foreign shards, justify: {} ({}), parent: {}",
            next_block.id(),
            next_block.height(),
            local_committee.len(),
            next_block.commands().len(),
            non_local_buckets.len(),
            next_block.justify().block_id(),
            next_block.justify().block_height(),
            next_block.parent()
        );

        self.broadcast_proposal(epoch, next_block, non_local_buckets, local_committee)
            .await?;

        Ok(())
    }

    async fn broadcast_proposal(
        &self,
        epoch: Epoch,
        next_block: Block,
        non_local_buckets: HashSet<u32>,
        local_committee: Committee<TConsensusSpec::Addr>,
    ) -> Result<(), HotStuffError> {
        // Find non-local shard committees to include in the broadcast
        debug!(
            target: LOG_TARGET,
            "non_local_buckets : [{}]",
            non_local_buckets.iter().map(|s|s.to_string()).collect::<Vec<_>>().join(","));

        let non_local_committees = self
            .epoch_manager
            .get_committees_by_buckets(epoch, non_local_buckets)
            .await?;

        info!(
            target: LOG_TARGET,
            "🔥 Broadcasting proposal {} to committees ({} local, {} foreign)",
            next_block.id(),
            local_committee.len(),
            non_local_committees.len());

        // Broadcast to local and foreign committees
        // TODO: only broadcast to f + 1 foreign committee members. They can gossip the proposal around from there.
        let committee = iter::once(local_committee)
            .chain(non_local_committees.into_values())
            .collect();

        self.tx_broadcast
            .send((
                committee,
                HotstuffMessage::Proposal(ProposalMessage { block: next_block }),
            ))
            .await
            .map_err(|_| HotStuffError::InternalChannelClosed {
                context: "proposing a new block",
            })?;

        Ok(())
    }

    fn build_next_block(
        &self,
        tx: &mut <TConsensusSpec::StateStore as StateStore>::WriteTransaction<'_>,
        epoch: Epoch,
        parent_block: &Block,
        high_qc: QuorumCertificate,
        proposed_by: ShardId,
    ) -> Result<Block, HotStuffError> {
        // TODO: Configure
        const TARGET_BLOCK_SIZE: usize = 1000;
        let ready = self.transaction_pool.get_batch(tx, TARGET_BLOCK_SIZE)?;

        let commands = ready
            .into_iter()
            .map(|t| match t.stage {
                // If the transaction is New, propose to Prepare it
                TransactionPoolStage::New => Command::Prepare(t.transaction),
                // The transaction is Prepared, this stage is only _ready_ once we know that all local nodes
                // accepted Prepared so we propose LocalPrepared
                TransactionPoolStage::Prepared => Command::LocalPrepared(t.transaction),
                // The transaction is LocalPrepared, meaning that we know that all foreign and local nodes have
                // prepared. We can now propose to Accept it. We also propose the decision change which everyone should
                // agree with if they received the same foreign LocalPrepare.
                TransactionPoolStage::LocalPrepared => Command::Accept(t.get_transaction_atom_with_decision_change()),
                // Not reachable as there is nothing to propose for these stages. To confirm that all local nodes agreed
                // with the Accept, more (possibly empty) blocks with QCs will be proposed and accepted,
                // otherwise the Accept block will not be committed.
                TransactionPoolStage::AllPrepared | TransactionPoolStage::SomePrepared => {
                    unreachable!(
                        "It is invalid for TransactionPoolStage::{} to be ready to propose",
                        t.stage
                    )
                },
            })
            .collect::<BTreeSet<_>>();

        debug!(
            target: LOG_TARGET,
            "command(s) for next block: [{}]",
            commands.iter().map(|c| c.to_string()).collect::<Vec<_>>().join(",")
        );

        let next_block = Block::new(
            *parent_block.id(),
            high_qc,
            parent_block.height() + NodeHeight(1),
            epoch,
            0,
            proposed_by,
            commands,
        );

        Ok(next_block)
    }
}<|MERGE_RESOLUTION|>--- conflicted
+++ resolved
@@ -103,11 +103,7 @@
                 .filter_map(|cmd| cmd.local_prepared())
                 .map(|t| &t.id);
             let prepared_txs = ExecutedTransaction::get_any(tx.deref_mut(), prepared_iter)?;
-<<<<<<< HEAD
-            involved_foreign_shards = prepared_txs
-=======
             non_local_buckets = prepared_txs
->>>>>>> 6b1036c8
                 .iter()
                 .flat_map(|tx| tx.transaction().involved_shards_iter().copied())
                 .map(|shard| shard.to_committee_bucket(num_committees))
