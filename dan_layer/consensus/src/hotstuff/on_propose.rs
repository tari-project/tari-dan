//   Copyright 2023 The Tari Project
//   SPDX-License-Identifier: BSD-3-Clause

use std::{
    collections::{BTreeSet, HashSet},
    iter,
    num::NonZeroU64,
    ops::DerefMut,
};

use log::*;
use tari_dan_common_types::{
    committee::{Committee, CommitteeShard},
    optional::Optional,
    shard_bucket::ShardBucket,
    Epoch,
    NodeHeight,
};
use tari_dan_storage::{
    consensus_models::{
        Block,
        Command,
        ExecutedTransaction,
        HighQc,
        LastProposed,
        LeafBlock,
        QuorumCertificate,
        TransactionPool,
        TransactionPoolStage,
    },
    StateStore,
    StateStoreReadTransaction,
    StateStoreWriteTransaction,
};
use tari_epoch_manager::EpochManagerReader;
use tokio::sync::mpsc;

use crate::{
    hotstuff::{
        common::{CommitteeAndMessage, EXHAUST_DIVISOR},
        error::HotStuffError,
    },
    messages::{HotstuffMessage, ProposalMessage},
    traits::ConsensusSpec,
};

const LOG_TARGET: &str = "tari::dan::consensus::hotstuff::on_propose";

pub struct OnPropose<TConsensusSpec: ConsensusSpec> {
    store: TConsensusSpec::StateStore,
    epoch_manager: TConsensusSpec::EpochManager,
    transaction_pool: TransactionPool<TConsensusSpec::StateStore>,
    tx_broadcast: mpsc::Sender<CommitteeAndMessage<TConsensusSpec::Addr>>,
}

impl<TConsensusSpec> OnPropose<TConsensusSpec>
where TConsensusSpec: ConsensusSpec
{
    pub fn new(
        store: TConsensusSpec::StateStore,
        epoch_manager: TConsensusSpec::EpochManager,
        transaction_pool: TransactionPool<TConsensusSpec::StateStore>,
        tx_broadcast: mpsc::Sender<CommitteeAndMessage<TConsensusSpec::Addr>>,
    ) -> Self {
        Self {
            store,
            epoch_manager,
            transaction_pool,
            tx_broadcast,
        }
    }

    pub async fn handle(
        &self,
        epoch: Epoch,
        local_committee: Committee<TConsensusSpec::Addr>,
        leaf_block: LeafBlock,
    ) -> Result<(), HotStuffError> {
        let last_proposed = self.store.with_read_tx(|tx| LastProposed::get(tx).optional())?;
        let last_proposed_height = last_proposed.as_ref().map(|lp| lp.height).unwrap_or(NodeHeight(0));
<<<<<<< HEAD
        if last_proposed_height >= leaf_block.height + NodeHeight(1) {
            debug!(
=======
        if last_proposed_height > leaf_block.height {
            info!(
>>>>>>> 5d659364
                target: LOG_TARGET,
                "⤵️ Skipping on_propose for next block because we have already proposed a block at height {}",
                last_proposed_height
            );

            // if must_proposed {
            //     if let Some(last_proposed) = last_proposed {
            //         let validator = self.epoch_manager.get_our_validator_node(epoch).await?;
            //         let num_committees = self.epoch_manager.get_num_committees(epoch).await?;
            //         let local_bucket = validator.shard_key.to_committee_bucket(num_committees);
            //
            //         let (next_block, non_local_buckets) = self.store.with_read_tx(|tx| {
            //             let block = Block::get(tx, &last_proposed.block_id)?;
            //             let non_local_buckets = get_non_local_buckets(tx, &block, num_committees, local_bucket)?;
            //             Ok::<_, HotStuffError>((block, non_local_buckets))
            //         })?;
            //         info!(
            //             target: LOG_TARGET,
            //             "🌿 RE-BROADCASTING block {}({}) to {} validators. {} command(s), {} foreign shards, justify:
            // {} ({}), parent: {}",             next_block.id(),
            //             next_block.height(),
            //             local_committee.len(),
            //             next_block.commands().len(),
            //             non_local_buckets.len(),
            //             next_block.justify().block_id(),
            //             next_block.justify().block_height(),
            //             next_block.parent());
            //         self.broadcast_proposal(epoch, next_block, non_local_buckets, local_committee)
            //             .await?;
            //     }
            // }

            return Ok(());
        }

        let validator = self.epoch_manager.get_our_validator_node(epoch).await?;
        let local_committee_shard = self.epoch_manager.get_local_committee_shard(epoch).await?;
        let num_committees = self.epoch_manager.get_num_committees(epoch).await?;
        let local_bucket = validator.shard_key.to_committee_bucket(num_committees);
        // The scope here is due to a shortcoming of rust. The tx is dropped at tx.commit() but it still complains that
        // the non-Send tx could be used after the await point, which is not possible.
        let non_local_buckets;
        let next_block;
        {
            let mut tx = self.store.create_write_tx()?;
            let high_qc = HighQc::get(&mut *tx)?;
            let high_qc = high_qc.get_quorum_certificate(&mut *tx)?;

            next_block = self.build_next_block(
                &mut tx,
                epoch,
                &leaf_block,
                high_qc,
                validator.address,
                &local_committee_shard,
            )?;
            next_block.as_last_proposed().set(&mut tx)?;

            // Get involved shards for all LocalPrepared commands in the block.
            // This allows us to broadcast the proposal only to the relevant committees that would be interested in the
            // LocalPrepared.
            // TODO: we should never broadcast to foreign shards here. The soonest we can broadcast is once we have
            //       locked the block
            non_local_buckets = get_non_local_buckets(tx.deref_mut(), &next_block, num_committees, local_bucket)?;
            tx.commit()?;
        }

        info!(
            target: LOG_TARGET,
            "🌿 PROPOSING new block {} to {} validators. {} foreign shards, justify: {} ({}), parent: {}",
            next_block,
            local_committee.len(),
            non_local_buckets.len(),
            next_block.justify().block_id(),
            next_block.justify().block_height(),
            next_block.parent()
        );

        self.broadcast_proposal(epoch, next_block, non_local_buckets, local_committee)
            .await?;

        Ok(())
    }

    async fn broadcast_proposal(
        &self,
        epoch: Epoch,
        next_block: Block<TConsensusSpec::Addr>,
        non_local_buckets: HashSet<ShardBucket>,
        local_committee: Committee<TConsensusSpec::Addr>,
    ) -> Result<(), HotStuffError> {
        // Find non-local shard committees to include in the broadcast
        debug!(
            target: LOG_TARGET,
            "non_local_buckets : [{}]",
            non_local_buckets.iter().map(|s|s.to_string()).collect::<Vec<_>>().join(","),
        );

        let non_local_committees = self
            .epoch_manager
            .get_committees_by_buckets(epoch, non_local_buckets)
            .await?;

        info!(
            target: LOG_TARGET,
            "🌿 Broadcasting proposal {} to committees ({} local, {} foreign)",
            next_block,
            local_committee.len(),
            non_local_committees.len(),
        );

        // Broadcast to local and foreign committees
        // TODO: only broadcast to f + 1 foreign committee members. They can gossip the proposal around from there.
        let committee = iter::once(local_committee)
            .chain(non_local_committees.into_values())
            .collect();

        self.tx_broadcast
            .send((
                committee,
                HotstuffMessage::Proposal(ProposalMessage { block: next_block }),
            ))
            .await
            .map_err(|_| HotStuffError::InternalChannelClosed {
                context: "proposing a new block",
            })?;

        Ok(())
    }

    fn build_next_block(
        &self,
        tx: &mut <TConsensusSpec::StateStore as StateStore>::ReadTransaction<'_>,
        epoch: Epoch,
        parent_block: &LeafBlock,
        high_qc: QuorumCertificate<TConsensusSpec::Addr>,
        proposed_by: <TConsensusSpec::EpochManager as EpochManagerReader>::Addr,
        local_committee_shard: &CommitteeShard,
    ) -> Result<Block<TConsensusSpec::Addr>, HotStuffError> {
        // TODO: Configure
        const TARGET_BLOCK_SIZE: usize = 1000;
        let batch = self.transaction_pool.get_batch(tx, TARGET_BLOCK_SIZE)?;

        let mut total_leader_fee = 0;
        let commands = batch
            .into_iter()
            .map(|t| match t.current_stage() {
                // If the transaction is New, propose to Prepare it
                TransactionPoolStage::New => Ok(Command::Prepare(t.get_local_transaction_atom())),
                // The transaction is Prepared, this stage is only _ready_ once we know that all local nodes
                // accepted Prepared so we propose LocalPrepared
                TransactionPoolStage::Prepared => Ok(Command::LocalPrepared(t.get_local_transaction_atom())),
                // The transaction is LocalPrepared, meaning that we know that all foreign and local nodes have
                // prepared. We can now propose to Accept it. We also propose the decision change which everyone should
                // agree with if they received the same foreign LocalPrepare.
                TransactionPoolStage::LocalPrepared => {
                    let involved = local_committee_shard.count_distinct_buckets(t.transaction().evidence.shards_iter());
                    let involved = NonZeroU64::new(involved as u64).ok_or_else(|| {
                        HotStuffError::InvariantError(format!(
                            "Number of involved shards is zero for transaction {}",
                            t.transaction_id(),
                        ))
                    })?;
                    let leader_fee = t.calculate_leader_fee(involved, EXHAUST_DIVISOR);
                    total_leader_fee += leader_fee;
                    Ok(Command::Accept(t.get_final_transaction_atom(leader_fee)))
                },
                // Not reachable as there is nothing to propose for these stages. To confirm that all local nodes agreed
                // with the Accept, more (possibly empty) blocks with QCs will be proposed and accepted,
                // otherwise the Accept block will not be committed.
                TransactionPoolStage::AllPrepared | TransactionPoolStage::SomePrepared => {
                    unreachable!(
                        "It is invalid for TransactionPoolStage::{} to be ready to propose",
                        t.current_stage()
                    )
                },
            })
            .collect::<Result<BTreeSet<_>, HotStuffError>>()?;

        debug!(
            target: LOG_TARGET,
            "command(s) for next block: [{}]",
            commands.iter().map(|c| c.to_string()).collect::<Vec<_>>().join(",")
        );

        let next_block = Block::new(
            *parent_block.block_id(),
            high_qc,
            parent_block.height() + NodeHeight(1),
            epoch,
            proposed_by,
            commands,
            total_leader_fee,
        );

        Ok(next_block)
    }
}

fn get_non_local_buckets<TTx: StateStoreReadTransaction>(
    tx: &mut TTx,
    next_block: &Block<TTx::Addr>,
    num_committees: u32,
    local_bucket: ShardBucket,
) -> Result<HashSet<ShardBucket>, HotStuffError> {
    let prepared_iter = next_block
        .commands()
        .iter()
        .filter_map(|cmd| cmd.local_prepared())
        .map(|t| &t.id);
    let prepared_txs = ExecutedTransaction::get_involved_shards(tx, prepared_iter)?;
    let non_local_buckets = prepared_txs
        .into_iter()
        .flat_map(|(_, shards)| shards)
        .map(|shard| shard.to_committee_bucket(num_committees))
        .filter(|bucket| *bucket != local_bucket)
        .collect();
    Ok(non_local_buckets)
}<|MERGE_RESOLUTION|>--- conflicted
+++ resolved
@@ -78,13 +78,8 @@
     ) -> Result<(), HotStuffError> {
         let last_proposed = self.store.with_read_tx(|tx| LastProposed::get(tx).optional())?;
         let last_proposed_height = last_proposed.as_ref().map(|lp| lp.height).unwrap_or(NodeHeight(0));
-<<<<<<< HEAD
-        if last_proposed_height >= leaf_block.height + NodeHeight(1) {
+        if last_proposed_height > leaf_block.height {
             debug!(
-=======
-        if last_proposed_height > leaf_block.height {
-            info!(
->>>>>>> 5d659364
                 target: LOG_TARGET,
                 "⤵️ Skipping on_propose for next block because we have already proposed a block at height {}",
                 last_proposed_height
