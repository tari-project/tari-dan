--- conflicted
+++ resolved
@@ -301,9 +301,6 @@
             })
     }
 
-<<<<<<< HEAD
-    #[allow(clippy::too_many_lines)]
-=======
     async fn send_vote_to_leader(
         &self,
         local_committee: &Committee<TConsensusSpec::Addr>,
@@ -313,7 +310,7 @@
             .await
     }
 
->>>>>>> 6fc6c91d
+    #[allow(clippy::too_many_lines)]
     fn decide_what_to_vote(
         &self,
         tx: &mut <TConsensusSpec::StateStore as StateStore>::WriteTransaction<'_>,
