--- conflicted
+++ resolved
@@ -245,12 +245,8 @@
                     }
                 },
 
-<<<<<<< HEAD
-                Some(tx_id) = self.rx_new_transactions.recv() => {
+                Some((tx_id, pending)) = self.rx_new_transactions.recv() => {
                     self.hooks.on_transaction_ready(&tx_id);
-=======
-                Some((tx_id, pending)) = self.rx_new_transactions.recv() => {
->>>>>>> dc848988
                     if let Err(err) = self.on_inbound_message.update_parked_blocks(current_height, &tx_id).await {
                         self.hooks.on_error(&err);
                         error!(target: LOG_TARGET, "Error checking parked blocks: {}", err);
