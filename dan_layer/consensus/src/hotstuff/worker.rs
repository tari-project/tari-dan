//   Copyright 2023 The Tari Project
//   SPDX-License-Identifier: BSD-3-Clause

use std::{
    cmp,
    fmt::{Debug, Formatter},
    ops::DerefMut,
};

use log::*;
use tari_dan_common_types::{optional::Optional, NodeHeight};
use tari_dan_storage::{
    consensus_models::{Block, HighQc, LastSentVote, LastVoted, LeafBlock, TransactionPool},
    StateStore,
    StateStoreWriteTransaction,
};
use tari_epoch_manager::{EpochManagerEvent, EpochManagerReader};
use tari_shutdown::ShutdownSignal;
use tari_transaction::{Transaction, TransactionId};
use tokio::sync::{broadcast, mpsc};

use super::{on_receive_requested_transactions::OnReceiveRequestedTransactions, proposer::Proposer};
use crate::{
    hotstuff::{
        error::HotStuffError,
        event::HotstuffEvent,
        on_inbound_message::{IncomingMessageResult, NeedsSync, OnInboundMessage},
        on_next_sync_view::OnNextSyncViewHandler,
        on_propose::OnPropose,
        on_receive_foreign_proposal::OnReceiveForeignProposalHandler,
        on_receive_local_proposal::OnReceiveLocalProposalHandler,
        on_receive_new_view::OnReceiveNewViewHandler,
        on_receive_request_missing_transactions::OnReceiveRequestMissingTransactions,
        on_receive_vote::OnReceiveVoteHandler,
        on_sync_request::{OnSyncRequest, MAX_BLOCKS_PER_SYNC},
        pacemaker::PaceMaker,
        pacemaker_handle::PaceMakerHandle,
        vote_receiver::VoteReceiver,
    },
    messages::{HotstuffMessage, SyncRequestMessage},
    traits::{ConsensusSpec, InboundMessaging, LeaderStrategy, OutboundMessaging},
};

const LOG_TARGET: &str = "tari::dan::consensus::hotstuff::worker";

pub struct HotstuffWorker<TConsensusSpec: ConsensusSpec> {
    validator_addr: TConsensusSpec::Addr,

    tx_events: broadcast::Sender<HotstuffEvent>,
    outbound_messaging: TConsensusSpec::OutboundMessaging,
    inbound_messaging: TConsensusSpec::InboundMessaging,
    rx_new_transactions: mpsc::Receiver<TransactionId>,

    on_inbound_message: OnInboundMessage<TConsensusSpec>,
    on_next_sync_view: OnNextSyncViewHandler<TConsensusSpec>,
    on_receive_local_proposal: OnReceiveLocalProposalHandler<TConsensusSpec>,
    on_receive_foreign_proposal: OnReceiveForeignProposalHandler<TConsensusSpec>,
    on_receive_vote: OnReceiveVoteHandler<TConsensusSpec>,
    on_receive_new_view: OnReceiveNewViewHandler<TConsensusSpec>,
    on_receive_request_missing_txs: OnReceiveRequestMissingTransactions<TConsensusSpec>,
    on_receive_requested_txs: OnReceiveRequestedTransactions<TConsensusSpec>,
    on_propose: OnPropose<TConsensusSpec>,
    on_sync_request: OnSyncRequest<TConsensusSpec>,

    state_store: TConsensusSpec::StateStore,
    leader_strategy: TConsensusSpec::LeaderStrategy,
    transaction_pool: TransactionPool<TConsensusSpec::StateStore>,

    epoch_manager: TConsensusSpec::EpochManager,
    pacemaker_worker: Option<PaceMaker>,
    pacemaker: PaceMakerHandle,
    shutdown: ShutdownSignal,
}
impl<TConsensusSpec: ConsensusSpec> HotstuffWorker<TConsensusSpec> {
    #[allow(clippy::too_many_arguments)]
    pub fn new(
        validator_addr: TConsensusSpec::Addr,
        inbound_messaging: TConsensusSpec::InboundMessaging,
        outbound_messaging: TConsensusSpec::OutboundMessaging,
        rx_new_transactions: mpsc::Receiver<TransactionId>,
        state_store: TConsensusSpec::StateStore,
        epoch_manager: TConsensusSpec::EpochManager,
        leader_strategy: TConsensusSpec::LeaderStrategy,
        signing_service: TConsensusSpec::SignatureService,
        state_manager: TConsensusSpec::StateManager,
        transaction_pool: TransactionPool<TConsensusSpec::StateStore>,
        tx_events: broadcast::Sender<HotstuffEvent>,
        tx_mempool: mpsc::UnboundedSender<Transaction>,
        shutdown: ShutdownSignal,
    ) -> Self {
        let pacemaker = PaceMaker::new();
        let vote_receiver = VoteReceiver::new(
            state_store.clone(),
            leader_strategy.clone(),
            epoch_manager.clone(),
            signing_service.clone(),
            pacemaker.clone_handle(),
        );
        let proposer =
<<<<<<< HEAD
            Proposer::<TConsensusSpec>::new(state_store.clone(), epoch_manager.clone(), tx_broadcast.clone());

=======
            Proposer::<TConsensusSpec>::new(state_store.clone(), epoch_manager.clone(), outbound_messaging.clone());
>>>>>>> ea56d599
        Self {
            validator_addr: validator_addr.clone(),
            tx_events: tx_events.clone(),
            outbound_messaging: outbound_messaging.clone(),
            inbound_messaging,
            rx_new_transactions,

            on_inbound_message: OnInboundMessage::new(
                state_store.clone(),
                epoch_manager.clone(),
                leader_strategy.clone(),
                pacemaker.clone_handle(),
                signing_service.clone(),
                outbound_messaging.clone(),
            ),

            on_next_sync_view: OnNextSyncViewHandler::new(
                state_store.clone(),
                outbound_messaging.clone(),
                leader_strategy.clone(),
                epoch_manager.clone(),
            ),
            on_receive_local_proposal: OnReceiveLocalProposalHandler::new(
                validator_addr,
                state_store.clone(),
                epoch_manager.clone(),
                leader_strategy.clone(),
                pacemaker.clone_handle(),
                outbound_messaging.clone(),
                signing_service.clone(),
                state_manager,
                transaction_pool.clone(),
                tx_events,
                proposer.clone(),
            ),
            on_receive_foreign_proposal: OnReceiveForeignProposalHandler::new(
                state_store.clone(),
                epoch_manager.clone(),
                transaction_pool.clone(),
                pacemaker.clone_handle(),
            ),
            on_receive_vote: OnReceiveVoteHandler::new(vote_receiver.clone()),
            on_receive_new_view: OnReceiveNewViewHandler::new(
                state_store.clone(),
                leader_strategy.clone(),
                epoch_manager.clone(),
                pacemaker.clone_handle(),
                vote_receiver,
            ),
            on_receive_request_missing_txs: OnReceiveRequestMissingTransactions::new(
                state_store.clone(),
                outbound_messaging.clone(),
            ),
            on_receive_requested_txs: OnReceiveRequestedTransactions::new(tx_mempool),
            on_propose: OnPropose::new(
                state_store.clone(),
                epoch_manager.clone(),
                transaction_pool.clone(),
                signing_service,
                outbound_messaging.clone(),
            ),

            on_sync_request: OnSyncRequest::new(state_store.clone(), outbound_messaging),

            state_store,
            leader_strategy,
            epoch_manager,
            transaction_pool,

            pacemaker: pacemaker.clone_handle(),
            pacemaker_worker: Some(pacemaker),
            shutdown,
        }
    }
}
impl<TConsensusSpec> HotstuffWorker<TConsensusSpec>
where TConsensusSpec: ConsensusSpec
{
    pub async fn start(&mut self) -> Result<(), HotStuffError> {
        self.create_genesis_block_if_required()?;
        let (current_height, high_qc) = self.state_store.with_read_tx(|tx| {
            let leaf = LeafBlock::get(tx)?;
            let last_voted = LastVoted::get(tx)?;
            Ok::<_, HotStuffError>((cmp::max(leaf.height(), last_voted.height()), HighQc::get(tx)?))
        })?;
        info!(
            target: LOG_TARGET,
            "🚀 Pacemaker starting leaf_block: {}, high_qc: {}",
            current_height,
            high_qc
        );

        self.pacemaker.start(current_height, high_qc.block_height()).await?;

        self.run().await?;
        Ok(())
    }

    async fn run(&mut self) -> Result<(), HotStuffError> {
        // Spawn pacemaker if not spawned already
        if let Some(pm) = self.pacemaker_worker.take() {
            pm.spawn();
        }

        let mut on_beat = self.pacemaker.get_on_beat();
        let mut on_force_beat = self.pacemaker.get_on_force_beat();
        let mut on_leader_timeout = self.pacemaker.get_on_leader_timeout();

        let mut epoch_manager_events = self.epoch_manager.subscribe().await?;

        self.request_initial_catch_up_sync().await?;

        loop {
            let current_height = self.pacemaker.current_height() + NodeHeight(1);

            debug!(
                target: LOG_TARGET,
                "🔥 Current height #{}",
                current_height.as_u64()
            );

            tokio::select! {
                Some(result) = self.inbound_messaging.next_message() => {
                    let (from, msg) = result?;
                    if let Err(err) = self.on_inbound_message.handle(current_height, from, msg).await {
                        error!(target: LOG_TARGET, "Error handling message: {}", err);
                    }
                },

                msg_or_sync = self.on_inbound_message.next_message(current_height) => {
                    if let Err(e) = self.dispatch_hotstuff_message(msg_or_sync).await {
                        self.on_failure("on_new_hs_message", &e).await;
                        return Err(e);
                    }
                },

                Some(tx_id) = self.rx_new_transactions.recv() => {
                    if let Err(err) = self.on_inbound_message.update_parked_blocks(current_height, &tx_id).await {
                        error!(target: LOG_TARGET, "Error checking parked blocks: {}", err);
                    }
                },

                Ok(event) = epoch_manager_events.recv() => {
                    self.handle_epoch_manager_event(event).await?;
                },

                _ = on_beat.wait() => {
                    if let Err(e) = self.on_beat().await {
                        self.on_failure("on_beat", &e).await;
                        return Err(e);
                    }
                },

                maybe_leaf_block = on_force_beat.wait() => {
                    if let Err(e) = self.propose_if_leader(maybe_leaf_block).await {
                        self.on_failure("propose_if_leader", &e).await;
                        return Err(e);
                    }
                },

                new_height = on_leader_timeout.wait() => {
                    if let Err(e) = self.on_leader_timeout(new_height).await {
                        self.on_failure("on_leader_timeout", &e).await;
                        return Err(e);
                    }
                },

                _ = self.shutdown.wait() => {
                    info!(target: LOG_TARGET, "💤 Shutting down");
                    break;
                }
            }
        }

        self.on_receive_new_view.clear_new_views();
        self.on_inbound_message.clear_buffer();
        // This only happens if we're shutting down.
        if let Err(err) = self.pacemaker.stop().await {
            debug!(target: LOG_TARGET, "Pacemaker channel dropped: {}", err);
        }

        Ok(())
    }

    async fn handle_epoch_manager_event(&mut self, event: EpochManagerEvent) -> Result<(), HotStuffError> {
        match event {
            EpochManagerEvent::EpochChanged(epoch) => {
                if !self.epoch_manager.is_this_validator_registered_for_epoch(epoch).await? {
                    info!(
                        target: LOG_TARGET,
                        "💤 This validator is not registered for epoch {}. Going to sleep.", epoch
                    );
                    return Err(HotStuffError::NotRegisteredForCurrentEpoch { epoch });
                }

                // Send the last vote to the leader at the next epoch so that they can justify the current tip.
                if let Some(last_voted) = self.state_store.with_read_tx(|tx| LastSentVote::get(tx)).optional()? {
                    info!(
                        target: LOG_TARGET,
                        "💌 Sending last vote to the leader at epoch {}: {}",
                        epoch,
                        last_voted
                    );
                    let local_committee = self.epoch_manager.get_local_committee(epoch).await?;
                    let leader = self
                        .leader_strategy
                        .get_leader_for_next_block(&local_committee, last_voted.block_height);
                    self.outbound_messaging
                        .send(leader.clone(), HotstuffMessage::Vote(last_voted.into()))
                        .await?;
                }
            },
            EpochManagerEvent::ThisValidatorIsRegistered { .. } => {},
        }

        Ok(())
    }

    async fn request_initial_catch_up_sync(&mut self) -> Result<(), HotStuffError> {
        let current_epoch = self.epoch_manager.current_epoch().await?;
        let committee = self.epoch_manager.get_local_committee(current_epoch).await?;
        for member in committee.shuffled() {
            if *member != self.validator_addr {
                self.on_catch_up_sync(member).await?;
                break;
            }
        }
        Ok(())
    }

    async fn on_failure(&mut self, context: &str, err: &HotStuffError) {
        self.publish_event(HotstuffEvent::Failure {
            message: err.to_string(),
        });
        error!(target: LOG_TARGET, "Error ({}): {}", context, err);
        if let Err(e) = self.pacemaker.stop().await {
            error!(target: LOG_TARGET, "Error while stopping pacemaker: {}", e);
        }
        self.on_receive_new_view.clear_new_views();
        self.on_inbound_message.clear_buffer();
    }

    /// Read and discard messages. This should be used only when consensus is inactive.
    pub async fn discard_messages(&mut self) {
        loop {
            tokio::select! {
                biased;
                _ = self.shutdown.wait() => {
                    break;
                },
                _ = self.on_inbound_message.discard() => {},
                _ = self.inbound_messaging.next_message() => {},
                _ = self.rx_new_transactions.recv() => {}
            }
        }
    }

    async fn on_leader_timeout(&mut self, new_height: NodeHeight) -> Result<(), HotStuffError> {
        self.on_next_sync_view.handle(new_height).await?;
        self.publish_event(HotstuffEvent::LeaderTimeout { new_height });
        Ok(())
    }

    async fn on_beat(&mut self) -> Result<(), HotStuffError> {
        if !self
            .state_store
            .with_read_tx(|tx| self.transaction_pool.has_uncommitted_transactions(tx))?
        {
            debug!(target: LOG_TARGET, "[on_beat] No transactions to propose. Waiting for a timeout.");
            return Ok(());
        }

        self.propose_if_leader(None).await?;

        Ok(())
    }

    async fn propose_if_leader(&mut self, leaf_block: Option<LeafBlock>) -> Result<(), HotStuffError> {
        let is_newview_propose = leaf_block.is_some();
        let leaf_block = match leaf_block {
            Some(leaf_block) => leaf_block,
            None => self.state_store.with_read_tx(|tx| LeafBlock::get(tx))?,
        };
        let current_epoch = self.epoch_manager.current_epoch().await?;
        let local_committee = self.epoch_manager.get_local_committee(current_epoch).await?;

        let is_leader =
            self.leader_strategy
                .is_leader_for_next_block(&self.validator_addr, &local_committee, leaf_block.height);
        info!(
            target: LOG_TARGET,
            "🔥 [on_beat{}] {} Is leader: {:?}, leaf_block: {}, local_committee: {}",
            if is_newview_propose { " (NEWVIEW)"} else { "" },
            self.validator_addr,
            is_leader,
            leaf_block,
            local_committee
                .len(),
        );
        if is_leader {
            self.on_propose
                .handle(current_epoch, &local_committee, leaf_block, is_newview_propose)
                .await?;
        } else if is_newview_propose {
            // We can make this a warm/error in future, but for now I want to be sure this never happens
            panic!("propose_if_leader called with is_newview_propose=true but we're not the leader");
        } else {
            // Nothing to do
        }
        Ok(())
    }

    async fn dispatch_hotstuff_message(
        &mut self,
        result: IncomingMessageResult<TConsensusSpec::Addr>,
    ) -> Result<(), HotStuffError> {
        let (from, msg) = match result {
            Ok(Some(msg)) => msg,
            Ok(None) => return Ok(()),
            Err(NeedsSync {
                from,
                local_height,
                qc_height,
            }) => {
                if qc_height.as_u64() - local_height.as_u64() > MAX_BLOCKS_PER_SYNC as u64 {
                    warn!(
                        target: LOG_TARGET,
                        "⚠️ Node is too far behind to catch up from {} (local height: {}, qc height: {})",
                        from,
                        local_height,
                        qc_height
                    );
                    return Err(HotStuffError::FallenBehind {
                        local_height,
                        qc_height,
                    });
                }
                self.on_catch_up_sync(&from).await?;
                return Ok(());
            },
        };

        // if !self
        //     .epoch_manager
        //     .is_this_validator_registered_for_epoch(msg.epoch())
        //     .await?
        // {
        //     warn!(
        //         target: LOG_TARGET,
        //         "Received message for inactive epoch: {}", msg.epoch()
        //     );
        //     return Ok(());
        // }

        // TODO: check the message comes from a local committee member (except foreign proposals which must come from a
        //       registered node)
        match msg {
            HotstuffMessage::NewView(message) => log_err(
                "on_receive_new_view",
                self.on_receive_new_view.handle(from, message).await,
            ),
            HotstuffMessage::Proposal(msg) => log_err(
                "on_receive_local_proposal",
                self.on_receive_local_proposal.handle(msg).await,
            ),
            HotstuffMessage::ForeignProposal(msg) => log_err(
                "on_receive_foreign_proposal",
                self.on_receive_foreign_proposal.handle(from, msg).await,
            ),
            HotstuffMessage::Vote(msg) => log_err("on_receive_vote", self.on_receive_vote.handle(from, msg).await),
            HotstuffMessage::RequestMissingTransactions(msg) => log_err(
                "on_receive_request_missing_transactions",
                self.on_receive_request_missing_txs.handle(from, msg).await,
            ),
            HotstuffMessage::RequestedTransaction(msg) => log_err(
                "on_receive_requested_txs",
                self.on_receive_requested_txs.handle(from, msg).await,
            ),
            HotstuffMessage::SyncRequest(msg) => {
                self.on_sync_request.handle(from, msg);
                Ok(())
            },
            HotstuffMessage::SyncResponse(_) => {
                warn!(
                    target: LOG_TARGET,
                    "⚠️ Ignoring unrequested SyncResponse from {}",from
                );
                Ok(())
            },
        }
    }

    pub async fn on_catch_up_sync(&mut self, from: &TConsensusSpec::Addr) -> Result<(), HotStuffError> {
        let high_qc = self.state_store.with_read_tx(|tx| HighQc::get(tx))?;
        info!(
            target: LOG_TARGET,
            "⏰ Catch up required from block {} from {} (current height: {})",
            high_qc,
            from,
            self.pacemaker.current_height()
        );

        let current_epoch = self.epoch_manager.current_epoch().await?;
        // Send the request message
        if self
            .outbound_messaging
            .send(
                from.clone(),
                HotstuffMessage::SyncRequest(SyncRequestMessage {
                    epoch: current_epoch,
                    high_qc,
                }),
            )
            .await
            .is_err()
        {
            warn!(target: LOG_TARGET, "Leader channel closed while sending SyncRequest");
            return Ok(());
        }

        Ok(())
    }

    fn create_genesis_block_if_required(&self) -> Result<(), HotStuffError> {
        let mut tx = self.state_store.create_write_tx()?;

        // The parent for genesis blocks refer to this zero block
        let zero_block = Block::zero_block();
        if !zero_block.exists(tx.deref_mut())? {
            debug!(target: LOG_TARGET, "Creating zero block");
            zero_block.justify().insert(&mut tx)?;
            zero_block.insert(&mut tx)?;
            zero_block.as_locked_block().set(&mut tx)?;
            zero_block.as_leaf_block().set(&mut tx)?;
            zero_block.as_last_executed().set(&mut tx)?;
            zero_block.as_last_voted().set(&mut tx)?;
            zero_block.justify().as_high_qc().set(&mut tx)?;
            zero_block.commit(&mut tx)?;
        }

        // let genesis = Block::genesis();
        // if !genesis.exists(tx.deref_mut())? {
        //     debug!(target: LOG_TARGET, "Creating genesis block");
        //     genesis.justify().save(&mut tx)?;
        //     genesis.insert(&mut tx)?;
        //     genesis.as_locked().set(&mut tx)?;
        //     genesis.as_leaf_block().set(&mut tx)?;
        //     genesis.as_last_executed().set(&mut tx)?;
        //     genesis.justify().as_high_qc().set(&mut tx)?;
        // }

        tx.commit()?;

        Ok(())
    }

    fn publish_event(&self, event: HotstuffEvent) {
        let _ignore = self.tx_events.send(event);
    }
}

impl<TConsensusSpec: ConsensusSpec> Debug for HotstuffWorker<TConsensusSpec> {
    fn fmt(&self, f: &mut Formatter<'_>) -> std::fmt::Result {
        f.debug_struct("HotstuffWorker")
            .field("validator_addr", &self.validator_addr)
            .field("epoch_manager", &"EpochManager")
            .field("pacemaker_handle", &self.pacemaker)
            .field("pacemaker", &"Pacemaker")
            .field("shutdown", &self.shutdown)
            .finish()
    }
}

fn log_err<T>(context: &'static str, result: Result<T, HotStuffError>) -> Result<T, HotStuffError> {
    if let Err(ref e) = result {
        error!(target: LOG_TARGET, "Error while processing new hotstuff message ({context}): {e}");
    }
    result
}<|MERGE_RESOLUTION|>--- conflicted
+++ resolved
@@ -97,12 +97,7 @@
             pacemaker.clone_handle(),
         );
         let proposer =
-<<<<<<< HEAD
-            Proposer::<TConsensusSpec>::new(state_store.clone(), epoch_manager.clone(), tx_broadcast.clone());
-
-=======
             Proposer::<TConsensusSpec>::new(state_store.clone(), epoch_manager.clone(), outbound_messaging.clone());
->>>>>>> ea56d599
         Self {
             validator_addr: validator_addr.clone(),
             tx_events: tx_events.clone(),
