--- conflicted
+++ resolved
@@ -43,18 +43,14 @@
 use crate::{
     hotstuff::{common::EXHAUST_DIVISOR, error::HotStuffError, event::HotstuffEvent, ProposalValidationError},
     messages::{HotstuffMessage, VoteMessage},
-<<<<<<< HEAD
-    traits::{ConsensusSpec, LeaderStrategy, OutboundMessaging, StateManager, BlockTransactionExecutor, BlockTransactionExecutorBuilder, VoteSignatureService},
-=======
     traits::{
         hooks::ConsensusHooks,
         ConsensusSpec,
         LeaderStrategy,
         OutboundMessaging,
-        StateManager,
+        StateManager, BlockTransactionExecutor, BlockTransactionExecutorBuilder,
         VoteSignatureService,
     },
->>>>>>> 3cfbf6e7
 };
 
 const LOG_TARGET: &str = "tari::dan::consensus::hotstuff::on_lock_block_ready";
@@ -70,12 +66,9 @@
     outbound_messaging: TConsensusSpec::OutboundMessaging,
     tx_events: broadcast::Sender<HotstuffEvent>,
     proposer: Proposer<TConsensusSpec>,
-<<<<<<< HEAD
     transaction_executor_builder: TConsensusSpec::BlockTransactionExecutorBuilder,
-=======
     network: Network,
     hooks: TConsensusSpec::Hooks,
->>>>>>> 3cfbf6e7
 }
 
 impl<TConsensusSpec> OnReadyToVoteOnLocalBlock<TConsensusSpec>
@@ -92,12 +85,9 @@
         outbound_messaging: TConsensusSpec::OutboundMessaging,
         tx_events: broadcast::Sender<HotstuffEvent>,
         proposer: Proposer<TConsensusSpec>,
-<<<<<<< HEAD
         transaction_executor_builder: TConsensusSpec::BlockTransactionExecutorBuilder,
-=======
         network: Network,
         hooks: TConsensusSpec::Hooks,
->>>>>>> 3cfbf6e7
     ) -> Self {
         Self {
             local_validator_addr: validator_addr,
@@ -110,12 +100,9 @@
             outbound_messaging,
             tx_events,
             proposer,
-<<<<<<< HEAD
             transaction_executor_builder,
-=======
             network,
             hooks,
->>>>>>> 3cfbf6e7
         }
     }
 
@@ -135,11 +122,8 @@
 
         let maybe_decision = self.store.with_write_tx(|tx| {
             let maybe_decision = self.decide_on_block(tx, &local_committee_shard, valid_block.block())?;
-<<<<<<< HEAD
-=======
 
             let is_accept_decision = maybe_decision.map(|d| d.is_accept()).unwrap_or(false);
->>>>>>> 3cfbf6e7
             // Update nodes
             if is_accept_decision {
                 let high_qc = valid_block.block().update_nodes(
