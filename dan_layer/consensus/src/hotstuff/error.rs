--- conflicted
+++ resolved
@@ -10,11 +10,9 @@
 use tari_mmr::BalancedBinaryMerkleProofError;
 use tari_transaction::TransactionId;
 
-<<<<<<< HEAD
 use crate::quorum_certificate_validations::QuorumCertificateValidationError;
-=======
+
 use crate::traits::{InboundMessagingError, OutboundMessagingError};
->>>>>>> b526c09f
 
 #[derive(Debug, thiserror::Error)]
 pub enum HotStuffError {
@@ -168,15 +166,12 @@
     InvalidSignature { block_id: BlockId, height: NodeHeight },
     #[error("Merkle proof error: {0}")]
     BalancedBinaryMerkleProofError(#[from] BalancedBinaryMerkleProofError),
-<<<<<<< HEAD
     #[error("Quorum certificate validation error: {0}")]
     QuorumCertificateValidationError(#[from] QuorumCertificateValidationError),
-=======
     #[error("Invalid network in block {block_id}: expected {expected_network}, given {block_network}")]
     InvalidNetwork {
         expected_network: String,
         block_network: String,
         block_id: BlockId,
     },
->>>>>>> b526c09f
 }