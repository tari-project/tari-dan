--- conflicted
+++ resolved
@@ -82,13 +82,10 @@
     TransactionExecutorError(String),
     #[error("Invalid sync request: {details}")]
     InvalidSyncRequest { details: String },
-<<<<<<< HEAD
     #[error("New view validation error: {0}")]
     NewViewValidationError(#[from] NewViewValidationError),
-=======
     #[error("Some input versions were not resolved at execution time: {0}")]
     VersionedSubstateIdError(#[from] VersionedSubstateIdError),
->>>>>>> a9c62ed6
 }
 
 impl From<EpochManagerError> for HotStuffError {
