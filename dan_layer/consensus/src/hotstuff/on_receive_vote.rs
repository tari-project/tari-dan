--- conflicted
+++ resolved
@@ -85,15 +85,12 @@
         self.validate_vote_message(&message, &sender_leaf_hash)?;
 
         let (block, count) = self.store.with_write_tx(|tx| {
-<<<<<<< HEAD
             let Some(block) = Block::get(tx.deref_mut(), &message.block_id).optional()? else {
                 return Err(HotStuffError::ReceivedVoteForUnknownBlock {
                     block_id: message.block_id,
                     sent_by: from.to_string(),
                 });
             };
-=======
-            let block = Block::get(tx.deref_mut(), &message.block_id)?;
             if !self.leader_strategy.is_leader_for_next_block(
                 &vn.address,
                 &committee,
@@ -107,7 +104,6 @@
                     ),
                 });
             }
->>>>>>> b3bb9b03
             Vote {
                 epoch: message.epoch,
                 block_id: message.block_id,
