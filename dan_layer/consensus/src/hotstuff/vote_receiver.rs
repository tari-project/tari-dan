//   Copyright 2023 The Tari Project
//   SPDX-License-Identifier: BSD-3-Clause

use std::ops::DerefMut;

use log::*;
use tari_common::configuration::Network;
use tari_common_types::types::FixedHash;
use tari_dan_common_types::{committee::CommitteeInfo, optional::Optional};
use tari_dan_storage::{
    consensus_models::{Block, QuorumCertificate, QuorumDecision, ValidatorSignature, Vote},
    StateStore,
};
use tari_epoch_manager::EpochManagerReader;

use crate::{
    hotstuff::{error::HotStuffError, pacemaker_handle::PaceMakerHandle},
    messages::VoteMessage,
    traits::{ConsensusSpec, LeaderStrategy, VoteSignatureService},
    validations,
};

const LOG_TARGET: &str = "tari::dan::consensus::hotstuff::on_receive_vote";

#[derive(Clone)]
pub struct VoteReceiver<TConsensusSpec: ConsensusSpec> {
    network: Network,
    store: TConsensusSpec::StateStore,
    leader_strategy: TConsensusSpec::LeaderStrategy,
    epoch_manager: TConsensusSpec::EpochManager,
    vote_signature_service: TConsensusSpec::SignatureService,
    pacemaker: PaceMakerHandle,
}

impl<TConsensusSpec> VoteReceiver<TConsensusSpec>
where TConsensusSpec: ConsensusSpec
{
    pub fn new(
        network: Network,
        store: TConsensusSpec::StateStore,
        leader_strategy: TConsensusSpec::LeaderStrategy,
        epoch_manager: TConsensusSpec::EpochManager,
        vote_signature_service: TConsensusSpec::SignatureService,
        pacemaker: PaceMakerHandle,
    ) -> Self {
        Self {
            network,
            store,
            leader_strategy,
            epoch_manager,
            pacemaker,
            vote_signature_service,
        }
    }

    pub async fn handle(
        &self,
        from: TConsensusSpec::Addr,
        message: VoteMessage,
        check_leadership: bool,
    ) -> Result<(), HotStuffError> {
        match self.handle_vote(from, message, check_leadership).await {
            Ok(true) => {
                // If we reached quorum, trigger a check to see if we should propose
                self.pacemaker.beat();
            },
            Ok(false) => {},
            Err(err) => {
                // We dont want bad vote messages to kick us out of running mode
                warn!(target: LOG_TARGET, "❌ Error handling vote: {}", err);
            },
        }
        Ok(())
    }

    /// Returns true if quorum is reached
    #[allow(clippy::too_many_lines)]
    pub async fn handle_vote(
        &self,
        from: TConsensusSpec::Addr,
        message: VoteMessage,
        check_leadership: bool,
    ) -> Result<bool, HotStuffError> {
        let committee = self.epoch_manager.get_local_committee(message.epoch).await?;
        let our_vn = self.epoch_manager.get_our_validator_node(message.epoch).await?;
<<<<<<< HEAD
        let local_committee_shard = self.epoch_manager.get_local_committee_shard(message.epoch).await?;
=======

        let local_committee_shard = self.epoch_manager.get_local_committee_info(message.epoch).await?;

        // Get the sender shard, and check that they are in the local committee
        let sender_vn = self.epoch_manager.get_validator_node(message.epoch, &from).await?;
        if message.signature.public_key != sender_vn.public_key {
            return Err(HotStuffError::RejectingVoteNotSentBySigner {
                address: from.to_string(),
                signer_public_key: message.signature.public_key.to_string(),
            });
        }

        if !local_committee_shard.includes_substate_address(&sender_vn.shard_key) {
            return Err(HotStuffError::ReceivedMessageFromNonCommitteeMember {
                epoch: message.epoch,
                sender: message.signature.public_key.to_string(),
                context: "OnReceiveVote".to_string(),
            });
        }

        let sender_leaf_hash = sender_vn.get_node_hash(self.network);

        self.validate_vote_message(&message, &sender_leaf_hash)?;

>>>>>>> 33d8367b
        let from = message.signature.public_key.clone();
        validations::vote_validations::check_vote_message::<TConsensusSpec>(
            &from,
            &message,
            &committee,
            &local_committee_shard,
            &our_vn,
            &self.vote_signature_service,
        )?;

        let count = self.store.with_write_tx(|tx| {
            Vote {
                epoch: message.epoch,
                block_id: message.block_id,
                decision: message.decision,
                signature: message.signature,
            }
            .save(tx)?;

            let count = Vote::count_for_block(tx.deref_mut(), &message.block_id)?;
            Ok::<_, HotStuffError>(count)
        })?;

        // We only generate the next high qc once when we have a quorum of votes. Any subsequent votes are not included
        // in the QC.

        info!(
            target: LOG_TARGET,
            "🔥 Received vote for block #{} {} from {} ({} of {})",
            message.block_height,
            message.block_id,
            from,
            count,
            local_committee_shard.quorum_threshold()
        );
        if count < local_committee_shard.quorum_threshold() as usize {
            return Ok(false);
        }

        let vote_data;
        {
            let mut tx = self.store.create_read_tx()?;
            let Some(block) = Block::get(&mut tx, &message.block_id).optional()? else {
                warn!(
                    target: LOG_TARGET,
                    "❌ Received {} votes for unknown block {}", count, message.block_id
                );
                return Ok(false);
            };

            if check_leadership &&
                !self
                    .leader_strategy
                    .is_leader_for_next_block(&our_vn.address, &committee, block.height())
            {
                return Err(HotStuffError::NotTheLeader {
                    details: format!(
                        "Not this leader for block {}, vote sent by {}",
                        message.block_id, our_vn.address
                    ),
                });
            }

            if let Some(existing_qc_for_block) = QuorumCertificate::get_by_block_id(&mut tx, block.id()).optional()? {
                debug!(
                    target: LOG_TARGET,
                    "🔥 Received vote for block {} from {} ({} of {}), but we already have a QC for this block ({})",
                    message.block_id,
                    from,
                    count,
                    local_committee_shard.quorum_threshold(),
                    existing_qc_for_block
                );
                return Ok(true);
            }

            let votes = block.get_votes(&mut tx)?;
            let Some(quorum_decision) = Self::calculate_threshold_decision(&votes, &local_committee_shard) else {
                warn!(
                    target: LOG_TARGET,
                    "🔥 Received conflicting votes from replicas for block {} ({} of {}). Waiting for more votes.",
                    message.block_id,
                    count,
                    local_committee_shard.quorum_threshold()
                );
                return Ok(false);
            };

            // Wait for our own vote to make sure we've processed all transactions and we also have an up to date
            // database
            if votes.iter().all(|x| x.signature.public_key != our_vn.public_key) {
                warn!(target: LOG_TARGET, "❓️ Received enough votes but not our own vote for block {}", message.block_id);
                // return Ok(true);
            }

            let mut signatures = Vec::with_capacity(votes.len());
            for vote in votes {
                if vote.decision != quorum_decision {
                    // We don't include votes that don't match the quorum decision
                    continue;
                }
                signatures.push(vote.signature);
            }

            signatures.sort_by(|a, b| a.public_key.cmp(&b.public_key));

            vote_data = VoteData {
                signatures,
                quorum_decision,
                block,
            };
        }

        let block_height = vote_data.block.height();
        let qc = create_qc(vote_data);
        info!(target: LOG_TARGET, "🔥 New QC {}", qc);
        let high_qc = self.store.with_write_tx(|tx| qc.update_high_qc(tx))?;

        self.pacemaker.update_view(block_height, high_qc.block_height).await?;

        Ok(true)
    }

    fn calculate_threshold_decision(votes: &[Vote], local_committee_info: &CommitteeInfo) -> Option<QuorumDecision> {
        let mut count_accept = 0;
        let mut count_reject = 0;
        for vote in votes {
            match vote.decision {
                QuorumDecision::Accept => count_accept += 1,
                QuorumDecision::Reject => count_reject += 1,
            }
        }

        let threshold = local_committee_info.quorum_threshold() as usize;
        if count_accept >= threshold {
            return Some(QuorumDecision::Accept);
        }
        if count_reject >= threshold {
            return Some(QuorumDecision::Reject);
        }

        None
    }
}

fn create_qc(vote_data: VoteData) -> QuorumCertificate {
    let VoteData {
        signatures,
        quorum_decision,
        block,
    } = vote_data;
    QuorumCertificate::new(
        *block.id(),
        block.height(),
        block.epoch(),
        block.shard(),
        signatures,
        quorum_decision,
    )
}

struct VoteData {
    signatures: Vec<ValidatorSignature>,
    quorum_decision: QuorumDecision,
    block: Block,
}<|MERGE_RESOLUTION|>--- conflicted
+++ resolved
@@ -83,34 +83,7 @@
     ) -> Result<bool, HotStuffError> {
         let committee = self.epoch_manager.get_local_committee(message.epoch).await?;
         let our_vn = self.epoch_manager.get_our_validator_node(message.epoch).await?;
-<<<<<<< HEAD
-        let local_committee_shard = self.epoch_manager.get_local_committee_shard(message.epoch).await?;
-=======
-
         let local_committee_shard = self.epoch_manager.get_local_committee_info(message.epoch).await?;
-
-        // Get the sender shard, and check that they are in the local committee
-        let sender_vn = self.epoch_manager.get_validator_node(message.epoch, &from).await?;
-        if message.signature.public_key != sender_vn.public_key {
-            return Err(HotStuffError::RejectingVoteNotSentBySigner {
-                address: from.to_string(),
-                signer_public_key: message.signature.public_key.to_string(),
-            });
-        }
-
-        if !local_committee_shard.includes_substate_address(&sender_vn.shard_key) {
-            return Err(HotStuffError::ReceivedMessageFromNonCommitteeMember {
-                epoch: message.epoch,
-                sender: message.signature.public_key.to_string(),
-                context: "OnReceiveVote".to_string(),
-            });
-        }
-
-        let sender_leaf_hash = sender_vn.get_node_hash(self.network);
-
-        self.validate_vote_message(&message, &sender_leaf_hash)?;
-
->>>>>>> 33d8367b
         let from = message.signature.public_key.clone();
         validations::vote_validations::check_vote_message::<TConsensusSpec>(
             &from,
