--- conflicted
+++ resolved
@@ -60,11 +60,8 @@
         transaction_pool: TransactionPool<TConsensusSpec::StateStore>,
         tx_events: broadcast::Sender<HotstuffEvent>,
         proposer: Proposer<TConsensusSpec>,
-<<<<<<< HEAD
+        network: Network,
         hooks: TConsensusSpec::Hooks,
-=======
-        network: Network,
->>>>>>> b526c09f
     ) -> Self {
         Self {
             network,
@@ -84,11 +81,8 @@
                 outbound_messaging,
                 tx_events,
                 proposer,
-<<<<<<< HEAD
+                network,
                 hooks,
-=======
-                network,
->>>>>>> b526c09f
             ),
         }
     }
