--- conflicted
+++ resolved
@@ -81,11 +81,8 @@
             epoch_manager: epoch_manager.clone(),
             leader_strategy: leader_strategy.clone(),
             pacemaker,
-<<<<<<< HEAD
+            transaction_pool: transaction_pool.clone(),
             hooks: hooks.clone(),
-=======
-            transaction_pool: transaction_pool.clone(),
->>>>>>> 9a9bd6e6
             on_ready_to_vote_on_local_block: OnReadyToVoteOnLocalBlock::new(
                 validator_addr,
                 store,
