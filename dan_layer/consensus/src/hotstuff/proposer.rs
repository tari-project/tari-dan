--- conflicted
+++ resolved
@@ -49,14 +49,10 @@
         let local_shard = validator.shard_key.to_committee_shard(num_committees);
         let non_local_shards = self
             .store
-<<<<<<< HEAD
             .with_read_tx(|tx| get_non_local_shards(tx, &block, num_committees, local_shard))?;
-=======
-            .with_read_tx(|tx| get_non_local_shards(tx, block, num_committees, local_shard))?;
         if non_local_shards.is_empty() {
             return Ok(());
         }
->>>>>>> bb0b3113
         info!(
             target: LOG_TARGET,
             "🌿 PROPOSING foreignly new locked block {} to {} foreign shards. justify: {} ({}), parent: {}",
