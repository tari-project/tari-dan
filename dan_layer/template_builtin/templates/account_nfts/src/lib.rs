--- conflicted
+++ resolved
@@ -31,11 +31,7 @@
     }
 
     impl AccountNonFungible {
-<<<<<<< HEAD
-        pub fn create(owner_token: NonFungibleAddress, token_symbol: String) -> Component<AccountNonFungible> {
-=======
-        pub fn create(owner_token: NonFungibleAddress) -> AccountNonFungibleComponent {
->>>>>>> 3be15363
+        pub fn create(owner_token: NonFungibleAddress) -> Component<AccountNonFungible> {
             // extract the public key from the token
             // we only allow owner tokens that correspond to public keys
             let public_key = owner_token
@@ -44,19 +40,11 @@
             // the account component will be addressed using the public key
             let component_id = public_key.as_hash();
 
-<<<<<<< HEAD
-=======
-            // create the resource address
-            let resource_address = ResourceBuilder::non_fungible().build();
-
->>>>>>> 3be15363
             // only the owner of the token will be able to withdraw funds from the account
             let mint_rule =
                 AccessRule::Restricted(RestrictedAccessRule::Require(RequireRule::Require(owner_token.into())));
             // create the resource
-            let resource_address = ResourceBuilder::non_fungible(token_symbol)
-                .mintable(mint_rule.clone())
-                .build();
+            let resource_address = ResourceBuilder::non_fungible().mintable(mint_rule.clone()).build();
 
             let rules = AccessRules::new()
                 .add_method_rule("non_fungible_token_get_resource_address", AccessRule::AllowAll)
