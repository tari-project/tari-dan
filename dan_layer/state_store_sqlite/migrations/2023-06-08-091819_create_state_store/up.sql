create table quorum_certificates
(
    id         integer   not null primary key AUTOINCREMENT,
    qc_id      text      not NULL,
    block_id   text      not NULL,
    json       text      not NULL,
    created_at timestamp NOT NULL DEFAULT CURRENT_TIMESTAMP
);

-- fetching by qc_id is a very common operation
create unique index quorum_certificates_uniq_idx_id on quorum_certificates (qc_id);

create table blocks
(
<<<<<<< HEAD
    id                    integer   not null primary key AUTOINCREMENT,
    block_id              text      not NULL,
    parent_block_id       text      not NULL,
    merkle_root           text      not NULL,
    network               text      not NULL,
    height                bigint    not NULL,
    epoch                 bigint    not NULL,
    shard                 integer   not NULL,
    proposed_by           text      not NULL,
    qc_id                 text      not NULL,
    command_count         bigint    not NULL,
    commands              text      not NULL,
    total_leader_fee      bigint    not NULL,
    is_committed          boolean   not NULL default '0',
    is_processed          boolean   not NULL,
    is_dummy              boolean   not NULL,
    foreign_indexes       text      not NULL,
    signature             text      NULL,
    created_at            timestamp NOT NULL DEFAULT CURRENT_TIMESTAMP,
    block_time            bigint    NULL,
    timestamp             bigint    not NULL,
    base_layer_block_hash text not NULL,
=======
    id                      integer   not null primary key AUTOINCREMENT,
    block_id                text      not NULL,
    parent_block_id         text      not NULL,
    merkle_root             text      not NULL,
    network                 text      not NULL,
    height                  bigint    not NULL,
    epoch                   bigint    not NULL,
    proposed_by             text      not NULL,
    qc_id                   text      not NULL,
    command_count           bigint    not NULL,
    commands                text      not NULL,
    total_leader_fee        bigint    not NULL,
    is_committed            boolean   not NULL default '0',
    is_processed            boolean   not NULL,
    is_dummy                boolean   not NULL,
    foreign_indexes         text      not NULL,
    signature               text          NULL,
    block_time              bigint        NULL,
    timestamp               bigint    not NULL,
    base_layer_block_height bigint    not NULL,
    base_layer_block_hash   text      not NULL,
    created_at              timestamp NOT NULL DEFAULT CURRENT_TIMESTAMP,
>>>>>>> 157add1f
    FOREIGN KEY (qc_id) REFERENCES quorum_certificates (qc_id)
);

-- block_id must be unique. Optimise fetching by block_id
create unique index blocks_uniq_idx_id on blocks (block_id);

create table parked_blocks
(   
<<<<<<< HEAD
    id                    integer not null primary key AUTOINCREMENT,
    block_id              text    not NULL,
    parent_block_id       text    not NULL,
    merkle_root           text    not NULL,
    network               text    not NULL,
    height                bigint  not NULL,
    epoch                 bigint  not NULL,
    shard                 integer not NULL,
    proposed_by           text    not NULL,
    justify               text    not NULL,
    command_count         bigint  not NULL,
    commands              text    not NULL,
    total_leader_fee      bigint  not NULL,
    foreign_indexes       text    not NULL,
    signature             text        NULL,
    block_time            bigint      NULL,
    timestamp             bigint  not NULL,
    base_layer_block_hash text    not NULL,
    created_at            timestamp NOT NULL DEFAULT CURRENT_TIMESTAMP
=======
    id                      integer   not null primary key AUTOINCREMENT,
    block_id                text      not NULL,
    parent_block_id         text      not NULL,
    merkle_root             text      not NULL,
    network                 text      not NULL,
    height                  bigint    not NULL,
    epoch                   bigint    not NULL,
    proposed_by             text      not NULL,
    justify                 text      not NULL,
    command_count           bigint    not NULL,
    commands                text      not NULL,
    total_leader_fee        bigint    not NULL,
    foreign_indexes         text      not NULL,
    signature               text          NULL,
    block_time              bigint        NULL,
    timestamp               bigint    not NULL,
    base_layer_block_height bigint    not NULL,
    base_layer_block_hash   text      not NULL,
    created_at              timestamp NOT NULL DEFAULT CURRENT_TIMESTAMP
>>>>>>> 157add1f
);

-- block_id must be unique. Optimise fetching by block_id
create unique index parked_blocks_uniq_idx_id on parked_blocks (block_id);

create table leaf_blocks
(
    id           integer   not null primary key AUTOINCREMENT,
    block_id     text      not NULL,
    block_height bigint    not NULL,
    created_at   timestamp NOT NULL DEFAULT CURRENT_TIMESTAMP,
    FOREIGN KEY (block_id) REFERENCES blocks (block_id)
);

create table substates
(
    id                       integer   not NULL primary key AUTOINCREMENT,
    address                  text      not NULL,
    substate_id              text      not NULL,
    version                  integer   not NULL,
    data                     text      not NULL,
    state_hash               text      not NULL,
    created_by_transaction   text      not NULL,
    created_justify          text      not NULL,
    created_block            text      not NULL,
    created_height           bigint    not NULL,
    destroyed_by_transaction text      NULL,
    destroyed_justify        text      NULL,
    destroyed_by_block       text      NULL,
    created_at_epoch         bigint    not NULL,
    destroyed_at_epoch       bigint    NULL,
    read_locks               int       NOT NULL DEFAULT '0',
    is_locked_w              boolean   NOT NULL DEFAULT '0',
    locked_by                text      NULL,
    created_at               timestamp not NULL DEFAULT CURRENT_TIMESTAMP,
    destroyed_at             timestamp NULL
);

-- All shard ids are unique
create unique index substates_uniq_shard_id on substates (address);
-- querying for transaction ids that either Upd or Downd a substate
create index substates_idx_created_by_transaction on substates (created_by_transaction);
create index substates_idx_destroyed_by_transaction on substates (destroyed_by_transaction) where destroyed_by_transaction is not null;

create table high_qcs
(
    id           integer   not null primary key autoincrement,
    block_id     text      not null,
    block_height bigint    not null,
    qc_id        text      not null,
    created_at   timestamp NOT NULL default current_timestamp,
    FOREIGN KEY (qc_id) REFERENCES quorum_certificates (qc_id),
    FOREIGN KEY (block_id) REFERENCES blocks (block_id)
);

create unique index high_qcs_uniq_idx_qc_id on high_qcs (qc_id);

create table last_voted
(
    id         integer   not null primary key autoincrement,
    block_id   text      not null,
    height     bigint    not null,
    created_at timestamp NOT NULL default current_timestamp
);

create table last_sent_vote
(
    id           integer   NOT NULL PRIMARY KEY AUTOINCREMENT,
    epoch        bigint    NOT NULL,
    block_id     text      NOT NULL,
    block_height bigint    NOT NULL,
    decision     integer   NOT NULL,
    signature    text      NOT NULL,
    created_at   timestamp NOT NULL DEFAULT CURRENT_TIMESTAMP,
    FOREIGN KEY (block_id) REFERENCES blocks (block_id)
);

create table last_executed
(
    id         integer   not null primary key autoincrement,
    block_id   text      not null,
    height     bigint    not null,
    created_at timestamp NOT NULL default current_timestamp,
    FOREIGN KEY (block_id) REFERENCES blocks (block_id)
);

create table last_proposed
(
    id         integer   not null primary key autoincrement,
    block_id   text      not null,
    height     bigint    not null,
    created_at timestamp NOT NULL default current_timestamp
);

create table locked_block
(
    id         integer   not null primary key autoincrement,
    block_id   text      not null,
    height     bigint    not null,
    created_at timestamp NOT NULL default current_timestamp,
    FOREIGN KEY (block_id) REFERENCES blocks (block_id)
);

create table transactions
(
    id                integer   not null primary key AUTOINCREMENT,
    transaction_id    text      not null,
    fee_instructions  text      not NULL,
    instructions      text      not NULL,
    signature         text      not NULL,
    inputs            text      not NULL,
    input_refs        text      not NULL,
    filled_inputs     text      not NULL,
    resulting_outputs text      NULL,
    result            text      NULL,
    execution_time_ms bigint    NULL,
    final_decision    text      NULL,
    finalized_at      timestamp NULL,
    abort_details     text      NULL,
    min_epoch         BIGINT    NULL,
    max_epoch         BIGINT    NULL,
    created_at        timestamp NOT NULL DEFAULT CURRENT_TIMESTAMP
);

create unique index transactions_uniq_idx_id on transactions (transaction_id);

create table transaction_pool
(
    id                  integer   not null primary key AUTOINCREMENT,
    transaction_id      text      not null,
    original_decision   text      not null,
    local_decision      text      null,
    remote_decision     text      null,
    evidence            text      not null,
    remote_evidence     text      null,
    transaction_fee     bigint    not null,
    leader_fee          bigint    null,
    global_exhaust_burn bigint    null,
    stage               text      not null,
    pending_stage       text      null,
    is_ready            boolean   not null,
    updated_at          timestamp NOT NULL DEFAULT CURRENT_TIMESTAMP,
    created_at          timestamp NOT NULL DEFAULT CURRENT_TIMESTAMP,
    FOREIGN KEY (transaction_id) REFERENCES transactions (transaction_id)
);
create unique index transaction_pool_uniq_idx_transaction_id on transaction_pool (transaction_id);
create index transaction_pool_idx_is_ready on transaction_pool (is_ready);

create table transaction_pool_state_updates
(
    id             integer   not null primary key AUTOINCREMENT,
    block_id       text      not null,
    block_height   bigint    not null,
    transaction_id text      not null,
    stage          text      not null,
    evidence       text      not null,
    is_ready       boolean   not null,
    local_decision text      not null,
    created_at     timestamp NOT NULL DEFAULT CURRENT_TIMESTAMP,
    FOREIGN KEY (block_id) REFERENCES blocks (block_id),
    FOREIGN KEY (transaction_id) REFERENCES transactions (transaction_id)
);
create unique index transaction_pool_uniq_block_id_transaction_id on transaction_pool_state_updates (block_id, transaction_id);

create table locked_outputs
(
    id               integer   not null primary key AUTOINCREMENT,
    block_id         text      not null,
    transaction_id   text      not null,
    substate_address text      not null,
    created_at       timestamp NOT NULL DEFAULT CURRENT_TIMESTAMP,
    FOREIGN KEY (transaction_id) REFERENCES transactions (transaction_id),
    FOREIGN KEY (block_id) REFERENCES blocks (block_id)
);
create unique index locked_outputs_uniq_idx_shard_id on locked_outputs (substate_address);

create table votes
(
    id               integer   not null primary key AUTOINCREMENT,
    hash             text      not null,
    epoch            bigint    not null,
    block_id         text      not NULL,
    decision         integer   not null,
    sender_leaf_hash text      not NULL,
    signature        text      not NULL,
    created_at       timestamp NOT NULL DEFAULT CURRENT_TIMESTAMP
);


CREATE TABLE missing_transactions
(
    id                    integer   not NULL primary key AUTOINCREMENT,
    block_id              text      not NULL,
    block_height          bigint    not NULL,
    transaction_id        text      not NULL,
    is_awaiting_execution boolean   not NULL,
    created_at            timestamp not NULL DEFAULT CURRENT_TIMESTAMP,
    FOREIGN KEY (block_id) REFERENCES parked_blocks (block_id)
);

CREATE TABLE foreign_proposals
(
    id                      integer   not NULL primary key AUTOINCREMENT,
    bucket                  int       not NULL,
    block_id                text      not NULL,
    state                   text      not NULL,
    proposed_height         bigint        NULL,
    transactions            text      not NULL,
    base_layer_block_height bigint    not NULL,
    created_at              timestamp not NULL DEFAULT CURRENT_TIMESTAMP,
    UNIQUE (bucket, block_id)
);

CREATE TABLE foreign_send_counters
(
    id         integer   not NULL primary key AUTOINCREMENT,
    block_id   text      not NULL,
    counters   text      not NULL,
    created_at timestamp not NULL DEFAULT CURRENT_TIMESTAMP
);

CREATE TABLE foreign_receive_counters
(
    id         integer   not NULL primary key AUTOINCREMENT,
    counters   text      not NULL,
    created_at timestamp not NULL DEFAULT CURRENT_TIMESTAMP
);

CREATE TABLE state_tree
(
    id       integer not NULL primary key AUTOINCREMENT,
    key      text    not NULL,
    node     text    not NULL,
    is_stale boolean not null default '0'
);

-- Duplicate keys are not allowed
CREATE UNIQUE INDEX state_tree_uniq_idx_key on state_tree (key);
-- filtering out or by is_stale is used in every query
CREATE INDEX state_tree_idx_is_stale on state_tree (is_stale);

CREATE TABLE pending_state_tree_diffs
(
    id           integer   not NULL primary key AUTOINCREMENT,
    block_id     text      not NULL,
    block_height bigint    not NULL,
    diff_json    text      not NULL,
    created_at   timestamp not NULL DEFAULT CURRENT_TIMESTAMP,
    FOREIGN KEY (block_id) REFERENCES blocks (block_id)
);

CREATE UNIQUE INDEX pending_state_tree_diffs_uniq_idx_block_id on pending_state_tree_diffs (block_id);


-- Debug Triggers
CREATE TABLE transaction_pool_history
(
    history_id          INTEGER PRIMARY KEY,
    id                  integer   not null,
    transaction_id      text      not null,
    original_decision   text      not null,
    local_decision      text      null,
    remote_decision     text      null,
    evidence            text      not null,
    transaction_fee     bigint    not null,
    leader_fee          bigint    null,
    global_exhaust_burn bigint    null,
    stage               text      not null,
    new_stage           text      not null,
    is_ready            boolean   not null,
    new_is_ready        boolean   not null,
    updated_at          timestamp NOT NULL,
    created_at          timestamp NOT NULL,
    change_time         DATETIME DEFAULT (STRFTIME('%Y-%m-%d %H:%M:%f', 'NOW'))
);

CREATE TRIGGER copy_transaction_pool_history
    AFTER UPDATE
    ON transaction_pool
    FOR EACH ROW
BEGIN
    INSERT INTO transaction_pool_history (id,
                                          transaction_id,
                                          original_decision,
                                          local_decision,
                                          remote_decision,
                                          evidence,
                                          transaction_fee,
                                          leader_fee,
                                          global_exhaust_burn,
                                          stage,
                                          new_stage,
                                          is_ready,
                                          new_is_ready,
                                          updated_at,
                                          created_at)
    VALUES (OLD.id,
            OLD.transaction_id,
            OLD.original_decision,
            OLD.local_decision,
            OLD.remote_decision,
            OLD.evidence,
            OLD.transaction_fee,
            OLD.leader_fee,
            OLD.global_exhaust_burn,
            OLD.stage,
            NEW.stage,
            OLD.is_ready,
            NEW.is_ready,
            OLD.updated_at,
            OLD.created_at);
END;<|MERGE_RESOLUTION|>--- conflicted
+++ resolved
@@ -12,7 +12,6 @@
 
 create table blocks
 (
-<<<<<<< HEAD
     id                    integer   not null primary key AUTOINCREMENT,
     block_id              text      not NULL,
     parent_block_id       text      not NULL,
@@ -31,34 +30,11 @@
     is_dummy              boolean   not NULL,
     foreign_indexes       text      not NULL,
     signature             text      NULL,
-    created_at            timestamp NOT NULL DEFAULT CURRENT_TIMESTAMP,
     block_time            bigint    NULL,
     timestamp             bigint    not NULL,
-    base_layer_block_hash text not NULL,
-=======
-    id                      integer   not null primary key AUTOINCREMENT,
-    block_id                text      not NULL,
-    parent_block_id         text      not NULL,
-    merkle_root             text      not NULL,
-    network                 text      not NULL,
-    height                  bigint    not NULL,
-    epoch                   bigint    not NULL,
-    proposed_by             text      not NULL,
-    qc_id                   text      not NULL,
-    command_count           bigint    not NULL,
-    commands                text      not NULL,
-    total_leader_fee        bigint    not NULL,
-    is_committed            boolean   not NULL default '0',
-    is_processed            boolean   not NULL,
-    is_dummy                boolean   not NULL,
-    foreign_indexes         text      not NULL,
-    signature               text          NULL,
-    block_time              bigint        NULL,
-    timestamp               bigint    not NULL,
     base_layer_block_height bigint    not NULL,
     base_layer_block_hash   text      not NULL,
     created_at              timestamp NOT NULL DEFAULT CURRENT_TIMESTAMP,
->>>>>>> 157add1f
     FOREIGN KEY (qc_id) REFERENCES quorum_certificates (qc_id)
 );
 
@@ -67,7 +43,6 @@
 
 create table parked_blocks
 (   
-<<<<<<< HEAD
     id                    integer not null primary key AUTOINCREMENT,
     block_id              text    not NULL,
     parent_block_id       text    not NULL,
@@ -85,29 +60,9 @@
     signature             text        NULL,
     block_time            bigint      NULL,
     timestamp             bigint  not NULL,
+    base_layer_block_height bigint    not NULL,
     base_layer_block_hash text    not NULL,
     created_at            timestamp NOT NULL DEFAULT CURRENT_TIMESTAMP
-=======
-    id                      integer   not null primary key AUTOINCREMENT,
-    block_id                text      not NULL,
-    parent_block_id         text      not NULL,
-    merkle_root             text      not NULL,
-    network                 text      not NULL,
-    height                  bigint    not NULL,
-    epoch                   bigint    not NULL,
-    proposed_by             text      not NULL,
-    justify                 text      not NULL,
-    command_count           bigint    not NULL,
-    commands                text      not NULL,
-    total_leader_fee        bigint    not NULL,
-    foreign_indexes         text      not NULL,
-    signature               text          NULL,
-    block_time              bigint        NULL,
-    timestamp               bigint    not NULL,
-    base_layer_block_height bigint    not NULL,
-    base_layer_block_hash   text      not NULL,
-    created_at              timestamp NOT NULL DEFAULT CURRENT_TIMESTAMP
->>>>>>> 157add1f
 );
 
 -- block_id must be unique. Optimise fetching by block_id
