//   Copyright 2023 The Tari Project
//   SPDX-License-Identifier: BSD-3-Clause

use diesel::Queryable;
use serde::Serialize;
use tari_dan_common_types::{Epoch, NodeAddressable, NodeHeight};
use tari_dan_storage::{consensus_models, StorageError};
use time::PrimitiveDateTime;

use crate::{
    serialization::{deserialize_hex, deserialize_hex_try_from, deserialize_json},
    sql_models,
};

#[derive(Debug, Clone, Queryable)]
pub struct Block {
    pub id: i32,
    pub block_id: String,
    pub parent_block_id: String,
    pub height: i64,
    pub epoch: i64,
    pub proposed_by: String,
    pub qc_id: String,
    pub commands: String,
    pub created_at: PrimitiveDateTime,
}

impl Block {
    pub fn try_convert<TAddr: NodeAddressable + Serialize>(
        self,
        qc: sql_models::QuorumCertificate,
    ) -> Result<consensus_models::Block<TAddr>, StorageError> {
        Ok(consensus_models::Block::new(
            deserialize_hex_try_from(&self.parent_block_id)?,
            qc.try_into()?,
            NodeHeight(self.height as u64),
            Epoch(self.epoch as u64),
<<<<<<< HEAD
            deserialize_hex_try_from(&self.proposed_by)?,
=======
            self.leader_round as u64,
            TAddr::from_bytes(&deserialize_hex(&self.proposed_by)?).ok_or_else(|| StorageError::DecodingError {
                operation: "try_convert",
                item: "block",
                details: format!("Block #{} proposed_by is malformed", self.id),
            })?,
>>>>>>> ffd1733c
            deserialize_json(&self.commands)?,
        ))
    }
}<|MERGE_RESOLUTION|>--- conflicted
+++ resolved
@@ -35,16 +35,11 @@
             qc.try_into()?,
             NodeHeight(self.height as u64),
             Epoch(self.epoch as u64),
-<<<<<<< HEAD
-            deserialize_hex_try_from(&self.proposed_by)?,
-=======
-            self.leader_round as u64,
             TAddr::from_bytes(&deserialize_hex(&self.proposed_by)?).ok_or_else(|| StorageError::DecodingError {
                 operation: "try_convert",
                 item: "block",
                 details: format!("Block #{} proposed_by is malformed", self.id),
             })?,
->>>>>>> ffd1733c
             deserialize_json(&self.commands)?,
         ))
     }
