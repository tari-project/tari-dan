--- conflicted
+++ resolved
@@ -26,21 +26,12 @@
 }
 
 diesel::table! {
-<<<<<<< HEAD
-   block_missing_txs(id) {
-       id -> Integer,
-       block_id -> Text,
-       transaction_ids -> Text,
-       created_at -> Timestamp,
+    high_qcs (id) {
+        id -> Integer,
+        block_id -> Text,
+        qc_id -> Text,
+        created_at -> Timestamp,
    }
-=======
-    high_qcs (id) {
-        id -> Integer,
-        block_id -> Text,
-        qc_id -> Text,
-        created_at -> Timestamp,
-    }
->>>>>>> fa709eaa
 }
 
 diesel::table! {
