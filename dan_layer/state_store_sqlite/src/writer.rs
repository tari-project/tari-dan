//   Copyright 2023 The Tari Project
//   SPDX-License-Identifier: BSD-3-Clause

use std::{
    collections::HashSet,
    ops::{Deref, DerefMut},
};

use diesel::{AsChangeset, ExpressionMethods, OptionalExtension, QueryDsl, RunQueryDsl, SqliteConnection};
use log::*;
use tari_dan_common_types::{Epoch, NodeAddressable, ShardId};
use tari_dan_storage::{
    consensus_models::{
        Block,
        BlockId,
        Decision,
        Evidence,
        ExecutedTransaction,
        HighQc,
        LastExecuted,
        LastProposed,
        LastVoted,
        LeafBlock,
        LockedBlock,
        QuorumCertificate,
        SubstateLockFlag,
        SubstateLockState,
        SubstateRecord,
        TransactionAtom,
        TransactionPoolStage,
        Vote,
    },
    StateStoreWriteTransaction,
    StorageError,
};
use tari_transaction::{Transaction, TransactionId};
use time::PrimitiveDateTime;

use crate::{
    error::SqliteStorageError,
    reader::SqliteStateStoreReadTransaction,
    serialization::{deserialize_hex_try_from, deserialize_json, serialize_hex, serialize_json},
    sqlite_transaction::SqliteTransaction,
};

const LOG_TARGET: &str = "tari::dan::storage";

pub struct SqliteStateStoreWriteTransaction<'a, TAddr> {
    /// None indicates if the transaction has been explicitly committed/rolled back
    transaction: Option<SqliteStateStoreReadTransaction<'a, TAddr>>,
}

impl<'a, TAddr> SqliteStateStoreWriteTransaction<'a, TAddr> {
    pub fn new(transaction: SqliteTransaction<'a>) -> Self {
        Self {
            transaction: Some(SqliteStateStoreReadTransaction::new(transaction)),
        }
    }

    pub fn connection(&mut self) -> &mut SqliteConnection {
        self.transaction.as_mut().unwrap().connection()
    }
}

impl<TAddr: NodeAddressable> StateStoreWriteTransaction for SqliteStateStoreWriteTransaction<'_, TAddr> {
    type Addr = TAddr;

    fn commit(mut self) -> Result<(), StorageError> {
        // Take so that we mark this transaction as complete in the drop impl
        self.transaction.take().unwrap().commit()?;
        Ok(())
    }

    fn rollback(mut self) -> Result<(), StorageError> {
        // Take so that we mark this transaction as complete in the drop impl
        self.transaction.take().unwrap().rollback()?;
        Ok(())
    }

    fn blocks_insert(&mut self, block: &Block<TAddr>) -> Result<(), StorageError> {
        use crate::schema::blocks;

        let insert = (
            blocks::block_id.eq(serialize_hex(block.id())),
            blocks::parent_block_id.eq(serialize_hex(block.parent())),
            blocks::height.eq(block.height().as_u64() as i64),
            blocks::epoch.eq(block.epoch().as_u64() as i64),
<<<<<<< HEAD
            blocks::proposed_by.eq(serialize_hex(block.proposed_by())),
=======
            blocks::leader_round.eq(block.round() as i64),
            blocks::proposed_by.eq(serialize_hex(block.proposed_by().as_bytes())),
>>>>>>> ffd1733c
            blocks::commands.eq(serialize_json(block.commands())?),
            blocks::qc_id.eq(serialize_hex(block.justify().id())),
        );

        diesel::insert_into(blocks::table)
            .values(insert)
            .execute(self.connection())
            .map_err(|e| SqliteStorageError::DieselError {
                operation: "blocks_insert",
                source: e,
            })?;

        Ok(())
    }

    fn insert_missing_transactions<'a, I: IntoIterator<Item = &'a TransactionId>>(
        &mut self,
        block_id: &BlockId,
        transaction_ids: I,
    ) -> Result<(), StorageError> {
        use crate::schema::{block_missing_txs, missing_tx};

        let transaction_ids = transaction_ids.into_iter().map(serialize_hex).collect::<Vec<_>>();
        let block_id_hex = serialize_hex(block_id);
        let insert = (
            block_missing_txs::block_id.eq(&block_id_hex),
            block_missing_txs::transaction_ids.eq(serialize_json(&transaction_ids)?),
        );

        diesel::insert_into(block_missing_txs::table)
            .values(insert)
            .execute(self.connection())
            .map_err(|e| SqliteStorageError::DieselError {
                operation: "insert_missing_txs",
                source: e,
            })?;

        let values = transaction_ids
            .iter()
            .map(|tx_id| {
                (
                    missing_tx::block_id.eq(&block_id_hex),
                    missing_tx::transaction_id.eq(tx_id),
                )
            })
            .collect::<Vec<_>>();

        diesel::insert_into(missing_tx::table)
            .values(values)
            .execute(self.connection())
            .map_err(|e| SqliteStorageError::DieselError {
                operation: "insert_missing_txs",
                source: e,
            })?;

        Ok(())
    }

    fn remove_missing_transaction(&mut self, transaction_id: TransactionId) -> Result<Option<BlockId>, StorageError> {
        use crate::schema::{block_missing_txs, missing_tx};
        let block_id = missing_tx::table
            .select(missing_tx::block_id)
            .filter(missing_tx::transaction_id.eq(serialize_hex(transaction_id)))
            .first::<String>(self.connection())
            .optional()
            .map_err(|e| SqliteStorageError::DieselError {
                operation: "remove_missing_transaction",
                source: e,
            })?;
        if let Some(block_id) = block_id {
            diesel::delete(missing_tx::table)
                .filter(missing_tx::transaction_id.eq(serialize_hex(transaction_id)))
                .execute(self.connection())
                .map_err(|e| SqliteStorageError::DieselError {
                    operation: "remove_missing_transaction",
                    source: e,
                })?;
            let missing_transactions = block_missing_txs::table
                .select(block_missing_txs::transaction_ids)
                .filter(block_missing_txs::block_id.eq(block_id.clone()))
                .first::<String>(self.connection())
                .map_err(|e| SqliteStorageError::DieselError {
                    operation: "remove_missing_transaction",
                    source: e,
                })?;

            let mut missing_transactions = deserialize_json::<Vec<TransactionId>>(&missing_transactions)?;

            missing_transactions.retain(|&transaction| transaction != transaction_id);

            if missing_transactions.is_empty() {
                diesel::delete(block_missing_txs::table)
                    .filter(block_missing_txs::block_id.eq(block_id.clone()))
                    .execute(self.connection())
                    .map_err(|e| SqliteStorageError::DieselError {
                        operation: "remove_missing_transaction",
                        source: e,
                    })?;
                Ok(Some(deserialize_hex_try_from(&block_id)?))
            } else {
                diesel::update(block_missing_txs::table)
                    .filter(block_missing_txs::block_id.eq(block_id))
                    .set(block_missing_txs::transaction_ids.eq(serialize_json(&missing_transactions)?))
                    .execute(self.connection())
                    .map_err(|e| SqliteStorageError::DieselError {
                        operation: "remove_missing_transaction",
                        source: e,
                    })?;
                Ok(None)
            }
        } else {
            Ok(None)
        }
    }

    fn quorum_certificates_insert(&mut self, qc: &QuorumCertificate) -> Result<(), StorageError> {
        use crate::schema::quorum_certificates;

        let insert = (
            quorum_certificates::qc_id.eq(serialize_hex(qc.id())),
            quorum_certificates::json.eq(serialize_json(qc)?),
        );

        diesel::insert_into(quorum_certificates::table)
            .values(insert)
            .execute(self.connection())
            .map_err(|e| SqliteStorageError::DieselError {
                operation: "quorum_certificates_insert",
                source: e,
            })?;

        Ok(())
    }

    fn last_voted_set(&mut self, last_voted: &LastVoted) -> Result<(), StorageError> {
        use crate::schema::last_voted;

        let insert = (
            last_voted::epoch.eq(last_voted.epoch.as_u64() as i64),
            last_voted::block_id.eq(serialize_hex(last_voted.block_id)),
            last_voted::height.eq(last_voted.height.as_u64() as i64),
        );

        diesel::insert_into(last_voted::table)
            .values(insert)
            .execute(self.connection())
            .map_err(|e| SqliteStorageError::DieselError {
                operation: "last_voted_set",
                source: e,
            })?;

        Ok(())
    }

    fn last_executed_set(&mut self, last_exec: &LastExecuted) -> Result<(), StorageError> {
        use crate::schema::last_executed;

        let insert = (
            last_executed::epoch.eq(last_exec.epoch.as_u64() as i64),
            last_executed::block_id.eq(serialize_hex(last_exec.block_id)),
            last_executed::height.eq(last_exec.height.as_u64() as i64),
        );

        diesel::insert_into(last_executed::table)
            .values(insert)
            .execute(self.connection())
            .map_err(|e| SqliteStorageError::DieselError {
                operation: "last_executed_set",
                source: e,
            })?;

        Ok(())
    }

    fn last_proposed_set(&mut self, last_proposed: &LastProposed) -> Result<(), StorageError> {
        use crate::schema::last_proposed;

        let insert = (
            last_proposed::epoch.eq(last_proposed.epoch.as_u64() as i64),
            last_proposed::block_id.eq(serialize_hex(last_proposed.block_id)),
            last_proposed::height.eq(last_proposed.height.as_u64() as i64),
        );

        diesel::insert_into(last_proposed::table)
            .values(insert)
            .execute(self.connection())
            .map_err(|e| SqliteStorageError::DieselError {
                operation: "last_proposed_set",
                source: e,
            })?;

        Ok(())
    }

    fn leaf_block_set(&mut self, leaf_node: &LeafBlock) -> Result<(), StorageError> {
        use crate::schema::leaf_blocks;

        let insert = (
            leaf_blocks::epoch.eq(leaf_node.epoch.as_u64() as i64),
            leaf_blocks::block_id.eq(serialize_hex(leaf_node.block_id)),
            leaf_blocks::block_height.eq(leaf_node.height.as_u64() as i64),
        );

        diesel::insert_into(leaf_blocks::table)
            .values(insert)
            .execute(self.connection())
            .map_err(|e| SqliteStorageError::DieselError {
                operation: "leaf_node_set",
                source: e,
            })?;

        Ok(())
    }

    fn locked_block_set(&mut self, locked_block: &LockedBlock) -> Result<(), StorageError> {
        use crate::schema::locked_block;

        let insert = (
            locked_block::epoch.eq(locked_block.epoch.as_u64() as i64),
            locked_block::block_id.eq(serialize_hex(locked_block.block_id)),
            locked_block::height.eq(locked_block.height.as_u64() as i64),
        );

        diesel::insert_into(locked_block::table)
            .values(insert)
            .execute(self.connection())
            .map_err(|e| SqliteStorageError::DieselError {
                operation: "locked_block_set",
                source: e,
            })?;

        Ok(())
    }

    fn high_qc_set(&mut self, high_qc: &HighQc) -> Result<(), StorageError> {
        use crate::schema::high_qcs;

        let insert = (
            high_qcs::epoch.eq(high_qc.epoch.as_u64() as i64),
            high_qcs::block_id.eq(serialize_hex(high_qc.block_id)),
            high_qcs::qc_id.eq(serialize_hex(high_qc.qc_id)),
        );

        diesel::insert_into(high_qcs::table)
            .values(insert)
            .execute(self.connection())
            .map_err(|e| SqliteStorageError::DieselError {
                operation: "high_qc_set",
                source: e,
            })?;

        Ok(())
    }

    fn transactions_insert(&mut self, transaction: &Transaction) -> Result<(), StorageError> {
        use crate::schema::transactions;

        let insert = (
            transactions::transaction_id.eq(serialize_hex(transaction.id())),
            transactions::fee_instructions.eq(serialize_json(transaction.fee_instructions())?),
            transactions::instructions.eq(serialize_json(transaction.instructions())?),
            transactions::signature.eq(serialize_json(transaction.signature())?),
            transactions::inputs.eq(serialize_json(transaction.inputs())?),
            transactions::input_refs.eq(serialize_json(transaction.input_refs())?),
            transactions::outputs.eq(serialize_json(transaction.outputs())?),
            transactions::filled_inputs.eq(serialize_json(transaction.filled_inputs())?),
            transactions::filled_outputs.eq(serialize_json(transaction.filled_outputs())?),
        );

        diesel::insert_into(transactions::table)
            .values(insert)
            .execute(self.connection())
            .map_err(|e| SqliteStorageError::DieselError {
                operation: "transactions_insert",
                source: e,
            })?;

        Ok(())
    }

    fn executed_transactions_update(&mut self, executed_transaction: &ExecutedTransaction) -> Result<(), StorageError> {
        use crate::schema::transactions;

        let transaction = executed_transaction.transaction();
        let result = executed_transaction.result();

        let update = (
            transactions::result.eq(serialize_json(result)?),
            transactions::filled_inputs.eq(serialize_json(transaction.filled_inputs())?),
            transactions::filled_outputs.eq(serialize_json(transaction.filled_outputs())?),
            transactions::execution_time_ms
                .eq(i64::try_from(executed_transaction.execution_time().as_millis()).unwrap_or(i64::MAX)),
            transactions::final_decision.eq(executed_transaction.final_decision().map(|d| d.to_string())),
        );

        let num_affected = diesel::update(transactions::table)
            .filter(transactions::transaction_id.eq(serialize_hex(transaction.id())))
            .set(update)
            .execute(self.connection())
            .map_err(|e| SqliteStorageError::DieselError {
                operation: "transactions_update",
                source: e,
            })?;

        if num_affected == 0 {
            return Err(StorageError::NotFound {
                item: "transaction".to_string(),
                key: transaction.id().to_string(),
            });
        }

        Ok(())
    }

    fn transaction_pool_insert(
        &mut self,
        transaction: TransactionAtom,
        stage: TransactionPoolStage,
        is_ready: bool,
    ) -> Result<(), StorageError> {
        use crate::schema::transaction_pool;

        let insert = (
            transaction_pool::transaction_id.eq(serialize_hex(transaction.id)),
            transaction_pool::involved_shards.eq(serialize_json(
                &transaction.evidence.shards_iter().copied().collect::<Vec<_>>(),
            )?),
            transaction_pool::original_decision.eq(transaction.decision.to_string()),
            transaction_pool::fee.eq(transaction.fee as i64),
            transaction_pool::evidence.eq(serialize_json(&transaction.evidence)?),
            transaction_pool::stage.eq(stage.to_string()),
            transaction_pool::is_ready.eq(is_ready),
        );

        diesel::insert_into(transaction_pool::table)
            .values(insert)
            .execute(self.connection())
            .map_err(|e| SqliteStorageError::DieselError {
                operation: "transaction_pool_insert",
                source: e,
            })?;

        Ok(())
    }

    fn transaction_pool_update(
        &mut self,
        transaction_id: &TransactionId,
        evidence: Option<&Evidence>,
        stage: Option<TransactionPoolStage>,
        pending_decision: Option<Decision>,
        is_ready: Option<bool>,
    ) -> Result<(), StorageError> {
        use crate::schema::transaction_pool;

        #[derive(AsChangeset)]
        #[diesel(table_name=transaction_pool)]
        struct Changes {
            evidence: Option<String>,
            stage: Option<String>,
            pending_decision: Option<String>,
            is_ready: Option<bool>,
            updated_at: PrimitiveDateTime,
        }

        let now = time::OffsetDateTime::now_utc();

        let change_set = Changes {
            evidence: evidence.map(serialize_json).transpose()?,
            stage: stage.map(|s| s.to_string()),
            pending_decision: pending_decision.map(|d| d.to_string()),
            is_ready,
            updated_at: PrimitiveDateTime::new(now.date(), now.time()),
        };

        diesel::update(transaction_pool::table)
            .filter(transaction_pool::transaction_id.eq(serialize_hex(transaction_id)))
            .set(change_set)
            .execute(self.connection())
            .map_err(|e| SqliteStorageError::DieselError {
                operation: "transaction_pool_update",
                source: e,
            })?;

        Ok(())
    }

    fn transaction_pool_remove(&mut self, transaction_id: &TransactionId) -> Result<(), StorageError> {
        use crate::schema::transaction_pool;

        diesel::delete(transaction_pool::table)
            .filter(transaction_pool::transaction_id.eq(serialize_hex(transaction_id)))
            .execute(self.connection())
            .map_err(|e| SqliteStorageError::DieselError {
                operation: "transaction_pool_remove",
                source: e,
            })?;

        Ok(())
    }

    fn votes_insert(&mut self, vote: &Vote) -> Result<(), StorageError> {
        use crate::schema::votes;

        let insert = (
            votes::hash.eq(serialize_hex(vote.calculate_hash())),
            votes::epoch.eq(vote.epoch.as_u64() as i64),
            votes::block_id.eq(serialize_hex(vote.block_id)),
            votes::sender_leaf_hash.eq(serialize_hex(vote.sender_leaf_hash)),
            votes::decision.eq(i32::from(vote.decision.as_u8())),
            votes::signature.eq(serialize_json(&vote.signature)?),
            votes::merkle_proof.eq(serialize_json(&vote.merkle_proof)?),
        );

        diesel::insert_into(votes::table)
            .values(insert)
            .execute(self.connection())
            .map_err(|e| SqliteStorageError::DieselError {
                operation: "votes_insert",
                source: e,
            })?;

        Ok(())
    }

    fn substates_try_lock_many<'a, I: IntoIterator<Item = &'a ShardId>>(
        &mut self,
        locked_by_tx: &TransactionId,
        objects: I,
        lock_flag: SubstateLockFlag,
    ) -> Result<SubstateLockState, StorageError> {
        use crate::schema::substates;

        // Lock unique shards
        let objects: HashSet<String> = objects.into_iter().map(serialize_hex).collect();

        let locked_w = substates::table
            .select(substates::is_locked_w)
            .filter(substates::shard_id.eq_any(&objects))
            .get_results::<bool>(self.connection())
            .map_err(|e| SqliteStorageError::DieselError {
                operation: "transactions_try_lock_many",
                source: e,
            })?;
        if locked_w.len() < objects.len() {
            return Err(SqliteStorageError::NotAllSubstatesFound {
                operation: "substates_try_lock_many",
                details: format!(
                    "{:?}: Found {} substates, but {} were requested",
                    lock_flag,
                    locked_w.len(),
                    objects.len()
                ),
            }
            .into());
        }
        if locked_w.iter().any(|w| *w) {
            return Ok(SubstateLockState::SomeWriteLocked);
        }

        match lock_flag {
            SubstateLockFlag::Write => {
                diesel::update(substates::table)
                    .filter(substates::shard_id.eq_any(objects))
                    .set((
                        substates::is_locked_w.eq(true),
                        substates::locked_by.eq(serialize_hex(locked_by_tx)),
                    ))
                    .execute(self.connection())
                    .map_err(|e| SqliteStorageError::DieselError {
                        operation: "transactions_try_lock_many(Write)",
                        source: e,
                    })?;
            },
            SubstateLockFlag::Read => {
                diesel::update(substates::table)
                    .filter(substates::shard_id.eq_any(objects))
                    .set(substates::read_locks.eq(substates::read_locks + 1))
                    .execute(self.connection())
                    .map_err(|e| SqliteStorageError::DieselError {
                        operation: "transactions_try_lock_many(Read)",
                        source: e,
                    })?;
            },
        }

        Ok(SubstateLockState::LockAcquired)
    }

    fn substates_try_unlock_many<'a, I: IntoIterator<Item = &'a ShardId>>(
        &mut self,
        locked_by_tx: &TransactionId,
        objects: I,
        lock_flag: SubstateLockFlag,
    ) -> Result<(), StorageError> {
        use crate::schema::substates;

        let objects: HashSet<String> = objects.into_iter().map(serialize_hex).collect();

        match lock_flag {
            SubstateLockFlag::Write => {
                let locked_w = substates::table
                    .select(substates::is_locked_w)
                    // Only the locking transaction can unlock the substates for write
                    .filter(substates::locked_by.eq(serialize_hex(locked_by_tx)))
                    .filter(substates::shard_id.eq_any(&objects))
                    .get_results::<bool>(self.connection())
                    .map_err(|e| SqliteStorageError::DieselError {
                        operation: "substates_try_unlock_many",
                        source: e,
                    })?;
                if locked_w.len() < objects.len() {
                    return Err(SqliteStorageError::NotAllSubstatesFound {
                        operation: "substates_try_unlock_many",
                        details: format!(
                            "{:?}: Found {} substates, but {} were requested",
                            lock_flag,
                            locked_w.len(),
                            objects.len()
                        ),
                    }
                    .into());
                }
                if locked_w.iter().any(|w| !*w) {
                    return Err(SqliteStorageError::SubstatesUnlock {
                        operation: "substates_try_unlock_many",
                        details: "Not all substates are write locked".to_string(),
                    }
                    .into());
                }

                diesel::update(substates::table)
                    .filter(substates::shard_id.eq_any(objects))
                    .set((
                        substates::is_locked_w.eq(false),
                        substates::locked_by.eq(None::<String>),
                    ))
                    .execute(self.connection())
                    .map_err(|e| SqliteStorageError::DieselError {
                        operation: "substates_try_unlock_many",
                        source: e,
                    })?;
            },
            SubstateLockFlag::Read => {
                let locked_r = substates::table
                    .select(substates::read_locks)
                    .filter(substates::shard_id.eq_any(&objects))
                    .get_results::<i32>(self.connection())
                    .map_err(|e| SqliteStorageError::DieselError {
                        operation: "substates_try_unlock_many",
                        source: e,
                    })?;
                if locked_r.len() < objects.len() {
                    return Err(SqliteStorageError::NotAllSubstatesFound {
                        operation: "substates_try_lock_many",
                        details: format!(
                            "Found {} substates, but {} were requested",
                            locked_r.len(),
                            objects.len()
                        ),
                    }
                    .into());
                }
                if locked_r.iter().any(|r| *r == 0) {
                    return Err(SqliteStorageError::SubstatesUnlock {
                        operation: "substates_try_unlock_many",
                        details: "Not all substates are read locked".to_string(),
                    }
                    .into());
                }

                diesel::update(substates::table)
                    .filter(substates::shard_id.eq_any(objects))
                    .set(substates::read_locks.eq(substates::read_locks - 1))
                    .execute(self.connection())
                    .map_err(|e| SqliteStorageError::DieselError {
                        operation: "substates_try_unlock_many",
                        source: e,
                    })?;
            },
        }

        Ok(())
    }

    fn substate_down_many<I: IntoIterator<Item = ShardId>>(
        &mut self,
        shard_ids: I,
        epoch: Epoch,
        destroyed_block_id: &BlockId,
        destroyed_transaction_id: &TransactionId,
    ) -> Result<(), StorageError> {
        use crate::schema::substates;

        let shard_ids = shard_ids.into_iter().map(serialize_hex).collect::<Vec<_>>();

        let is_writable = substates::table
            .select((substates::address, substates::is_locked_w))
            .filter(substates::shard_id.eq_any(&shard_ids))
            .get_results::<(String, bool)>(self.connection())
            .map_err(|e| SqliteStorageError::DieselError {
                operation: "substate_down",
                source: e,
            })?;
        if is_writable.len() != shard_ids.len() {
            return Err(SqliteStorageError::NotAllSubstatesFound {
                operation: "substate_down",
                details: format!(
                    "Found {} substates, but {} were requested",
                    is_writable.len(),
                    shard_ids.len()
                ),
            }
            .into());
        }
        if let Some((addr, _)) = is_writable.iter().find(|(_, w)| !*w) {
            return Err(SqliteStorageError::SubstatesUnlock {
                operation: "substate_down",
                details: format!("Substate {} is not write locked", addr),
            }
            .into());
        }

        let changes = (
            substates::destroyed_at.eq(diesel::dsl::now),
            substates::destroyed_by_transaction.eq(Some(serialize_hex(destroyed_transaction_id))),
            substates::destroyed_by_block.eq(Some(serialize_hex(destroyed_block_id))),
            substates::destroyed_at_epoch.eq(Some(epoch.as_u64() as i64)),
        );

        diesel::update(substates::table)
            .filter(substates::shard_id.eq_any(shard_ids))
            .set(changes)
            .execute(self.connection())
            .map_err(|e| SqliteStorageError::DieselError {
                operation: "substate_down",
                source: e,
            })?;

        Ok(())
    }

    fn substates_create(&mut self, substate: SubstateRecord) -> Result<(), StorageError> {
        use crate::schema::substates;

        let values = (
            substates::shard_id.eq(serialize_hex(substate.to_shard_id())),
            substates::address.eq(substate.address.to_string()),
            substates::version.eq(substate.version as i32),
            substates::data.eq(serialize_json(&substate.substate_value)?),
            substates::state_hash.eq(serialize_hex(substate.state_hash)),
            substates::created_by_transaction.eq(serialize_hex(substate.created_by_transaction)),
            substates::created_justify.eq(serialize_hex(substate.created_justify)),
            substates::created_block.eq(serialize_hex(substate.created_block)),
            substates::created_height.eq(substate.created_height.as_u64() as i64),
            substates::destroyed_by_transaction.eq(substate.destroyed_by_transaction.as_ref().map(serialize_hex)),
            substates::destroyed_justify.eq(substate.destroyed_justify.as_ref().map(serialize_hex)),
            substates::destroyed_by_block.eq(substate.destroyed_by_block.as_ref().map(serialize_hex)),
            substates::created_at_epoch.eq(substate.created_at_epoch.as_u64() as i64),
            substates::destroyed_at_epoch.eq(substate.destroyed_at_epoch.map(|e| e.as_u64() as i64)),
        );

        diesel::insert_into(substates::table)
            .values(values)
            .execute(self.connection())
            .map_err(|e| SqliteStorageError::DieselError {
                operation: "substate_up",
                source: e,
            })?;

        Ok(())
    }
}

impl<'a, TAddr> Deref for SqliteStateStoreWriteTransaction<'a, TAddr> {
    type Target = SqliteStateStoreReadTransaction<'a, TAddr>;

    fn deref(&self) -> &Self::Target {
        self.transaction.as_ref().unwrap()
    }
}

impl<'a, TAddr> DerefMut for SqliteStateStoreWriteTransaction<'a, TAddr> {
    fn deref_mut(&mut self) -> &mut Self::Target {
        self.transaction.as_mut().unwrap()
    }
}

impl<TAddr> Drop for SqliteStateStoreWriteTransaction<'_, TAddr> {
    fn drop(&mut self) {
        if self.transaction.is_some() {
            warn!(
                target: LOG_TARGET,
                "Shard store write transaction was not committed/rolled back"
            );
        }
    }
}<|MERGE_RESOLUTION|>--- conflicted
+++ resolved
@@ -85,12 +85,7 @@
             blocks::parent_block_id.eq(serialize_hex(block.parent())),
             blocks::height.eq(block.height().as_u64() as i64),
             blocks::epoch.eq(block.epoch().as_u64() as i64),
-<<<<<<< HEAD
-            blocks::proposed_by.eq(serialize_hex(block.proposed_by())),
-=======
-            blocks::leader_round.eq(block.round() as i64),
             blocks::proposed_by.eq(serialize_hex(block.proposed_by().as_bytes())),
->>>>>>> ffd1733c
             blocks::commands.eq(serialize_json(block.commands())?),
             blocks::qc_id.eq(serialize_hex(block.justify().id())),
         );
