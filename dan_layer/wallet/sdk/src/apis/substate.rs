//   Copyright 2023 The Tari Project
//   SPDX-License-Identifier: BSD-3-Clause

use tari_dan_common_types::optional::{IsNotFoundError, Optional};
use tari_engine_types::substate::{SubstateAddress, SubstateValue};
use tari_validator_node_client::{
    types::{GetSubstateRequest, SubstateStatus},
    ValidatorNodeClient,
    ValidatorNodeClientError,
};

use crate::{
<<<<<<< HEAD
    models::{SubstateModel, VersionedSubstateAddress},
=======
    models::{SubstateRecord, VersionedSubstateAddress},
>>>>>>> a19b2d7f
    storage::{WalletStorageError, WalletStore, WalletStoreReader},
};

pub struct SubstatesApi<'a, TStore> {
    store: &'a TStore,
    validator_node_jrpc_endpoint: &'a str,
}

impl<'a, TStore: WalletStore> SubstatesApi<'a, TStore> {
    pub fn new(store: &'a TStore, validator_node_jrpc_endpoint: &'a str) -> Self {
        Self {
            store,
            validator_node_jrpc_endpoint,
        }
    }

    pub fn get_substate(&self, address: &SubstateAddress) -> Result<SubstateModel, SubstateApiError> {
        let mut tx = self.store.create_read_tx()?;
        let substate = tx.substates_get(address)?;
        Ok(substate)
    }

    pub fn get_substate(&self, address: &SubstateAddress) -> Result<SubstateRecord, SubstateApiError> {
        let mut tx = self.store.create_read_tx()?;
        let substate = tx.substates_get(address)?;
        Ok(substate)
    }

    pub fn load_dependent_substates(
        &self,
        parents: &[SubstateAddress],
    ) -> Result<Vec<VersionedSubstateAddress>, SubstateApiError> {
        let mut substate_addresses = Vec::with_capacity(parents.len());
        let mut tx = self.store.create_read_tx()?;
        // TODO: Could be optimised, also perhaps we need to traverse all ancestors
        for parent_addr in parents {
            let parent = tx.substates_get(parent_addr)?;
            let children = tx.substates_get_children(parent_addr)?;
            substate_addresses.push(parent.address);
            substate_addresses.extend(children.into_iter().map(|s| s.address));
        }
        Ok(substate_addresses)
    }

    pub async fn scan_from_vn(
        &self,
        address: &SubstateAddress,
    ) -> Result<(VersionedSubstateAddress, SubstateValue), SubstateApiError> {
        let mut client = self.connect_validator_node()?;
        let existing = self.store.with_read_tx(|tx| tx.substates_get(address)).optional()?;
        let mut version = existing.map(|s| s.address.version).unwrap_or(0);

        loop {
            let resp = client
                .get_substate(GetSubstateRequest {
                    address: address.clone(),
                    version,
                })
                .await?;

            let status = resp.status;
            if let Some(value) = resp.value {
                return Ok((
                    VersionedSubstateAddress {
                        address: address.clone(),
                        version,
                    },
                    value,
                ));
            }
            match status {
                SubstateStatus::Up => {
                    // No value, but the substate is up? That can't be right.
                    return Err(SubstateApiError::InvalidValidatorNodeResponse(
                        "Substate is up but no value was returned".to_string(),
                    ));
                },
                SubstateStatus::Down => {
                    version += 1;
                },
                SubstateStatus::DoesNotExist => {
                    return Err(SubstateApiError::SubstateDoesNotExist {
                        address: address.clone(),
                    })
                },
            }
        }
    }

    fn connect_validator_node(&self) -> Result<ValidatorNodeClient, SubstateApiError> {
        let client = ValidatorNodeClient::connect(self.validator_node_jrpc_endpoint)?;
        Ok(client)
    }
}

#[derive(Debug, thiserror::Error)]
pub enum SubstateApiError {
    #[error("Store error: {0}")]
    StoreError(#[from] WalletStorageError),
    #[error("Validator node client error: {0}")]
    ValidatorNodeClientError(#[from] ValidatorNodeClientError),
    #[error("Invalid validator node response: {0}")]
    InvalidValidatorNodeResponse(String),
    #[error("Substate {address} does not exist")]
    SubstateDoesNotExist { address: SubstateAddress },
}

impl IsNotFoundError for SubstateApiError {
    fn is_not_found_error(&self) -> bool {
        matches!(self, Self::SubstateDoesNotExist { .. }) ||
            matches!(self, Self::StoreError(e) if e.is_not_found_error()) ||
            matches!(self, Self::ValidatorNodeClientError(e) if e.is_not_found_error())
    }
}<|MERGE_RESOLUTION|>--- conflicted
+++ resolved
@@ -10,11 +10,7 @@
 };
 
 use crate::{
-<<<<<<< HEAD
     models::{SubstateModel, VersionedSubstateAddress},
-=======
-    models::{SubstateRecord, VersionedSubstateAddress},
->>>>>>> a19b2d7f
     storage::{WalletStorageError, WalletStore, WalletStoreReader},
 };
 
