--- conflicted
+++ resolved
@@ -62,13 +62,8 @@
 
     pub async fn locate_dependent_substates(
         &self,
-<<<<<<< HEAD
-        parents: &[SubstateAddress],
-    ) -> Result<Vec<VersionedSubstateAddress>, SubstateApiError> {
-=======
-        parents: &[&SubstateId],
+        parents: &[SubstateId],
     ) -> Result<Vec<VersionedSubstateId>, SubstateApiError> {
->>>>>>> 87dc2cb4
         let mut substate_addresses = HashMap::with_capacity(parents.len());
 
         for parent_addr in parents {
