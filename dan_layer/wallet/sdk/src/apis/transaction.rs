--- conflicted
+++ resolved
@@ -294,16 +294,12 @@
             for owned_addr in value.referenced_substates() {
                 if let Some(pos) = rest.iter().position(|(addr, _)| addr == &owned_addr) {
                     let (_, s) = rest.swap_remove(pos);
-<<<<<<< HEAD
                     // If there was a previous parent for this substate, we keep it as is.
                     let parent = downed_substates_with_parents
                         .get(&owned_addr)
                         .cloned()
                         .unwrap_or_else(|| component_addr.clone());
-                    tx.substates_insert_child(transaction_id, parent, VersionedSubstateId {
-=======
-                    tx.substates_upsert_child(transaction_id, component_addr.clone(), VersionedSubstateId {
->>>>>>> fdcc9116
+                    tx.substates_upsert_child(transaction_id, parent, VersionedSubstateId {
                         substate_id: owned_addr,
                         version: s.version(),
                     })?;
