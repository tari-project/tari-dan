//   Copyright 2023 The Tari Project
//   SPDX-License-Identifier: BSD-3-Clause

use std::ops::{Deref, DerefMut};

use tari_common_types::types::Commitment;
use tari_dan_common_types::optional::IsNotFoundError;
use tari_dan_storage::consensus_models::QuorumCertificate;
use tari_engine_types::{commit_result::FinalizeResult, substate::SubstateId, TemplateAddress};
use tari_template_lib::{
    models::Amount,
    prelude::{ComponentAddress, NonFungibleId, ResourceAddress},
};
use tari_transaction::{Transaction, TransactionId};

use crate::models::{
    Account,
    ConfidentialOutputModel,
    ConfidentialProofId,
    Config,
    NonFungibleToken,
    OutputStatus,
    SubstateModel,
    TransactionStatus,
    VaultModel,
    VersionedSubstateId,
    WalletTransaction,
};

pub trait WalletStore {
    type ReadTransaction<'a>: WalletStoreReader
    where Self: 'a;
    type WriteTransaction<'a>: WalletStoreWriter + Deref<Target = Self::ReadTransaction<'a>> + DerefMut
    where Self: 'a;

    fn create_read_tx(&self) -> Result<Self::ReadTransaction<'_>, WalletStorageError>;
    fn create_write_tx(&self) -> Result<Self::WriteTransaction<'_>, WalletStorageError>;

    fn with_write_tx<F: FnOnce(&mut Self::WriteTransaction<'_>) -> Result<R, E>, R, E>(&self, f: F) -> Result<R, E>
    where E: From<WalletStorageError> {
        let mut tx = self.create_write_tx()?;
        match f(&mut tx) {
            Ok(r) => {
                tx.commit()?;
                Ok(r)
            },
            Err(e) => {
                if let Err(err) = tx.rollback() {
                    log::error!("Failed to rollback transaction: {}", err);
                }
                Err(e)
            },
        }
    }

    fn with_read_tx<F: FnOnce(&mut Self::ReadTransaction<'_>) -> Result<R, E>, R, E>(&self, f: F) -> Result<R, E>
    where E: From<WalletStorageError> {
        let mut tx = self.create_read_tx()?;
        let ret = f(&mut tx)?;
        Ok(ret)
    }
}

#[derive(Debug, thiserror::Error)]
pub enum WalletStorageError {
    #[error("General database failure for operation {operation}: {details}")]
    GeneralFailure { operation: &'static str, details: String },
    #[error("Failed to decode for operation {operation} on {item}: {details}")]
    DecodingError {
        operation: &'static str,
        item: &'static str,
        details: String,
    },
    #[error("Failed to encode for operation {operation} on {item}: {details}")]
    EncodingError {
        operation: &'static str,
        item: &'static str,
        details: String,
    },
    #[error("[{operation}] {entity} not found with key {key}")]
    NotFound {
        operation: &'static str,
        entity: String,
        key: String,
    },
}

impl IsNotFoundError for WalletStorageError {
    fn is_not_found_error(&self) -> bool {
        matches!(self, Self::NotFound { .. })
    }
}

impl WalletStorageError {
    pub fn general<E: std::fmt::Display>(operation: &'static str, e: E) -> Self {
        Self::GeneralFailure {
            operation,
            details: e.to_string(),
        }
    }

    pub fn not_found(operation: &'static str, entity: String, key: String) -> Self {
        Self::NotFound { operation, entity, key }
    }
}

pub trait WalletStoreReader {
    // Key manager
    fn key_manager_get_all(&mut self, branch: &str) -> Result<Vec<(u64, bool)>, WalletStorageError>;
    fn key_manager_get_active_index(&mut self, branch: &str) -> Result<u64, WalletStorageError>;
    fn key_manager_get_last_index(&mut self, branch: &str) -> Result<u64, WalletStorageError>;
    // Config
    fn config_get<T: serde::de::DeserializeOwned>(&mut self, key: &str) -> Result<Config<T>, WalletStorageError>;
    // JWT
    fn jwt_get_all(&mut self) -> Result<Vec<(i32, Option<String>)>, WalletStorageError>;
    // Transactions
    fn transactions_get(&mut self, transaction_id: TransactionId) -> Result<WalletTransaction, WalletStorageError>;
    fn transactions_fetch_all(
        &mut self,
        status: Option<TransactionStatus>,
        component: Option<ComponentAddress>,
    ) -> Result<Vec<WalletTransaction>, WalletStorageError>;
    // Substates
    fn substates_get(&mut self, address: &SubstateId) -> Result<SubstateModel, WalletStorageError>;
    fn substates_get_children(&mut self, parent: &SubstateId) -> Result<Vec<SubstateModel>, WalletStorageError>;
    // Accounts
    fn accounts_get(&mut self, address: &SubstateId) -> Result<Account, WalletStorageError>;
    fn accounts_get_many(&mut self, offset: u64, limit: u64) -> Result<Vec<Account>, WalletStorageError>;
    fn accounts_get_default(&mut self) -> Result<Account, WalletStorageError>;
    fn accounts_count(&mut self) -> Result<u64, WalletStorageError>;
    fn accounts_get_by_name(&mut self, name: &str) -> Result<Account, WalletStorageError>;
    fn accounts_get_by_vault(&mut self, vault_address: &SubstateId) -> Result<Account, WalletStorageError>;

    // Vaults
    fn vaults_get(&mut self, address: &SubstateId) -> Result<VaultModel, WalletStorageError>;
    fn vaults_exists(&mut self, address: &SubstateId) -> Result<bool, WalletStorageError>;
    fn vaults_get_by_resource(
        &mut self,
        account_addr: &SubstateId,
        resource_address: &ResourceAddress,
    ) -> Result<VaultModel, WalletStorageError>;
    fn vaults_get_by_account(&mut self, account_addr: &SubstateId) -> Result<Vec<VaultModel>, WalletStorageError>;

    // Outputs
    fn outputs_get_unspent_balance(&mut self, vault_address: &SubstateId) -> Result<u64, WalletStorageError>;
    fn outputs_get_locked_by_proof(
        &mut self,
        proof_id: ConfidentialProofId,
    ) -> Result<Vec<ConfidentialOutputModel>, WalletStorageError>;
    fn outputs_get_by_commitment(
        &mut self,
        commitment: &Commitment,
    ) -> Result<ConfidentialOutputModel, WalletStorageError>;

    fn outputs_get_by_account_and_status(
        &mut self,
        account_addr: &SubstateId,
        status: OutputStatus,
    ) -> Result<Vec<ConfidentialOutputModel>, WalletStorageError>;

    // Proofs
    fn proofs_get_by_transaction_id(
        &mut self,
        transaction_id: TransactionId,
    ) -> Result<ConfidentialProofId, WalletStorageError>;

    // Non fungible tokens
    fn non_fungible_token_get_by_nft_id(
        &mut self,
        nft_id: NonFungibleId,
    ) -> Result<NonFungibleToken, WalletStorageError>;

    fn non_fungible_token_get_all(
        &mut self,
        limit: u64,
        offset: u64,
    ) -> Result<Vec<NonFungibleToken>, WalletStorageError>;

    fn non_fungible_token_get_resource_address(
        &mut self,
        nft_id: NonFungibleId,
    ) -> Result<ResourceAddress, WalletStorageError>;
}

pub trait WalletStoreWriter {
    fn commit(self) -> Result<(), WalletStorageError>;
    fn rollback(self) -> Result<(), WalletStorageError>;

    // JWT
    fn jwt_add_empty_token(&mut self) -> Result<u64, WalletStorageError>;
    fn jwt_store_decision(&mut self, id: u64, permissions_token: Option<String>) -> Result<(), WalletStorageError>;
    fn jwt_is_revoked(&mut self, token: &str) -> Result<bool, WalletStorageError>;
    fn jwt_revoke(&mut self, token_id: i32) -> Result<(), WalletStorageError>;

    // Key manager
    fn key_manager_insert(&mut self, branch: &str, index: u64) -> Result<(), WalletStorageError>;
    fn key_manager_set_active_index(&mut self, branch: &str, index: u64) -> Result<(), WalletStorageError>;

    // Config
    fn config_set<T: serde::Serialize>(
        &mut self,
        key: &str,
        value: &T,
        is_encrypted: bool,
    ) -> Result<(), WalletStorageError>;

    // Transactions
    fn transactions_insert(&mut self, transaction: &Transaction, is_dry_run: bool) -> Result<(), WalletStorageError>;
    fn transactions_set_result_and_status(
        &mut self,
        transaction_id: TransactionId,
        result: Option<&FinalizeResult>,
        final_fee: Option<Amount>,
        qcs: Option<&[QuorumCertificate]>,
        new_status: TransactionStatus,
    ) -> Result<(), WalletStorageError>;

    // Substates
    fn substates_insert_root(
        &mut self,
        transaction_id: TransactionId,
        address: VersionedSubstateId,
        module_name: Option<String>,
        template_addr: Option<TemplateAddress>,
    ) -> Result<(), WalletStorageError>;
    fn substates_insert_child(
        &mut self,
        transaction_id: TransactionId,
        parent: SubstateId,
        address: VersionedSubstateId,
    ) -> Result<(), WalletStorageError>;
    fn substates_remove(&mut self, substate: &SubstateId) -> Result<SubstateModel, WalletStorageError>;

    // Accounts
    fn accounts_set_default(&mut self, substate_id: &SubstateId) -> Result<(), WalletStorageError>;
    fn accounts_insert(
        &mut self,
<<<<<<< HEAD
        account_name: Option<&str>,
        address: &SubstateAddress,
=======
        account_name: &str,
        substate_id: &SubstateId,
>>>>>>> 87dc2cb4
        owner_key_index: u64,
        is_default: bool,
    ) -> Result<(), WalletStorageError>;

    fn accounts_update(&mut self, substate_id: &SubstateId, new_name: Option<&str>) -> Result<(), WalletStorageError>;

    // Vaults
    fn vaults_insert(&mut self, vault: VaultModel) -> Result<(), WalletStorageError>;
    fn vaults_update(&mut self, vault_address: &SubstateId, balance: Option<Amount>) -> Result<(), WalletStorageError>;

    // Confidential Outputs
    fn outputs_lock_smallest_amount(
        &mut self,
        vault_address: &SubstateId,
        locked_by_proof: ConfidentialProofId,
    ) -> Result<ConfidentialOutputModel, WalletStorageError>;
    fn outputs_insert(&mut self, output: ConfidentialOutputModel) -> Result<(), WalletStorageError>;
    /// Mark outputs as finalized
    fn outputs_finalize_by_proof_id(&mut self, proof_id: ConfidentialProofId) -> Result<(), WalletStorageError>;
    /// Release outputs that were locked and remove pending unconfirmed outputs for this proof
    fn outputs_release_by_proof_id(&mut self, proof_id: ConfidentialProofId) -> Result<(), WalletStorageError>;

    // Proofs
    fn proofs_insert(&mut self, vault_address: &SubstateId) -> Result<ConfidentialProofId, WalletStorageError>;
    fn proofs_delete(&mut self, proof_id: ConfidentialProofId) -> Result<(), WalletStorageError>;
    fn proofs_set_transaction_id(
        &mut self,
        proof_id: ConfidentialProofId,
        transaction_id: TransactionId,
    ) -> Result<(), WalletStorageError>;

    // Non fungible tokens
    fn non_fungible_token_insert(&mut self, non_fungible_token: &NonFungibleToken) -> Result<(), WalletStorageError>;
}<|MERGE_RESOLUTION|>--- conflicted
+++ resolved
@@ -235,13 +235,8 @@
     fn accounts_set_default(&mut self, substate_id: &SubstateId) -> Result<(), WalletStorageError>;
     fn accounts_insert(
         &mut self,
-<<<<<<< HEAD
         account_name: Option<&str>,
-        address: &SubstateAddress,
-=======
-        account_name: &str,
         substate_id: &SubstateId,
->>>>>>> 87dc2cb4
         owner_key_index: u64,
         is_default: bool,
     ) -> Result<(), WalletStorageError>;
