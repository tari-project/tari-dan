//   Copyright 2023 The Tari Project
//   SPDX-License-Identifier: BSD-3-Clause

<<<<<<< HEAD
use std::fmt::{Display, Formatter};

use tari_engine_types::substate::SubstateAddress;

#[derive(Debug, Clone, serde::Serialize, serde::Deserialize)]
pub struct Account {
    pub name: Option<String>,
    pub address: SubstateAddress,
=======
use tari_engine_types::substate::SubstateId;

#[derive(Debug, Clone, serde::Serialize, serde::Deserialize)]
pub struct Account {
    pub name: String,
    pub address: SubstateId,
>>>>>>> 87dc2cb4
    pub key_index: u64,
    pub is_default: bool,
}

impl Display for Account {
    fn fmt(&self, f: &mut Formatter<'_>) -> std::fmt::Result {
        match self.name {
            Some(ref name) => write!(f, "{} ({})", name, self.address),
            None => write!(f, "{}", self.address),
        }
    }
}<|MERGE_RESOLUTION|>--- conflicted
+++ resolved
@@ -1,23 +1,14 @@
 //   Copyright 2023 The Tari Project
 //   SPDX-License-Identifier: BSD-3-Clause
 
-<<<<<<< HEAD
 use std::fmt::{Display, Formatter};
 
-use tari_engine_types::substate::SubstateAddress;
+use tari_engine_types::substate::SubstateId;
 
 #[derive(Debug, Clone, serde::Serialize, serde::Deserialize)]
 pub struct Account {
     pub name: Option<String>,
-    pub address: SubstateAddress,
-=======
-use tari_engine_types::substate::SubstateId;
-
-#[derive(Debug, Clone, serde::Serialize, serde::Deserialize)]
-pub struct Account {
-    pub name: String,
     pub address: SubstateId,
->>>>>>> 87dc2cb4
     pub key_index: u64,
     pub is_default: bool,
 }
