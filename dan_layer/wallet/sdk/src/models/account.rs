//   Copyright 2023 The Tari Project
//   SPDX-License-Identifier: BSD-3-Clause

use tari_engine_types::substate::SubstateAddress;

#[derive(Debug, Clone, serde::Serialize, serde::Deserialize)]
pub struct Account {
    pub name: String,
    pub address: SubstateAddress,
    pub key_index: u64,
<<<<<<< HEAD
    pub balance: Amount,
    pub is_default: bool,
=======
>>>>>>> 1d83a457
}<|MERGE_RESOLUTION|>--- conflicted
+++ resolved
@@ -8,9 +8,5 @@
     pub name: String,
     pub address: SubstateAddress,
     pub key_index: u64,
-<<<<<<< HEAD
-    pub balance: Amount,
     pub is_default: bool,
-=======
->>>>>>> 1d83a457
 }