//   Copyright 2023 The Tari Project
//   SPDX-License-Identifier: BSD-3-Clause

use std::{
    ops::{Deref, DerefMut},
    str::FromStr,
    sync::MutexGuard,
};

use chrono::NaiveDateTime;
use diesel::{OptionalExtension, QueryDsl, RunQueryDsl, SqliteConnection};
use log::*;
use serde::Serialize;
use tari_common_types::types::{Commitment, PublicKey};
use tari_dan_storage::consensus_models::QuorumCertificate;
use tari_dan_wallet_sdk::{
    models::{
        ConfidentialOutputModel,
        ConfidentialProofId,
        OutputStatus,
        SubstateModel,
        TransactionStatus,
        VaultModel,
        VersionedSubstateId,
    },
    storage::{WalletStorageError, WalletStoreReader, WalletStoreWriter},
};
use tari_engine_types::{commit_result::FinalizeResult, substate::SubstateId, TemplateAddress};
use tari_template_lib::models::{Amount, EncryptedData};
use tari_transaction::{Transaction, TransactionId};
use tari_utilities::hex::Hex;

use crate::{
    diesel::ExpressionMethods,
    models::{self, TransactionInputs},
    reader::ReadTransaction,
    schema::auth_status,
    serialization::serialize_json,
};

const LOG_TARGET: &str = "auth::tari::dan::wallet_sdk::storage_sqlite::writer";

pub struct WriteTransaction<'a> {
    /// In SQLite any transaction is writable. We keep a ReadTransaction to satisfy the Deref requirement of the
    /// WalletStore.
    transaction: ReadTransaction<'a>,
}

impl<'a> WriteTransaction<'a> {
    pub fn new(connection: MutexGuard<'a, SqliteConnection>) -> Self {
        Self {
            transaction: ReadTransaction::new(connection),
        }
    }
}

impl WalletStoreWriter for WriteTransaction<'_> {
    fn commit(mut self) -> Result<(), WalletStorageError> {
        self.transaction.commit()?;
        Ok(())
    }

    fn rollback(mut self) -> Result<(), WalletStorageError> {
        self.transaction.rollback()?;
        Ok(())
    }

    fn jwt_add_empty_token(&mut self) -> Result<u64, WalletStorageError> {
        diesel::insert_into(auth_status::table)
            .values((auth_status::user_decided.eq(false), auth_status::granted.eq(false)))
            .execute(self.connection())
            .map_err(|e| WalletStorageError::general("jwt_add_empty_token", e))?;
        let last_inserted_id: i32 =
            diesel::select(diesel::dsl::sql::<diesel::sql_types::Integer>("last_insert_rowid()"))
                .get_result(self.connection())
                .unwrap();
        Ok(last_inserted_id as u64)
    }

    fn jwt_store_decision(&mut self, id: u64, permissions_token: Option<String>) -> Result<(), WalletStorageError> {
        // let values = match token {
        //     Some(token) => (auth_status::user_decided.eq(true),auth_status::granted.eq(true),auth_status::token)
        // }
        diesel::update(auth_status::table)
            .set((
                auth_status::user_decided.eq(true),
                auth_status::granted.eq(permissions_token.is_some()),
                permissions_token.map(|token| auth_status::token.eq(token)),
            ))
            .filter(auth_status::id.eq(id as i32))
            .execute(self.connection())
            .map_err(|e| WalletStorageError::general("jwt_store_decision", e))?;
        Ok(())
    }

    fn jwt_is_revoked(&mut self, token: &str) -> Result<bool, WalletStorageError> {
        let revoked = auth_status::table
            .select(auth_status::revoked)
            .filter(auth_status::token.eq(token))
            .first(self.connection())
            .optional()
            .map_err(|e| WalletStorageError::general("jwt_is_revoked", e))?;
        match revoked {
            Some(revoked) => Ok(revoked),
            None => {
                // We don't know this token. Store it as not revoked. Weirdly if the token is used with different daemon
                // it will work even if it's revoked in this one. But since the user will need to confirm any actions
                // there should be no security issue.
                diesel::insert_into(auth_status::table)
                    .values((
                        auth_status::granted.eq(true),
                        auth_status::user_decided.eq(true),
                        auth_status::token.eq(token),
                    ))
                    .execute(self.connection())
                    .map_err(|e| WalletStorageError::general("jwt_is_revoked", e))?;
                Ok(false)
            },
        }
    }

    fn jwt_revoke(&mut self, token_id: i32) -> Result<(), WalletStorageError> {
        if diesel::update(auth_status::table)
            .set(auth_status::revoked.eq(true))
            .filter(auth_status::id.eq(token_id))
            .execute(self.connection())
            .map_err(|e| WalletStorageError::general("jwt_revoke", e))? ==
            0
        {
            diesel::insert_into(auth_status::table)
                .values((auth_status::revoked.eq(true), auth_status::id.eq(token_id)))
                .execute(self.connection())
                .map_err(|e| WalletStorageError::general("jwt_revoke", e))?;
        }
        Ok(())
    }

    // -------------------------------- KeyManager -------------------------------- //

    fn key_manager_insert(&mut self, branch: &str, index: u64) -> Result<(), WalletStorageError> {
        use crate::schema::key_manager_states;
        let index =
            i64::try_from(index).map_err(|_| WalletStorageError::general("key_manager_insert", "index is negative"))?;
        let count = key_manager_states::table
            .select(key_manager_states::id)
            .filter(key_manager_states::branch_seed.eq(branch))
            .limit(1)
            .count()
            .first::<i64>(self.connection())
            .map_err(|e| WalletStorageError::general("key_manager_insert", e))?;

        // Set active if this is the only key branch
        let is_active = count == 0;

        let value_set = (
            key_manager_states::branch_seed.eq(branch),
            key_manager_states::index.eq(index),
            key_manager_states::is_active.eq(is_active),
        );

        diesel::insert_into(key_manager_states::table)
            .values(value_set)
            .execute(self.connection())
            .map_err(|e| WalletStorageError::general("key_manager_insert", e))?;

        Ok(())
    }

    fn key_manager_set_active_index(&mut self, branch: &str, index: u64) -> Result<(), WalletStorageError> {
        use crate::schema::key_manager_states;
        let index = i64::try_from(index)
            .map_err(|_| WalletStorageError::general("key_manager_set_active_index", "index too large"))?;

        let active_id = key_manager_states::table
            .select(key_manager_states::id)
            .filter(key_manager_states::branch_seed.eq(branch))
            .filter(key_manager_states::index.eq(index))
            .limit(1)
            .first::<i32>(self.connection())
            .optional()
            .map_err(|e| WalletStorageError::general("key_manager_set_active_index", e))?
            .ok_or_else(|| WalletStorageError::NotFound {
                operation: "key_manager_set_active_index",
                entity: "key_manager_states".to_string(),
                key: format!("branch = {}, index = {}", branch, index),
            })?;

        diesel::update(key_manager_states::table)
            .set((
                key_manager_states::is_active.eq(false),
                key_manager_states::updated_at.eq(diesel::dsl::now),
            ))
            .filter(key_manager_states::branch_seed.eq(branch))
            .filter(key_manager_states::is_active.eq(true))
            .execute(self.connection())
            .map_err(|e| WalletStorageError::general("key_manager_set_active_index", e))?;

        diesel::update(key_manager_states::table)
            .set((
                key_manager_states::is_active.eq(true),
                key_manager_states::updated_at.eq(diesel::dsl::now),
            ))
            .filter(key_manager_states::id.eq(active_id))
            .execute(self.connection())
            .map_err(|e| WalletStorageError::general("key_manager_set_active_index", e))?;

        Ok(())
    }

    // -------------------------------- Config -------------------------------- //

    fn config_set<T: Serialize>(&mut self, key: &str, value: &T, is_encrypted: bool) -> Result<(), WalletStorageError> {
        use crate::schema::config;

        let exists = config::table
            .filter(config::key.eq(key))
            .limit(1)
            .count()
            .get_result(self.connection())
            .map(|count: i64| count > 0)
            .map_err(|e| WalletStorageError::general("key_manager_set_index", e))?;

        if exists {
            diesel::update(config::table)
                .set((
                    config::value.eq(serialize_json(value)?),
                    config::is_encrypted.eq(is_encrypted),
                    config::updated_at.eq(diesel::dsl::now),
                ))
                .filter(config::key.eq(key))
                .execute(self.connection())
                .map_err(|e| WalletStorageError::general("key_manager_set_index", e))?;
        } else {
            diesel::insert_into(config::table)
                .values((
                    config::key.eq(key),
                    config::value.eq(serialize_json(value)?),
                    config::is_encrypted.eq(is_encrypted),
                ))
                .execute(self.connection())
                .map_err(|e| WalletStorageError::general("key_manager_set_index", e))?;
        }

        Ok(())
    }

    // -------------------------------- Transactions -------------------------------- //
    fn transactions_insert(&mut self, transaction: &Transaction, is_dry_run: bool) -> Result<(), WalletStorageError> {
        use crate::schema::transactions;

        diesel::insert_into(transactions::table)
            .values((
                transactions::hash.eq(transaction.id().to_string()),
                transactions::fee_instructions.eq(serialize_json(transaction.fee_instructions())?),
                transactions::instructions.eq(serialize_json(transaction.instructions())?),
                transactions::sender_public_key.eq(transaction.signer_public_key().to_hex()),
                transactions::signature.eq(serialize_json(transaction.signature().signature())?),
                transactions::meta.eq(serialize_json(&TransactionInputs {
                    inputs: transaction.inputs().to_vec(),
                    input_refs: transaction.input_refs().to_vec(),
                })?),
                transactions::status.eq(TransactionStatus::default().as_key_str()),
                transactions::dry_run.eq(is_dry_run),
            ))
            .execute(self.connection())
            .map_err(|e| WalletStorageError::general("transactions_insert", e))?;

        Ok(())
    }

    fn transactions_set_result_and_status(
        &mut self,
        transaction_id: TransactionId,
        result: Option<&FinalizeResult>,
        final_fee: Option<Amount>,
        qcs: Option<&[QuorumCertificate]>,
        new_status: TransactionStatus,
    ) -> Result<(), WalletStorageError> {
        use crate::schema::transactions;

        let num_rows = diesel::update(transactions::table)
            .set((
                transactions::result.eq(result.map(serialize_json).transpose()?),
                transactions::status.eq(new_status.as_key_str()),
                transactions::final_fee.eq(final_fee.map(|v| v.value())),
                transactions::qcs.eq(qcs.map(serialize_json).transpose()?),
                transactions::updated_at.eq(diesel::dsl::now),
            ))
            .filter(transactions::hash.eq(transaction_id.to_string()))
            .execute(self.connection())
            .map_err(|e| WalletStorageError::general("transactions_set_result_and_status", e))?;

        if num_rows == 0 {
            return Err(WalletStorageError::NotFound {
                operation: "transactions_set_result_and_status",
                entity: "transaction".to_string(),
                key: transaction_id.to_string(),
            });
        }

        Ok(())
    }

    // -------------------------------- Substates -------------------------------- //
    fn substates_insert_root(
        &mut self,
        transaction_id: TransactionId,
        address: VersionedSubstateId,
        module_name: Option<String>,
        template_addr: Option<TemplateAddress>,
    ) -> Result<(), WalletStorageError> {
        use crate::schema::substates;

        diesel::insert_into(substates::table)
            .values((
                substates::address.eq(address.substate_id.to_string()),
                substates::transaction_hash.eq(transaction_id.to_string()),
                substates::module_name.eq(module_name),
                substates::template_address.eq(template_addr.map(|a| a.to_string())),
                substates::version.eq(address.version as i32),
            ))
            .execute(self.connection())
            .map_err(|e| WalletStorageError::general("substates_insert_root", e))?;

        Ok(())
    }

    fn substates_insert_child(
        &mut self,
        transaction_id: TransactionId,
        parent: SubstateId,
        child: VersionedSubstateId,
    ) -> Result<(), WalletStorageError> {
        use crate::schema::substates;

        diesel::insert_into(substates::table)
            .values((
                substates::address.eq(child.substate_id.to_string()),
                substates::transaction_hash.eq(transaction_id.to_string()),
                substates::parent_address.eq(Some(parent.to_string())),
                substates::version.eq(child.version as i32),
            ))
            .execute(self.connection())
            .map_err(|e| WalletStorageError::general("substates_insert_child", e))?;

        Ok(())
    }

    fn substates_remove(&mut self, substate_addr: &SubstateId) -> Result<SubstateModel, WalletStorageError> {
        use crate::schema::substates;

        let substate = self.transaction.substates_get(substate_addr)?;
        let num_rows = diesel::delete(substates::table)
            .filter(substates::address.eq(substate_addr.to_string()))
            .execute(self.connection())
            .map_err(|e| WalletStorageError::general("substates_remove", e))?;

        if num_rows == 0 {
            return Err(WalletStorageError::NotFound {
                operation: "substates_remove",
                entity: "substate".to_string(),
                key: substate.address.to_string(),
            });
        }

        Ok(substate)
    }

    // -------------------------------- Accounts -------------------------------- //

    fn accounts_set_default(&mut self, address: &SubstateId) -> Result<(), WalletStorageError> {
        use crate::schema::accounts;

        diesel::update(accounts::table)
            .set(accounts::is_default.eq(false))
            .execute(self.connection())
            .map_err(|e| WalletStorageError::general("accounts_set_default clear previous default", e))?;

        let num_rows = diesel::update(accounts::table)
            .set(accounts::is_default.eq(true))
            .filter(accounts::address.eq(address.to_string()))
            .execute(self.connection())
            .map_err(|e| WalletStorageError::general("accounts_set_default", e))?;

        if num_rows == 0 {
            return Err(WalletStorageError::NotFound {
                operation: "accounts_set_default",
                entity: "account".to_string(),
                key: address.to_string(),
            });
        }

        Ok(())
    }

    fn accounts_insert(
        &mut self,
<<<<<<< HEAD
        account_name: Option<&str>,
        address: &SubstateAddress,
=======
        account_name: &str,
        address: &SubstateId,
>>>>>>> 87dc2cb4
        owner_key_index: u64,
        is_default: bool,
    ) -> Result<(), WalletStorageError> {
        use crate::schema::accounts;

        if is_default {
            diesel::update(accounts::table)
                .set(crate::schema::accounts::is_default.eq(false))
                .execute(self.connection())
                .map_err(|e| WalletStorageError::general("accounts_insert clear previous default", e))?;
        }

        diesel::insert_into(accounts::table)
            .values((
                accounts::name.eq(account_name),
                accounts::address.eq(address.to_string()),
                accounts::owner_key_index.eq(owner_key_index as i64),
                accounts::is_default.eq(is_default),
            ))
            .execute(self.connection())
            .map_err(|e| WalletStorageError::general("accounts_insert", e))?;

        Ok(())
    }

    fn accounts_update(&mut self, address: &SubstateId, new_name: Option<&str>) -> Result<(), WalletStorageError> {
        use crate::schema::accounts;

        let changeset = (new_name.map(|n| accounts::name.eq(n)),);

        let num_rows = diesel::update(accounts::table)
            .set(changeset)
            .filter(accounts::address.eq(address.to_string()))
            .execute(self.connection())
            .map_err(|e| WalletStorageError::general("accounts_update", e))?;

        if num_rows == 0 {
            return Err(WalletStorageError::NotFound {
                operation: "accounts_update",
                entity: "account".to_string(),
                key: address.to_string(),
            });
        }

        Ok(())
    }

    fn vaults_insert(&mut self, vault: VaultModel) -> Result<(), WalletStorageError> {
        use crate::schema::{accounts, vaults};

        let account_id = accounts::table
            .select(accounts::id)
            .filter(accounts::address.eq(vault.account_address.to_string()))
            .first::<i32>(self.connection())
            .map_err(|e| WalletStorageError::general("vaults_insert", e))?;

        let values = (
            vaults::account_id.eq(account_id),
            vaults::address.eq(vault.address.to_string()),
            vaults::balance.eq(vault.balance.value()),
            vaults::resource_address.eq(vault.resource_address.to_string()),
            vaults::resource_type.eq(format!("{:?}", vault.resource_type)),
            vaults::token_symbol.eq(vault.token_symbol),
        );
        diesel::insert_into(vaults::table)
            .values(values)
            .execute(self.connection())
            .map_err(|e| WalletStorageError::general("vaults_insert", e))?;

        Ok(())
    }

    fn vaults_update(&mut self, vault_address: &SubstateId, balance: Option<Amount>) -> Result<(), WalletStorageError> {
        use crate::schema::vaults;

        let Some(balance) = balance else {
            return Ok(());
        };

        let changeset = vaults::balance.eq(balance.value());

        let num_rows = diesel::update(vaults::table)
            .set(changeset)
            .filter(vaults::address.eq(vault_address.to_string()))
            .execute(self.connection())
            .map_err(|e| WalletStorageError::general("vaults_update", e))?;

        if num_rows == 0 {
            return Err(WalletStorageError::NotFound {
                operation: "vaults_update",
                entity: "vault".to_string(),
                key: vault_address.to_string(),
            });
        }

        Ok(())
    }

    // -------------------------------- Outputs -------------------------------- //

    fn outputs_lock_smallest_amount(
        &mut self,
        vault_address: &SubstateId,
        locked_by_proof: ConfidentialProofId,
    ) -> Result<ConfidentialOutputModel, WalletStorageError> {
        use crate::schema::{accounts, outputs, vaults};

        let vault_id = vaults::table
            .select(vaults::id)
            .filter(vaults::address.eq(vault_address.to_string()))
            .first::<i32>(self.connection())
            .map_err(|e| WalletStorageError::general("outputs_lock_smallest_amount", e))?;

        let locked_output = outputs::table
            .filter(outputs::vault_id.eq(vault_id))
            .filter(outputs::status.eq(OutputStatus::Unspent.as_key_str()))
            .order_by(outputs::value.asc())
            .first::<models::ConfidentialOutput>(self.connection())
            .optional()
            .map_err(|e| WalletStorageError::general("outputs_lock_smallest_amount", e))?;

        let locked_output = locked_output.ok_or_else(|| WalletStorageError::NotFound {
            operation: "outputs_lock_smallest_amount",
            entity: "output".to_string(),
            key: format!("vault={}, locked_by_proof={}", vault_address, locked_by_proof),
        })?;

        let account_address = accounts::table
            .select(accounts::address)
            .filter(accounts::id.eq(locked_output.account_id))
            .first::<String>(self.connection())
            .map_err(|e| WalletStorageError::general("outputs_lock_smallest_amount", e))?;

        let changeset = (
            outputs::status.eq(OutputStatus::Locked.as_key_str()),
            outputs::locked_by_proof.eq(locked_by_proof as i32),
            outputs::locked_at.eq(diesel::dsl::now),
        );
        diesel::update(outputs::table)
            .set(changeset)
            .filter(outputs::id.eq(locked_output.id))
            .execute(self.connection())
            .map_err(|e| WalletStorageError::general("outputs_lock_smallest_amount", e))?;

        Ok(ConfidentialOutputModel {
            account_address: SubstateId::from_str(&account_address).map_err(|e| WalletStorageError::DecodingError {
                operation: "outputs_lock_smallest_amount",
                item: "account address",
                details: e.to_string(),
            })?,
            vault_address: vault_address.clone(),
            commitment: Commitment::from_hex(&locked_output.commitment).map_err(|_| {
                WalletStorageError::DecodingError {
                    operation: "outputs_lock_smallest_amount",
                    item: "output commitment",
                    details: "Corrupt db: invalid hex representation".to_string(),
                }
            })?,
            value: locked_output.value as u64,
            sender_public_nonce: locked_output
                .sender_public_nonce
                .map(|nonce| PublicKey::from_hex(&nonce).unwrap()),
            encryption_secret_key_index: locked_output.encryption_secret_key_index as u64,
            encrypted_data: EncryptedData::try_from(locked_output.encrypted_data.as_slice()).map_err(|_| {
                WalletStorageError::DecodingError {
                    operation: "outputs_lock_smallest_amount",
                    item: "encrypted data",
                    details: "Corrupt db: invalid encrypted data".to_string(),
                }
            })?,
            public_asset_tag: None,
            status: OutputStatus::Locked,
            locked_by_proof: Some(locked_by_proof),
        })
    }

    fn outputs_insert(&mut self, output: ConfidentialOutputModel) -> Result<(), WalletStorageError> {
        use crate::schema::{accounts, outputs, vaults};

        let account_id = accounts::table
            .select(accounts::id)
            .filter(accounts::address.eq(&output.account_address.to_string()))
            .first::<i32>(self.connection())
            .map_err(|e| WalletStorageError::general("outputs_insert", e))?;

        let vault_id = vaults::table
            .select(vaults::id)
            .filter(vaults::address.eq(&output.vault_address.to_string()))
            .first::<i32>(self.connection())
            .map_err(|e| WalletStorageError::general("outputs_insert", e))?;

        diesel::insert_into(outputs::table)
            .values((
                outputs::account_id.eq(account_id),
                outputs::vault_id.eq(vault_id),
                outputs::commitment.eq(output.commitment.to_hex()),
                outputs::value.eq(output.value as i64),
                outputs::sender_public_nonce.eq(output.sender_public_nonce.map(|pk| pk.to_hex())),
                outputs::encryption_secret_key_index.eq(output.encryption_secret_key_index as i64),
                outputs::encrypted_data.eq(output.encrypted_data.as_ref()),
                outputs::status.eq(output.status.as_key_str()),
                outputs::locked_by_proof.eq(output.locked_by_proof.map(|v| v as i32)),
            ))
            .execute(self.connection())
            .map_err(|e| WalletStorageError::general("outputs_insert", e))?;

        Ok(())
    }

    fn outputs_finalize_by_proof_id(&mut self, proof_id: ConfidentialProofId) -> Result<(), WalletStorageError> {
        use crate::schema::outputs;

        // Unlock locked unconfirmed outputs
        diesel::update(outputs::table)
            .filter(outputs::locked_by_proof.eq(proof_id as i32))
            .filter(outputs::status.eq(OutputStatus::LockedUnconfirmed.as_key_str()))
            .set((
                outputs::status.eq(OutputStatus::Unspent.as_key_str()),
                outputs::locked_by_proof.eq::<Option<i32>>(None),
                outputs::locked_at.eq::<Option<NaiveDateTime>>(None),
            ))
            .execute(self.connection())
            .map_err(|e| WalletStorageError::general("outputs_finalize_by_proof_id", e))?;

        // Mark locked outputs as spent
        diesel::update(outputs::table)
            .filter(outputs::locked_by_proof.eq(proof_id as i32))
            .filter(outputs::status.eq(OutputStatus::Locked.as_key_str()))
            .set((
                outputs::status.eq(OutputStatus::Spent.as_key_str()),
                outputs::locked_by_proof.eq::<Option<i32>>(None),
                outputs::locked_at.eq::<Option<NaiveDateTime>>(None),
            ))
            .execute(self.connection())
            .map_err(|e| WalletStorageError::general("outputs_finalize_by_proof_id", e))?;

        Ok(())
    }

    fn outputs_release_by_proof_id(&mut self, proof_id: ConfidentialProofId) -> Result<(), WalletStorageError> {
        use crate::schema::outputs;

        // Unlock locked unspent outputs
        diesel::update(outputs::table)
            .filter(outputs::locked_by_proof.eq(proof_id as i32))
            .filter(outputs::status.eq(OutputStatus::Locked.as_key_str()))
            .set((
                outputs::status.eq(OutputStatus::Unspent.as_key_str()),
                outputs::locked_by_proof.eq::<Option<i32>>(None),
                outputs::locked_at.eq::<Option<NaiveDateTime>>(None),
            ))
            .execute(self.connection())
            .map_err(|e| WalletStorageError::general("outputs_unlock_by_proof_id", e))?;

        // Remove outputs that were created by this proof
        diesel::delete(outputs::table)
            .filter(outputs::status.eq(OutputStatus::LockedUnconfirmed.as_key_str()))
            .filter(outputs::locked_by_proof.eq(proof_id as i32))
            .execute(self.connection())
            .map_err(|e| WalletStorageError::general("outputs_unlock_by_proof_id", e))?;

        Ok(())
    }

    // Proofs
    fn proofs_insert(&mut self, vault_address: &SubstateId) -> Result<ConfidentialProofId, WalletStorageError> {
        use crate::schema::{proofs, vaults};

        let (vault_id, account_id) = vaults::table
            .select((vaults::id, vaults::account_id))
            .filter(vaults::address.eq(vault_address.to_string()))
            .first::<(i32, i32)>(self.connection())
            .map_err(|e| WalletStorageError::general("proof_insert", e))?;

        diesel::insert_into(proofs::table)
            .values((proofs::account_id.eq(account_id), proofs::vault_id.eq(vault_id)))
            .execute(self.connection())
            .map_err(|e| WalletStorageError::general("proof_insert", e))?;

        // RETURNING only available from SQLite 3.35 https://www.sqlite.org/lang_returning.html
        // TODO: See if we can upgrade SQLite
        let proof_id = proofs::table
            .select(proofs::id)
            .order_by(proofs::id.desc())
            .first::<i32>(self.connection())
            .map_err(|e| WalletStorageError::general("proof_insert", e))?;

        Ok(proof_id as ConfidentialProofId)
    }

    fn proofs_delete(&mut self, proof_id: ConfidentialProofId) -> Result<(), WalletStorageError> {
        use crate::schema::proofs;

        diesel::delete(proofs::table.filter(proofs::id.eq(proof_id as i32)))
            .execute(self.connection())
            .map_err(|e| WalletStorageError::general("proof_delete", e))?;

        Ok(())
    }

    fn proofs_set_transaction_id(
        &mut self,
        proof_id: ConfidentialProofId,
        transaction_id: TransactionId,
    ) -> Result<(), WalletStorageError> {
        use crate::schema::proofs;

        diesel::update(proofs::table.filter(proofs::id.eq(proof_id as i32)))
            .set(proofs::transaction_hash.eq(transaction_id.to_string()))
            .execute(self.connection())
            .map_err(|e| WalletStorageError::general("proofs_set_transaction_hash", e))?;

        Ok(())
    }

    // -------------------------------- Non fungible tokens -------------------------------- //
    fn non_fungible_token_insert(
        &mut self,
        non_fungible_token: &tari_dan_wallet_sdk::models::NonFungibleToken,
    ) -> Result<(), WalletStorageError> {
        use crate::schema::{non_fungible_tokens, vaults};

        info!(
            target: "tari::dan::wallet_daemon::account_monitor",
            "Inserting new non fungible token with id = {}", non_fungible_token.nft_id
        );

        let metadata =
            serde_json::to_string(&non_fungible_token.metadata).map_err(|e| WalletStorageError::DecodingError {
                operation: "non_fungible_token_insert",
                item: "non_fungible_tokens",
                details: e.to_string(),
            })?;

        let vault_id = vaults::table
            .select(vaults::id)
            .filter(vaults::address.eq(non_fungible_token.vault_id.to_string()))
            .first::<i32>(self.connection())
            .map_err(|e| WalletStorageError::general("proof_insert", e))?;

        diesel::insert_into(non_fungible_tokens::table)
            .values((
                non_fungible_tokens::nft_id.eq(non_fungible_token.nft_id.to_canonical_string()),
                non_fungible_tokens::metadata.eq(metadata),
                non_fungible_tokens::vault_id.eq(vault_id),
                non_fungible_tokens::is_burned.eq(non_fungible_token.is_burned),
            ))
            .execute(self.connection())
            .map_err(|e| WalletStorageError::general("non_fungible_token_insert", e))?;

        info!(
            target: LOG_TARGET,
            "Inserted successfully new non fungible token with id = {}", non_fungible_token.nft_id
        );
        Ok(())
    }
}

impl Drop for WriteTransaction<'_> {
    fn drop(&mut self) {
        if !self.transaction.is_done() {
            warn!(target: LOG_TARGET, "WriteTransaction was not committed or rolled back");
            if let Err(err) = self.transaction.rollback() {
                warn!(target: LOG_TARGET, "Failed to rollback WriteTransaction: {}", err);
            }
        }
    }
}

impl<'a> Deref for WriteTransaction<'a> {
    type Target = ReadTransaction<'a>;

    fn deref(&self) -> &Self::Target {
        &self.transaction
    }
}

impl<'a> DerefMut for WriteTransaction<'a> {
    fn deref_mut(&mut self) -> &mut Self::Target {
        &mut self.transaction
    }
}<|MERGE_RESOLUTION|>--- conflicted
+++ resolved
@@ -395,13 +395,8 @@
 
     fn accounts_insert(
         &mut self,
-<<<<<<< HEAD
         account_name: Option<&str>,
-        address: &SubstateAddress,
-=======
-        account_name: &str,
         address: &SubstateId,
->>>>>>> 87dc2cb4
         owner_key_index: u64,
         is_default: bool,
     ) -> Result<(), WalletStorageError> {
