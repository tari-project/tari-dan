//  Copyright 2023, The Tari Project
//
//  Redistribution and use in source and binary forms, with or without modification, are permitted provided that the
//  following conditions are met:
//
//  1. Redistributions of source code must retain the above copyright notice, this list of conditions and the following
//  disclaimer.
//
//  2. Redistributions in binary form must reproduce the above copyright notice, this list of conditions and the
//  following disclaimer in the documentation and/or other materials provided with the distribution.
//
//  3. Neither the name of the copyright holder nor the names of its contributors may be used to endorse or promote
//  products derived from this software without specific prior written permission.
//
//  THIS SOFTWARE IS PROVIDED BY THE COPYRIGHT HOLDERS AND CONTRIBUTORS "AS IS" AND ANY EXPRESS OR IMPLIED WARRANTIES,
//  INCLUDING, BUT NOT LIMITED TO, THE IMPLIED WARRANTIES OF MERCHANTABILITY AND FITNESS FOR A PARTICULAR PURPOSE ARE
//  DISCLAIMED. IN NO EVENT SHALL THE COPYRIGHT HOLDER OR CONTRIBUTORS BE LIABLE FOR ANY DIRECT, INDIRECT, INCIDENTAL,
//  SPECIAL, EXEMPLARY, OR CONSEQUENTIAL DAMAGES (INCLUDING, BUT NOT LIMITED TO, PROCUREMENT OF SUBSTITUTE GOODS OR
//  SERVICES; LOSS OF USE, DATA, OR PROFITS; OR BUSINESS INTERRUPTION) HOWEVER CAUSED AND ON ANY THEORY OF LIABILITY,
//  WHETHER IN CONTRACT, STRICT LIABILITY, OR TORT (INCLUDING NEGLIGENCE OR OTHERWISE) ARISING IN ANY WAY OUT OF THE
//  USE OF THIS SOFTWARE, EVEN IF ADVISED OF THE POSSIBILITY OF SUCH DAMAGE.

use std::fmt::Display;

use log::*;
use rand::{prelude::*, rngs::OsRng};
use tari_dan_common_types::ShardId;
use tari_engine_types::{
    events::Event,
    substate::{SubstateAddress, SubstateValue},
};
use tari_template_lib::{
    models::NonFungibleIndexAddress,
    prelude::{ComponentAddress, ResourceAddress},
    Hash,
};
use tari_validator_node_rpc::client::{SubstateResult, ValidatorNodeClientFactory, ValidatorNodeRpcClient};

use crate::{committee_provider::CommitteeProvider, error::IndexerError, NonFungibleSubstate};

const LOG_TARGET: &str = "tari::indexer::dan_layer_scanner";

pub struct SubstateScanner<TCommitteeProvider, TVnClient> {
    committee_provider: TCommitteeProvider,
    validator_node_client_factory: TVnClient,
}

impl<TCommitteeProvider, TVnClient> SubstateScanner<TCommitteeProvider, TVnClient>
where
    TCommitteeProvider: CommitteeProvider,
    TVnClient: ValidatorNodeClientFactory<Addr = TCommitteeProvider::Addr>,
    TCommitteeProvider::Addr: Display,
{
    pub fn new(committee_provider: TCommitteeProvider, validator_node_client_factory: TVnClient) -> Self {
        Self {
            committee_provider,
            validator_node_client_factory,
        }
    }

    pub async fn get_non_fungibles(
        &self,
        resource_address: &ResourceAddress,
        start_index: u64,
        end_index: Option<u64>,
    ) -> Result<Vec<NonFungibleSubstate>, IndexerError> {
        let mut nft_substates = vec![];
        let mut index = start_index;

        loop {
            // build the address of the nft index substate
            let index_address = NonFungibleIndexAddress::new(*resource_address, index);
            let index_substate_address = SubstateAddress::NonFungibleIndex(index_address);

            // get the nft index substate from the network
            // nft index substates are immutable, so they are always on version 0
            let index_substate_result = self
                .get_specific_substate_from_committee(&index_substate_address, 0)
                .await?;
            let index_substate = match index_substate_result {
                SubstateResult::Up { substate, .. } => substate.into_substate_value(),
                _ => break,
            };

            // now that we have the index substate, we need the latest substate of the referenced nft
            let nft_address = match index_substate.into_non_fungible_index() {
                Some(idx) => idx.referenced_address().clone(),
                // the protocol should never produce this scenario, we stop querying for more indexes if it happens
                None => break,
            };
            let nft_substate_address = SubstateAddress::NonFungible(nft_address);
            let SubstateResult::Up{substate, ..} = self.get_latest_substate_from_committee(&nft_substate_address, 0).await? else {
                break;
            };

            nft_substates.push(NonFungibleSubstate {
                index,
                address: nft_substate_address,
                substate,
            });

            if let Some(end_index) = end_index {
                if index >= end_index {
                    break;
                }
            }

            index += 1;
        }

        Ok(nft_substates)
    }

    /// Attempts to find the latest substate for the given address. If the lowest possible version is known, it can be
    /// provided to reduce effort/time required to scan.
    pub async fn get_substate(
        &self,
        substate_address: &SubstateAddress,
        version_hint: Option<u32>,
    ) -> Result<SubstateResult, IndexerError> {
        info!(target: LOG_TARGET, "get_substate: {} ", substate_address);

        self.get_latest_substate_from_committee(substate_address, version_hint.unwrap_or(0))
            .await
    }

    async fn get_latest_substate_from_committee(
        &self,
        substate_address: &SubstateAddress,
        lowest_version: u32,
    ) -> Result<SubstateResult, IndexerError> {
        // we keep asking from version 0 upwards
        let mut version = lowest_version;
        let mut last_result = None;
        loop {
            let substate_result = self
                .get_specific_substate_from_committee(substate_address, version)
                .await?;
            match substate_result {
                // when it's a "Down" state, we need to ask a higher version until we find an "Up" or "DoesNotExist"
                result @ SubstateResult::Down { .. } => {
                    last_result = Some(result);
                    version += 1;
                },
                SubstateResult::DoesNotExist => {
                    return Ok(last_result.unwrap_or(SubstateResult::DoesNotExist));
                },
                _ => return Ok(substate_result),
            }
        }
    }

    /// Returns a specific version. If this is not found an error is returned.
    pub async fn get_specific_substate_from_committee(
        &self,
        substate_address: &SubstateAddress,
        version: u32,
    ) -> Result<SubstateResult, IndexerError> {
        let shard = ShardId::from_address(substate_address, version);
        let mut committee = self
            .committee_provider
            .get_committee(shard)
            .await
            .map_err(|e| IndexerError::CommitteeProviderError(e.to_string()))?;

        committee.members.shuffle(&mut OsRng);
        let f = (committee.members.len() - 1) / 3;
        let mut num_down_substate_results = 0;
        for vn_public_key in &committee.members {
            match self
                .get_substate_from_vn(vn_public_key, substate_address, version)
                .await
            {
                Ok(substate_result) => match substate_result {
                    SubstateResult::Up { .. } | SubstateResult::Down { .. } => return Ok(substate_result),
                    SubstateResult::DoesNotExist => {
                        if num_down_substate_results >= f + 1 {
                            return Ok(substate_result);
                        }
                        num_down_substate_results += 1;
                    },
                },
                Err(e) => {
                    // We ignore a single VN error and keep querying the rest of the committee
                    error!(
                        target: LOG_TARGET,
                        "Could not get substate {}:{} from vn {}: {}", substate_address, version, vn_public_key, e
                    );
                },
            }
        }

        error!(
            target: LOG_TARGET,
            "Could not get substate {}:{} from any of the validator nodes", substate_address, version,
        );

        Ok(SubstateResult::DoesNotExist)
    }

    /// Gets a substate directly from querying a VN
    async fn get_substate_from_vn(
        &self,
        vn_public_key: &TCommitteeProvider::Addr,
        address: &SubstateAddress,
        version: u32,
    ) -> Result<SubstateResult, IndexerError> {
        // build a client with the VN
        let mut client = self.validator_node_client_factory.create_client(vn_public_key);
        let result = client
            .get_substate(address, version)
            .await
            .map_err(|e| IndexerError::ValidatorNodeClientError(e.to_string()))?;
        Ok(result)
    }

    /// Queries the network to obtain events emitted in a single transaction
    pub async fn get_events_for_transaction(&self, transaction_hash: Hash) -> Result<Vec<Event>, IndexerError> {
        let substate_address = SubstateAddress::TransactionReceipt(transaction_hash.into());
        let substate = self.get_specific_substate_from_committee(&substate_address, 0).await?;
        let substate_value = if let SubstateResult::Up { substate, .. } = substate {
            substate.substate_value().clone()
        } else {
            return Err(IndexerError::InvalidSubstateState);
        };
        let events = if let SubstateValue::TransactionReceipt(tx_receipt) = substate_value {
<<<<<<< HEAD
=======
            warn!(target: LOG_TARGET, "FLAG: CUCUMBER events: {:?}", tx_receipt.events);
>>>>>>> a232402f
            tx_receipt.events
        } else {
            return Err(IndexerError::InvalidSubstateValue);
        };

        Ok(events)
    }

    /// Queries the network to obtain a transaction hash from a given substate address and version
    async fn get_transaction_hash_from_substate_address(
        &self,
        substate_address: &SubstateAddress,
        version: u32,
    ) -> Result<Hash, IndexerError> {
        let shard_id = ShardId::from_address(substate_address, version);

        let mut committee = self
            .committee_provider
            .get_committee(shard_id)
            .await
            .map_err(|e| IndexerError::CommitteeProviderError(e.to_string()))?;

        committee.members.shuffle(&mut OsRng);

        let mut transaction_hash = None;
        for member in &committee.members {
            match self.get_substate_from_vn(member, substate_address, version).await {
                Ok(substate_result) => match substate_result {
                    SubstateResult::Up {
                        created_by_tx: tx_hash, ..
                    } |
                    SubstateResult::Down {
                        created_by_tx: tx_hash, ..
                    } => {
                        transaction_hash = Some(tx_hash);
                        break;
                    },
                    SubstateResult::DoesNotExist => {
                        warn!(
                            target: LOG_TARGET,
                            "validator node: {} does not have state for component_address = {} and version = {}",
                            member,
                            substate_address.as_component_address().unwrap(),
                            version
                        );
                        continue;
                    },
                },
                Err(e) => {
                    warn!(
                        target: LOG_TARGET,
                        "Could not find substate result for component_address = {} and version = {}, with error = {}",
                        substate_address.as_component_address().unwrap(),
                        version,
                        e
                    );
                    continue;
                },
            }
        }

        if let Some(tx_hash) = transaction_hash {
            Hash::try_from(tx_hash.as_slice()).map_err(|e| IndexerError::FailedToParseTransactionHash(e.to_string()))
        } else {
            // no transaction was found in the network for this component address and version
            Err(IndexerError::NotFoundTransaction(substate_address.clone(), version))
        }
    }

    /// Queries the network to obtain all the events associated with a component and
    /// a specific version.
    pub async fn get_events_for_component_and_version(
        &self,
        component_address: ComponentAddress,
        version: u32,
    ) -> Result<Vec<Event>, IndexerError> {
        let substate_address = SubstateAddress::Component(component_address);

        let tx_hash = self
            .get_transaction_hash_from_substate_address(&substate_address, version)
            .await?;

        match self.get_events_for_transaction(tx_hash).await {
            Ok(tx_events) => {
                // we need to filter all transaction events, by those corresponding
                // to the current component address
                let component_tx_events = tx_events
                    .into_iter()
                    .filter(|e| e.component_address().is_some() && e.component_address().unwrap() == component_address)
                    .collect::<Vec<Event>>();
                Ok(component_tx_events)
            },
            Err(e) => Err(e),
        }
    }

    /// Queries the network to obtain all the events associated with a component,
    /// starting at an optional version (if `None`, starts from `0`).
    pub async fn get_events_for_component(
        &self,
        component_address: ComponentAddress,
        version: Option<u32>,
    ) -> Result<Vec<(u32, Event)>, IndexerError> {
        let mut events = vec![];
        let mut version: u32 = version.unwrap_or_default();

        loop {
            match self
                .get_events_for_component_and_version(component_address, version)
                .await
            {
                Ok(component_tx_events) => events.extend(
                    component_tx_events
                        .into_iter()
                        .map(|e| (version, e))
                        .collect::<Vec<_>>(),
                ),
                Err(IndexerError::NotFoundTransaction(..)) => return Ok(events),
                Err(e) => return Err(e),
            }

            version += 1;
        }
    }
}<|MERGE_RESOLUTION|>--- conflicted
+++ resolved
@@ -224,10 +224,6 @@
             return Err(IndexerError::InvalidSubstateState);
         };
         let events = if let SubstateValue::TransactionReceipt(tx_receipt) = substate_value {
-<<<<<<< HEAD
-=======
-            warn!(target: LOG_TARGET, "FLAG: CUCUMBER events: {:?}", tx_receipt.events);
->>>>>>> a232402f
             tx_receipt.events
         } else {
             return Err(IndexerError::InvalidSubstateValue);
@@ -258,8 +254,8 @@
                 Ok(substate_result) => match substate_result {
                     SubstateResult::Up {
                         created_by_tx: tx_hash, ..
-                    } |
-                    SubstateResult::Down {
+                    }
+                    | SubstateResult::Down {
                         created_by_tx: tx_hash, ..
                     } => {
                         transaction_hash = Some(tx_hash);
