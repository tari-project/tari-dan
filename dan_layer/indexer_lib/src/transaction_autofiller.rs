--- conflicted
+++ resolved
@@ -165,39 +165,9 @@
     TAddr: NodeAddressable,
     TSubstateCache: SubstateCache,
 {
-<<<<<<< HEAD
-    let scan_res = match req.version() {
-        Some(version) => {
-            let shard = SubstateRequirement::new(req.substate_id().clone(), Some(version));
-            if transaction.all_inputs_iter().any(|s| *s == shard) {
-                // Shard is already an input
-                return Ok(None);
-            }
-
-            // if the client specified a version, we need to retrieve it
-            substate_scanner
-                .get_specific_substate_from_committee(req.substate_id(), version)
-                .await?
-        },
-        None => {
-            // if the client didn't specify a version, we fetch the latest one
-            substate_scanner.get_substate(req.substate_id(), None).await?
-        },
-    };
-
-    if let SubstateResult::Up { substate, id, .. } = &scan_res {
-        info!(
-            target: LOG_TARGET,
-            "Filling input substate {}:v{}",
-            id,
-            substate.version()
-        );
-        let shard = SubstateRequirement::new(req.substate_id().clone(), Some(substate.version()));
-=======
     let mut version = req.version().unwrap_or(0);
     loop {
-        let shard = SubstateAddress::from_address(req.substate_id(), version);
->>>>>>> 3cfbf6e7
+        let shard = SubstateRequirement::new(req.substate_id().clone(), Some(version));
         if transaction.all_inputs_iter().any(|s| *s == shard) {
             // Shard is already an input
             return Ok(None);
@@ -217,7 +187,7 @@
                     id,
                     substate.version()
                 );
-                let shard = SubstateAddress::from_address(&id, substate.version());
+                let shard = SubstateRequirement::new(req.substate_id().clone(), Some(version));
                 if transaction.all_inputs_iter().any(|s| *s == shard) {
                     // Shard is already an input (TODO: what a waste)
                     return Ok(None);
