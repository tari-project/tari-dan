--- conflicted
+++ resolved
@@ -8,11 +8,11 @@
 license.workspace = true
 
 [dependencies]
-<<<<<<< HEAD
 tari_common_types = { workspace = true }
-tari_comms = { workspace = true }
-tari_comms_rpc_macros = { workspace = true }
 tari_crypto = { workspace = true }
+tari_networking = { workspace = true }
+tari_rpc_framework = { workspace = true }
+tari_rpc_macros = { workspace = true }
 
 tari_consensus = { workspace = true }
 tari_dan_common_types = { workspace = true }
@@ -25,7 +25,6 @@
 
 anyhow = { workspace = true }
 async-trait = { workspace = true }
-chrono = { workspace = true }
 log = { workspace = true }
 prost = { workspace = true }
 serde = { workspace = true, default-features = true }
@@ -33,35 +32,8 @@
 tokio-stream = { workspace = true }
 
 [build-dependencies]
-tari_common = { workspace = true, features = ["build"] }
-=======
-tari_common_types = { git = "https://github.com/tari-project/tari.git", branch = "feature-dan2" }
-tari_networking = { path = "../../networking/core" }
-tari_rpc_framework = { path = "../../networking/rpc_framework" }
-tari_crypto = "0.19"
-
-tari_consensus = { path = "../consensus" }
-tari_dan_common_types = { path = "../common_types" }
-tari_dan_p2p = { path = "../p2p" }
-tari_dan_storage = { path = "../storage" }
-tari_engine_types = { path = "../engine_types" }
-tari_rpc_macros = { path = "../../networking/rpc_macros" }
-tari_template_lib = { path = "../template_lib" }
-tari_transaction = { path = "../transaction" }
-tari_bor = { path = "../tari_bor" }
-
-anyhow = "1.0.53"
-async-trait = "0.1"
-log = "0.4"
-prost = "0.12"
-serde = "1.0"
-thiserror = "1.0"
-tokio-stream = "0.1"
-
-[build-dependencies]
-proto_builder = { path = "../../networking/proto_builder" }
-prost-build = "0.12"
->>>>>>> cb2d694f
+proto_builder = { workspace = true }
+prost-build = { workspace = true }
 
 [package.metadata.cargo-machete]
 ignored = [
