--- conflicted
+++ resolved
@@ -321,7 +321,6 @@
             for qc in qcs {
                 qc.save(tx)?;
             }
-<<<<<<< HEAD
             // Ensure we dont vote on a synced block
             block.as_last_voted().set(tx)?;
 
@@ -340,42 +339,6 @@
                     Self::commit_block(tx, last_executed, block, pending_state_updates)?;
                     new_last_exec.set(tx)?;
 
-=======
-            block.set_as_processed(tx)?;
-
-            block.update_nodes(
-                tx,
-                |_, _, _| Ok(()),
-                |tx, _, block| {
-                    let last_exec = block.as_last_executed();
-                    block.commit(tx)?;
-                    debug!(
-                        target: LOG_TARGET,
-                        "✅ COMMIT block {}, last executed height = {}",
-                        block,
-                        last_exec.height
-                    );
-                    last_exec.set(tx)?;
-
-                    // Finalize any ACCEPTED transactions
-                    for tx_atom in block.commands().iter().filter_map(|cmd| cmd.accept()) {
-                        if let Some(mut transaction) = tx_atom.get_transaction(tx.deref_mut()).optional()? {
-                            transaction.final_decision = Some(tx_atom.decision);
-                            if tx_atom.decision.is_abort() {
-                                transaction.abort_details = Some("Abort decision via sync".to_string());
-                            }
-                            // TODO: execution result - we should execute or we should get the execution result via sync
-                            transaction.update(tx)?;
-                        }
-                    }
-
-                    // Remove from pool including any pending updates
-                    TransactionPoolRecord::remove_any(
-                        tx,
-                        block.commands().iter().filter_map(|cmd| cmd.accept()).map(|t| &t.id),
-                    )?;
-
->>>>>>> c29d5b82
                     Ok::<_, CommsRpcConsensusSyncError>(())
                 },
             )?;
@@ -385,7 +348,6 @@
             Ok(())
         })
     }
-<<<<<<< HEAD
 
     fn check_and_update_state_merkle_tree(
         &self,
@@ -472,8 +434,6 @@
         }
         Ok(())
     }
-=======
->>>>>>> c29d5b82
 }
 
 #[async_trait]
