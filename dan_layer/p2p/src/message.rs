--- conflicted
+++ resolved
@@ -51,18 +51,18 @@
     }
 }
 
-<<<<<<< HEAD
 impl<TAddr> From<NewTransactionMessage> for DanMessage<TAddr> {
     fn from(value: NewTransactionMessage) -> Self {
         Self::NewTransaction(Box::new(value))
-=======
+    }
+}
+
 impl<TAddr: Display> Display for DanMessage<TAddr> {
     fn fmt(&self, f: &mut Formatter<'_>) -> std::fmt::Result {
         match self {
             Self::NewTransaction(msg) => write!(f, "NewTransaction({})", msg.transaction.id()),
             Self::NetworkAnnounce(_) => write!(f, "NetworkAnnounce"),
         }
->>>>>>> 731f965b
     }
 }
 
