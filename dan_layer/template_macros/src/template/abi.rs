--- conflicted
+++ resolved
@@ -75,9 +75,9 @@
 fn generate_abi_type(template_name: &str, rust_type: &TypeAst) -> Expr {
     match rust_type {
         // on "&self" we want to pass the component id
-<<<<<<< HEAD
-        TypeAst::Receiver { .. } => {
-            let ty = get_component_address_type();
+        TypeAst::Receiver { mutability: false } => {
+            let ty = get_component_address_type("&self"),
+        TypeAst::Receiver { mutability: true } => get_component_address_type("&mut self");
             parse_quote!(ArgDef {
                 name: "self".to_string(),
                 arg_type: #ty
@@ -125,7 +125,7 @@
                                         "Vec" => {
                                             panic!("Nested Vecs are not supported")
                                         },
-                                        "Self" => get_component_address_type(),
+                                        "Self" => get_component_address_type(&format!("{}Component", template_name)),
                                         name => parse_quote!(Type::Other { name: #name.to_string() }),
                                     }
                                 },
@@ -150,7 +150,7 @@
 
                     parse_quote!(Type::Vec(Box::new(#ty)))
                 },
-                "Self" => get_component_address_type(),
+                "Self" => get_component_address_type(&format!("{}Component", template_name)),
                 type_name => parse_quote!(Type::Other { name: #type_name.to_string() }),
             };
             // For arguments, put the name and type. For return types, just return the type
@@ -161,75 +161,6 @@
                 }),
                 None => type_str,
             }
-=======
-        TypeAst::Receiver { mutability: false } => get_component_address_type("&self"),
-        TypeAst::Receiver { mutability: true } => get_component_address_type("&mut self"),
-        // basic type
-        // TODO: there may be a better way of handling this
-        TypeAst::Typed(path) => match path.path.segments[0].ident.to_string().as_str() {
-            "" => parse_quote!(Type::Unit),
-            "bool" => parse_quote!(Type::Bool),
-            "i8" => parse_quote!(Type::I8),
-            "i16" => parse_quote!(Type::I16),
-            "i32" => parse_quote!(Type::I32),
-            "i64" => parse_quote!(Type::I64),
-            "i128" => parse_quote!(Type::I128),
-            "u8" => parse_quote!(Type::U8),
-            "u16" => parse_quote!(Type::U16),
-            "u32" => parse_quote!(Type::U32),
-            "u64" => parse_quote!(Type::U64),
-            "u128" => parse_quote!(Type::U128),
-            "String" => parse_quote!(Type::String),
-            "Vec" => {
-                let ty = match &path.path.segments[0].arguments {
-                    PathArguments::AngleBracketed(AngleBracketedGenericArguments { args, .. }) => {
-                        match &args[0] {
-                            GenericArgument::Type(Type::Path(path)) => {
-                                match path.path.segments[0].ident.to_string().as_str() {
-                                    "" => parse_quote!(Type::Unit),
-                                    "bool" => parse_quote!(Type::Bool),
-                                    "i8" => parse_quote!(Type::I8),
-                                    "i16" => parse_quote!(Type::I16),
-                                    "i32" => parse_quote!(Type::I32),
-                                    "i64" => parse_quote!(Type::I64),
-                                    "i128" => parse_quote!(Type::I128),
-                                    "u8" => parse_quote!(Type::U8),
-                                    "u16" => parse_quote!(Type::U16),
-                                    "u32" => parse_quote!(Type::U32),
-                                    "u64" => parse_quote!(Type::U64),
-                                    "u128" => parse_quote!(Type::U128),
-                                    "String" => parse_quote!(Type::String),
-                                    "Vec" => {
-                                        panic!("Nested Vecs are not supported")
-                                    },
-                                    "Self" => get_component_address_type(&format!("{}Component", template_name)),
-                                    name => parse_quote!(Type::Other { name: #name.to_string() }),
-                                }
-                            },
-                            GenericArgument::Type(Type::Tuple(tuple)) => {
-                                // FIXME: improve
-                                let tuple_str = tuple
-                                    .elems
-                                    .iter()
-                                    .map(|t| format!("{:?}", t))
-                                    .collect::<Vec<_>>()
-                                    .join(",");
-                                parse_quote!(Type::Other { name: #tuple_str.to_string() })
-                            },
-                            // TODO: These should be errors
-                            a => panic!("Invalid vec generic argument {:?}", a),
-                        }
-                    },
-                    PathArguments::Parenthesized(_) | PathArguments::None => {
-                        panic!("Vec must specify a type {:?}", path.path)
-                    },
-                };
-
-                parse_quote!(Type::Vec(Box::new(#ty)))
-            },
-            "Self" => get_component_address_type(&format!("{}Component", template_name)),
-            name => parse_quote!(Type::Other { name: #name.to_string() }),
->>>>>>> b8d903fc
         },
 
         TypeAst::Tuple(_) => {
@@ -319,11 +250,7 @@
                         },
                         FunctionDef {
                             name: "method".to_string(),
-<<<<<<< HEAD
-                            arguments: vec![ArgDef{ name: "self".to_string(), arg_type: Type::Other { name: "pointer".to_string() }}],
-=======
-                            arguments: vec![Type::Other { name: "&self".to_string() }],
->>>>>>> b8d903fc
+                            arguments: vec![ArgDef{ name: "self".to_string(), arg_type: Type::Other { name: "&self".to_string() }}],
                             output: Type::Unit,
                             is_mut: false,
                         },
