--- conflicted
+++ resolved
@@ -168,14 +168,9 @@
                 let result;
                 match call_info.func_name.as_str() {
                     "new" => {
-<<<<<<< HEAD
                         assert_eq ! (call_info . args . len () , 0usize , "Call had unexpected number of args. Got = {} expected = {}" , call_info . args . len () , 0usize) ;
-                        let state = State_template::State::new();
-                        let rtn = engine().instantiate("State".to_string(), state);
-=======
                         let rtn = State_template::State::new();
                         let rtn = engine().instantiate("State".to_string(), rtn);
->>>>>>> b0b6a378
                         result = encode_with_len(&rtn);
                     },
                     "get" => {
