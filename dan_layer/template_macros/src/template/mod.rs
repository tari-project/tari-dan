//  Copyright 2022. The Tari Project
//
//  Redistribution and use in source and binary forms, with or without modification, are permitted provided that the
//  following conditions are met:
//
//  1. Redistributions of source code must retain the above copyright notice, this list of conditions and the following
//  disclaimer.
//
//  2. Redistributions in binary form must reproduce the above copyright notice, this list of conditions and the
//  following disclaimer in the documentation and/or other materials provided with the distribution.
//
//  3. Neither the name of the copyright holder nor the names of its contributors may be used to endorse or promote
//  products derived from this software without specific prior written permission.
//
//  THIS SOFTWARE IS PROVIDED BY THE COPYRIGHT HOLDERS AND CONTRIBUTORS "AS IS" AND ANY EXPRESS OR IMPLIED WARRANTIES,
//  INCLUDING, BUT NOT LIMITED TO, THE IMPLIED WARRANTIES OF MERCHANTABILITY AND FITNESS FOR A PARTICULAR PURPOSE ARE
//  DISCLAIMED. IN NO EVENT SHALL THE COPYRIGHT HOLDER OR CONTRIBUTORS BE LIABLE FOR ANY DIRECT, INDIRECT, INCIDENTAL,
//  SPECIAL, EXEMPLARY, OR CONSEQUENTIAL DAMAGES (INCLUDING, BUT NOT LIMITED TO, PROCUREMENT OF SUBSTITUTE GOODS OR
//  SERVICES; LOSS OF USE, DATA, OR PROFITS; OR BUSINESS INTERRUPTION) HOWEVER CAUSED AND ON ANY THEORY OF LIABILITY,
//  WHETHER IN CONTRACT, STRICT LIABILITY, OR TORT (INCLUDING NEGLIGENCE OR OTHERWISE) ARISING IN ANY WAY OUT OF THE
//  USE OF THIS SOFTWARE, EVEN IF ADVISED OF THE POSSIBILITY OF SUCH DAMAGE.

mod abi;
mod definition;
mod dependencies;
mod dispatcher;

use proc_macro2::TokenStream;
use quote::quote;
use syn::{parse2, Result};

use self::{
    abi::generate_abi,
    definition::generate_definition,
    dependencies::generate_dependencies,
    dispatcher::generate_dispatcher,
};
use crate::ast::TemplateAst;

pub fn generate_template(input: TokenStream) -> Result<TokenStream> {
    let ast = parse2::<TemplateAst>(input).unwrap();

    let dependencies = generate_dependencies();
    let definition = generate_definition(&ast);
    let abi = generate_abi(&ast)?;
    let dispatcher = generate_dispatcher(&ast)?;

    let output = quote! {
        #dependencies

        #definition

        #abi

        #dispatcher
    };

    Ok(output)
}

#[cfg(test)]
mod tests {
    use std::str::FromStr;

    use indoc::indoc;
    use proc_macro2::TokenStream;
    use quote::quote;

    use super::generate_template;

    #[test]
    #[allow(clippy::too_many_lines)]
    fn test_state() {
        let input = TokenStream::from_str(indoc! {"
            mod test {
                pub struct State {
                    value: u32
                }
                impl State {
                    pub fn new() -> Self {
                        Self { value: 0 }
                    }
                    pub fn get(&self) -> u32 {
                        self.value
                    }
                    pub fn set(&mut self, value: u32) {
                        self.value = value;
                    }
                } 
            }
        "})
        .unwrap();

        let output = generate_template(input).unwrap();

        assert_code_eq(output, quote! {
            use tari_template_lib::template_dependencies::*;

            #[allow(non_snake_case)]
            pub mod State_template {
                use super::*;

                #[derive(Decode, Encode)]
                pub struct State {
                    value: u32
                }

                impl State {
                    pub fn new() -> Self {
                        Self { value: 0 }
                    }
                    pub fn get(&self) -> u32 {
                        self.value
                    }
                    pub fn set(&mut self, value: u32) {
                        self.value = value;
                    }
                }
            }

            #[no_mangle]
            pub extern "C" fn State_abi() -> *mut u8 {
                use ::tari_template_abi::{encode_with_len, FunctionDef, TemplateDef, Type, wrap_ptr};

                let template = TemplateDef {
                    template_name: "State".to_string(),
                    functions: vec![
                        FunctionDef {
                            name: "new".to_string(),
                            arguments: vec![],
                            output: Type::U32,
                        },
                        FunctionDef {
                            name: "get".to_string(),
                            arguments: vec![Type::U32],
                            output: Type::U32,
                        },
                        FunctionDef {
                            name: "set".to_string(),
                            arguments: vec![Type::U32, Type::U32],
                            output: Type::Unit,
                        }
                    ],
                };

                let buf = encode_with_len(&template);
                wrap_ptr(buf)
            }

            #[no_mangle]
            pub extern "C" fn State_main(call_info: *mut u8, call_info_len: usize) -> *mut u8 {
                use ::tari_template_abi::{decode, encode_with_len, CallInfo, wrap_ptr};
                use ::tari_template_lib::init_context;

                if call_info.is_null() {
                    panic!("call_info is null");
                }

                let call_data = unsafe { Vec::from_raw_parts(call_info, call_info_len, call_info_len) };
                let call_info: CallInfo = decode(&call_data).unwrap();

                init_context(&call_info);
                engine().emit_log(LogLevel::Debug, format!("Dispatcher called with function {}" , call_info.func_name));

                let result;
                match call_info.func_name.as_str() {
                    "new" => {
<<<<<<< HEAD
                        let rtn = template::State::new();
                        let rtn = engine().instantiate("State".to_string(), rtn);
=======
                        let state = State_template::State::new();
                        let rtn = engine().instantiate("State".to_string(), state);
>>>>>>> c62e1afd
                        result = encode_with_len(&rtn);
                    },
                    "get" => {
                        let component = decode::<::tari_template_lib::models::ComponentInstance>(&call_info.args[0usize]).unwrap();
                        let mut state = decode::<State_template::State>(&component.state).unwrap();
                        let rtn = State_template::State::get(&mut state);
                        result = encode_with_len(&rtn);
                    },
                    "set" => {
                        let component = decode::<::tari_template_lib::models::ComponentInstance>(&call_info.args[0usize]).unwrap();
                        let mut state = decode::<State_template::State>(&component.state).unwrap();
                        let arg_1 = decode::<u32>(&call_info.args[1usize]).unwrap();
                        let rtn = State_template::State::set(&mut state, arg_1);
                        result = encode_with_len(&rtn);
                        engine().set_component_state(component.id(), state);
                    },
                    _ => panic!("invalid function name")
                };

                wrap_ptr(result)
            }
        });
    }

    fn assert_code_eq(a: TokenStream, b: TokenStream) {
        assert_eq!(a.to_string(), b.to_string());
    }
}<|MERGE_RESOLUTION|>--- conflicted
+++ resolved
@@ -165,13 +165,8 @@
                 let result;
                 match call_info.func_name.as_str() {
                     "new" => {
-<<<<<<< HEAD
-                        let rtn = template::State::new();
+                        let rtn = State_template::State::new();
                         let rtn = engine().instantiate("State".to_string(), rtn);
-=======
-                        let state = State_template::State::new();
-                        let rtn = engine().instantiate("State".to_string(), state);
->>>>>>> c62e1afd
                         result = encode_with_len(&rtn);
                     },
                     "get" => {
