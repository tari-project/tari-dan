[package]
name = "tari_epoch_manager"
description = "The Tari epoch manager"
version.workspace = true
edition.workspace = true
authors.workspace = true
repository.workspace = true
license.workspace = true

[dependencies]
<<<<<<< HEAD
tari_core = { workspace = true }
tari_common_types = { workspace = true }
tari_shutdown = { workspace = true }
tari_dan_common_types = { workspace = true }
tari_comms = { workspace = true, optional = true }
tari_dan_storage = { workspace = true }
tari_dan_storage_sqlite = { workspace = true, optional = true }
tari_base_node_client = { workspace = true, optional = true }
tari_crypto = { workspace = true }
tari_mmr = { workspace = true, optional = true }
=======
tari_core = { git = "https://github.com/tari-project/tari.git", branch = "feature-dan2" }
tari_common_types = { git = "https://github.com/tari-project/tari.git", branch = "feature-dan2" }
tari_shutdown = { git = "https://github.com/tari-project/tari.git", branch = "feature-dan2" }
tari_dan_common_types = { path = "../common_types" }
tari_dan_storage = { path = "../storage" }
tari_dan_storage_sqlite = { path = "../storage_sqlite", optional = true }
tari_base_node_client = { path = "../../clients/base_node_client", optional = true }
tari_mmr = { git = "https://github.com/tari-project/tari.git", branch = "feature-dan2", optional = true }
tokio = { version = "1", default-features = false, features = ["sync"] }
>>>>>>> cb2d694f

anyhow = { workspace = true }
async-trait = { workspace = true }
log = { workspace = true , optional = true }
thiserror = { workspace = true }
tokio = { workspace = true, default-features = false, features = ["sync"] }

[features]
base_layer = [
    "log",
    "tari_base_node_client",
    "tari_dan_storage_sqlite",
    "tari_mmr",
]<|MERGE_RESOLUTION|>--- conflicted
+++ resolved
@@ -8,28 +8,14 @@
 license.workspace = true
 
 [dependencies]
-<<<<<<< HEAD
 tari_core = { workspace = true }
 tari_common_types = { workspace = true }
 tari_shutdown = { workspace = true }
 tari_dan_common_types = { workspace = true }
-tari_comms = { workspace = true, optional = true }
 tari_dan_storage = { workspace = true }
 tari_dan_storage_sqlite = { workspace = true, optional = true }
 tari_base_node_client = { workspace = true, optional = true }
-tari_crypto = { workspace = true }
 tari_mmr = { workspace = true, optional = true }
-=======
-tari_core = { git = "https://github.com/tari-project/tari.git", branch = "feature-dan2" }
-tari_common_types = { git = "https://github.com/tari-project/tari.git", branch = "feature-dan2" }
-tari_shutdown = { git = "https://github.com/tari-project/tari.git", branch = "feature-dan2" }
-tari_dan_common_types = { path = "../common_types" }
-tari_dan_storage = { path = "../storage" }
-tari_dan_storage_sqlite = { path = "../storage_sqlite", optional = true }
-tari_base_node_client = { path = "../../clients/base_node_client", optional = true }
-tari_mmr = { git = "https://github.com/tari-project/tari.git", branch = "feature-dan2", optional = true }
-tokio = { version = "1", default-features = false, features = ["sync"] }
->>>>>>> cb2d694f
 
 anyhow = { workspace = true }
 async-trait = { workspace = true }
