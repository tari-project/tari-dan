--- conflicted
+++ resolved
@@ -11,12 +11,7 @@
 use tari_common_types::types::{FixedHash, PublicKey};
 use tari_core::transactions::transaction_components::ValidatorNodeRegistration;
 use tari_dan_common_types::{
-<<<<<<< HEAD
-    committee::{Committee, CommitteeShard},
-=======
     committee::{Committee, CommitteeShard, NetworkCommitteeInfo},
-    hashing::MergedValidatorNodeMerkleProof,
->>>>>>> 8eda6f52
     shard::Shard,
     Epoch,
     NodeAddressable,
