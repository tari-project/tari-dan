--- conflicted
+++ resolved
@@ -28,12 +28,7 @@
 use async_trait::async_trait;
 use tari_common_types::types::{FixedHash, PublicKey};
 use tari_dan_common_types::{
-<<<<<<< HEAD
-    committee::{Committee, CommitteeShard},
-=======
     committee::{Committee, CommitteeShard, NetworkCommitteeInfo},
-    hashing::MergedValidatorNodeMerkleProof,
->>>>>>> 8eda6f52
     shard::Shard,
     Epoch,
     NodeAddressable,
