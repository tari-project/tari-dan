--- conflicted
+++ resolved
@@ -9,14 +9,9 @@
 [dependencies]
 tari_common_types = { git = "https://github.com/tari-project/tari.git", tag = "v0.49.0-pre.1" }
 tari_utilities = { git = "https://github.com/tari-project/tari_utilities.git", tag = "v0.4.10" }
-<<<<<<< HEAD
-tari_crypto = { git = "https://github.com/tari-project/tari-crypto.git", tag = "v0.16.6"}
-tari_engine_types = { path = "../engine_types"}
-=======
 tari_core = { git = "https://github.com/tari-project/tari.git", tag = "v0.49.0-pre.1", package = "tari_core" }
 tari_crypto = { git = "https://github.com/tari-project/tari-crypto.git", tag = "v0.16.8", features = ["borsh"] }
 tari_engine_types = { path = "../engine_types" }
->>>>>>> 439a678a
 tari_bor = { path = "../tari_bor" }
 tari_mmr = { git = "https://github.com/tari-project/tari.git", tag = "v0.49.0-pre.1" }
 
