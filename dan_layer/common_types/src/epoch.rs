--- conflicted
+++ resolved
@@ -36,14 +36,13 @@
         self.0.to_le_bytes()
     }
 
-<<<<<<< HEAD
     pub fn to_height(self) -> u64 {
         self.0 * 10
-=======
+    }
+
     pub fn from_block_height(bh: u64) -> Self {
         let e = bh / 10;
         Self(e)
->>>>>>> 9cc6d7fd
     }
 }
 
