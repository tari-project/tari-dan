// Copyright 2022 The Tari Project
// SPDX-License-Identifier: BSD-3-Clause

pub mod proto;
pub mod storage;

mod template_id;

use std::cmp::Ordering;

<<<<<<< HEAD
use borsh::{BorshDeserialize, BorshSerialize};
=======
use serde::{Deserialize, Deserializer};
>>>>>>> 3c893bac
use tari_common_types::types::FixedHash;
use tari_utilities::{byte_array::ByteArray, hex::Hex};
pub use template_id::TemplateId;

<<<<<<< HEAD
#[derive(Copy, Clone, Debug, PartialEq, Eq, Hash)]
pub struct ObjectId(pub [u8; 32]);

#[derive(Copy, Clone, Debug, Eq, PartialEq, Hash)]
pub struct ShardId(pub [u8; 32]);
=======
#[derive(Copy, Clone, Debug, PartialEq, Eq, Hash, Deserialize)]
pub struct ObjectId(#[serde(deserialize_with = "deserialize_fixed_hash_from_hex")] pub FixedHash);

#[derive(Copy, Clone, Debug, Eq, PartialEq, Hash, Deserialize)]
pub struct ShardId(#[serde(deserialize_with = "deserialize_fixed_hash_from_hex")] pub FixedHash);
>>>>>>> 3c893bac

impl ShardId {
    pub fn to_le_bytes(&self) -> &[u8] {
        self.0.as_bytes()
    }

    pub fn new(id: FixedHash) -> Self {
        let mut v = [0u8; 32];
        v.copy_from_slice(id.as_slice());
        Self(v)
    }

    pub fn zero() -> Self {
        Self::new(FixedHash::default())
    }
}

impl PartialOrd for ShardId {
    fn partial_cmp(&self, other: &Self) -> Option<Ordering> {
        self.0.partial_cmp(&other.0)
    }
}

impl Ord for ShardId {
    fn cmp(&self, other: &Self) -> Ordering {
        self.0.cmp(&other.0)
    }
}

#[derive(Copy, Clone, Debug, PartialEq, Eq, Hash, Deserialize)]
pub enum SubstateChange {
    Create,
    Destroy,
}

<<<<<<< HEAD
#[derive(Debug, Clone, BorshSerialize, BorshDeserialize)]
pub enum SubstateState {
    DoesNotExist,
    Exists { created_by: PayloadId, data: Vec<u8> },
    Destroyed { deleted_by: PayloadId },
}

#[derive(Debug, Clone)]
=======
#[derive(Debug, Clone, Deserialize)]
>>>>>>> 3c893bac
pub struct ObjectClaim {}

impl ObjectClaim {
    pub fn is_valid(&self, _payload: PayloadId) -> bool {
        true
    }
}

<<<<<<< HEAD
#[derive(Copy, Clone, Debug, PartialEq, Eq, Hash, BorshSerialize, BorshDeserialize)]
pub struct PayloadId {
    id: [u8; 32],
=======
#[derive(Copy, Clone, Debug, PartialEq, Eq, Hash, Deserialize)]
pub struct PayloadId {
    #[serde(deserialize_with = "deserialize_fixed_hash_from_hex")]
    id: FixedHash,
>>>>>>> 3c893bac
}

impl PayloadId {
    pub fn new(id: FixedHash) -> Self {
        let mut v = [0u8; 32];
        v.copy_from_slice(id.as_slice());
        Self { id: v }
    }

    pub fn zero() -> Self {
        Self::new(FixedHash::default())
    }

    pub fn as_slice(&self) -> &[u8] {
        self.id.as_slice()
    }
}

/// Use a serde deserializer to serialize the hex string of the given object.
pub fn deserialize_fixed_hash_from_hex<'de, D>(deserializer: D) -> Result<FixedHash, D::Error>
where D: Deserializer<'de> {
    let hex = String::deserialize(deserializer)?;
    FixedHash::from_hex(&hex).map_err(serde::de::Error::custom)
}<|MERGE_RESOLUTION|>--- conflicted
+++ resolved
@@ -8,28 +8,17 @@
 
 use std::cmp::Ordering;
 
-<<<<<<< HEAD
 use borsh::{BorshDeserialize, BorshSerialize};
-=======
 use serde::{Deserialize, Deserializer};
->>>>>>> 3c893bac
 use tari_common_types::types::FixedHash;
 use tari_utilities::{byte_array::ByteArray, hex::Hex};
 pub use template_id::TemplateId;
 
-<<<<<<< HEAD
-#[derive(Copy, Clone, Debug, PartialEq, Eq, Hash)]
-pub struct ObjectId(pub [u8; 32]);
-
-#[derive(Copy, Clone, Debug, Eq, PartialEq, Hash)]
-pub struct ShardId(pub [u8; 32]);
-=======
 #[derive(Copy, Clone, Debug, PartialEq, Eq, Hash, Deserialize)]
-pub struct ObjectId(#[serde(deserialize_with = "deserialize_fixed_hash_from_hex")] pub FixedHash);
+pub struct ObjectId(#[serde(deserialize_with = "deserialize_fixed_hash_from_hex")] pub [u8; 32]);
 
 #[derive(Copy, Clone, Debug, Eq, PartialEq, Hash, Deserialize)]
-pub struct ShardId(#[serde(deserialize_with = "deserialize_fixed_hash_from_hex")] pub FixedHash);
->>>>>>> 3c893bac
+pub struct ShardId(#[serde(deserialize_with = "deserialize_fixed_hash_from_hex")] pub [u8; 32]);
 
 impl ShardId {
     pub fn to_le_bytes(&self) -> &[u8] {
@@ -65,7 +54,6 @@
     Destroy,
 }
 
-<<<<<<< HEAD
 #[derive(Debug, Clone, BorshSerialize, BorshDeserialize)]
 pub enum SubstateState {
     DoesNotExist,
@@ -74,9 +62,6 @@
 }
 
 #[derive(Debug, Clone)]
-=======
-#[derive(Debug, Clone, Deserialize)]
->>>>>>> 3c893bac
 pub struct ObjectClaim {}
 
 impl ObjectClaim {
@@ -85,16 +70,10 @@
     }
 }
 
-<<<<<<< HEAD
-#[derive(Copy, Clone, Debug, PartialEq, Eq, Hash, BorshSerialize, BorshDeserialize)]
-pub struct PayloadId {
-    id: [u8; 32],
-=======
-#[derive(Copy, Clone, Debug, PartialEq, Eq, Hash, Deserialize)]
+#[derive(Copy, Clone, Debug, PartialEq, Eq, Hash, BorshSerialize, BorshDeserialize, Deserialize)]
 pub struct PayloadId {
     #[serde(deserialize_with = "deserialize_fixed_hash_from_hex")]
-    id: FixedHash,
->>>>>>> 3c893bac
+    id: [u8; 32],
 }
 
 impl PayloadId {
