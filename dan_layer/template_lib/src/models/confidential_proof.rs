//   Copyright 2023 The Tari Project
//   SPDX-License-Identifier: BSD-3-Clause

use tari_bor::{borsh, Decode, Encode};

use crate::{
    crypto::{BalanceProofSignature, RistrettoPublicKeyBytes},
    models::Amount,
};

#[derive(Debug, Clone, Encode, Decode)]
<<<<<<< HEAD
#[cfg_attr(feature = "serde", derive(serde::Deserialize, serde::Serialize))]
=======
>>>>>>> a6e9605a
pub struct ConfidentialOutputProof {
    pub output_statement: ConfidentialStatement,
    pub change_statement: Option<ConfidentialStatement>,
    #[cfg_attr(features = "serde", serde(with = "hex::serde"))]
    pub range_proof: Vec<u8>,
    pub revealed_amount: Amount,
}

#[derive(Debug, Clone, Encode, Decode)]
<<<<<<< HEAD
#[cfg_attr(feature = "serde", derive(serde::Deserialize, serde::Serialize))]
=======
>>>>>>> a6e9605a
pub struct ConfidentialStatement {
    #[cfg_attr(features = "serde", serde(with = "hex::serde"))]
    pub commitment: [u8; 32],
    /// Public nonce (R) that was used to generate the commitment mask
<<<<<<< HEAD
    pub sender_public_nonce: Option<RistrettoPublicKeyBytes>,
=======
    pub sender_public_nonce: RistrettoPublicKeyBytes,
    /// Commitment value encrypted for the receiver. Without this it would be difficult (not impossible) for the
    /// receiver to determine the value component of the commitment.
>>>>>>> a6e9605a
    pub encrypted_value: EncryptedValue,
    pub minimum_value_promise: u64,
}

#[derive(Debug, Clone, Encode, Decode)]
#[cfg_attr(feature = "serde", derive(serde::Deserialize, serde::Serialize))]
pub struct ConfidentialWithdrawProof {
    #[cfg_attr(features = "serde", serde(with = "hex::serde"))]
    pub inputs: Vec<[u8; 32]>,
    pub output_proof: ConfidentialOutputProof,
    /// Balance proof
    pub balance_proof: BalanceProofSignature,
}

#[derive(Debug, Clone, Copy, PartialEq, Eq, Hash, Encode, Decode, Default)]
#[cfg_attr(feature = "serde", derive(serde::Deserialize, serde::Serialize))]
<<<<<<< HEAD
pub struct EncryptedValue(#[cfg_attr(features = "serde", serde(with = "hex::serde"))] pub [u8; EncryptedValue::size()]);

impl EncryptedValue {
    pub const fn size() -> usize {
        24
    }
}
=======
pub struct EncryptedValue(pub [u8; 24]);
>>>>>>> a6e9605a
<|MERGE_RESOLUTION|>--- conflicted
+++ resolved
@@ -9,10 +9,7 @@
 };
 
 #[derive(Debug, Clone, Encode, Decode)]
-<<<<<<< HEAD
 #[cfg_attr(feature = "serde", derive(serde::Deserialize, serde::Serialize))]
-=======
->>>>>>> a6e9605a
 pub struct ConfidentialOutputProof {
     pub output_statement: ConfidentialStatement,
     pub change_statement: Option<ConfidentialStatement>,
@@ -22,21 +19,14 @@
 }
 
 #[derive(Debug, Clone, Encode, Decode)]
-<<<<<<< HEAD
 #[cfg_attr(feature = "serde", derive(serde::Deserialize, serde::Serialize))]
-=======
->>>>>>> a6e9605a
 pub struct ConfidentialStatement {
     #[cfg_attr(features = "serde", serde(with = "hex::serde"))]
     pub commitment: [u8; 32],
     /// Public nonce (R) that was used to generate the commitment mask
-<<<<<<< HEAD
     pub sender_public_nonce: Option<RistrettoPublicKeyBytes>,
-=======
-    pub sender_public_nonce: RistrettoPublicKeyBytes,
     /// Commitment value encrypted for the receiver. Without this it would be difficult (not impossible) for the
     /// receiver to determine the value component of the commitment.
->>>>>>> a6e9605a
     pub encrypted_value: EncryptedValue,
     pub minimum_value_promise: u64,
 }
@@ -53,14 +43,10 @@
 
 #[derive(Debug, Clone, Copy, PartialEq, Eq, Hash, Encode, Decode, Default)]
 #[cfg_attr(feature = "serde", derive(serde::Deserialize, serde::Serialize))]
-<<<<<<< HEAD
 pub struct EncryptedValue(#[cfg_attr(features = "serde", serde(with = "hex::serde"))] pub [u8; EncryptedValue::size()]);
 
 impl EncryptedValue {
     pub const fn size() -> usize {
         24
     }
-}
-=======
-pub struct EncryptedValue(pub [u8; 24]);
->>>>>>> a6e9605a
+}