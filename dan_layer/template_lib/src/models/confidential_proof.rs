//   Copyright 2023 The Tari Project
//   SPDX-License-Identifier: BSD-3-Clause

use std::mem::size_of;

use serde::{Deserialize, Serialize};
use serde_with::{serde_as, Bytes};
#[cfg(feature = "ts")]
use ts_rs::TS;

use crate::{
    crypto::{BalanceProofSignature, PedersonCommitmentBytes, RistrettoPublicKeyBytes, SchnorrSignatureBytes},
    models::Amount,
};

/// A statement for confidential and revealed outputs. A statement must contain either confidential outputs or non-zero
/// revealed funds or both.
#[derive(Debug, Clone, Serialize, Deserialize, PartialEq, Eq)]
#[cfg_attr(feature = "ts", derive(TS), ts(export, export_to = "../../bindings/src/types/"))]
pub struct ConfidentialOutputStatement {
    /// Proof of the confidential resources that are going to be transferred to the receiver
    pub output_statement: Option<ConfidentialStatement>,
    /// Proof of the transaction change, which goes back to the sender's vault
    pub change_statement: Option<ConfidentialStatement>,
    /// Bulletproof range proof for the output and change commitments proving that values are in the range
    /// [minimum_value_promise, 2^64)
    pub range_proof: Vec<u8>,
    /// The amount of revealed funds to output
    pub output_revealed_amount: Amount,
    /// The amount of revealed funds to return to the sender
    pub change_revealed_amount: Amount,
}

impl ConfidentialOutputStatement {
    /// Creates an output proof for minting which only mints a revealed amount.
    pub fn mint_revealed<T: Into<Amount>>(amount: T) -> Self {
        Self {
            output_statement: None,
            change_statement: None,
            range_proof: vec![],
            output_revealed_amount: amount.into(),
            change_revealed_amount: Amount::zero(),
        }
    }
}

/// A zero-knowledge proof that a confidential resource amount is valid
#[derive(Debug, Clone, Serialize, Deserialize, PartialEq, Eq)]
#[cfg_attr(feature = "ts", derive(TS), ts(export, export_to = "../../bindings/src/types/"))]
pub struct ConfidentialStatement {
    #[cfg_attr(feature = "ts", ts(type = "Array<number>"))]
    pub commitment: PedersonCommitmentBytes,
    /// Public nonce (R) that was used to generate the commitment mask
    #[cfg_attr(feature = "ts", ts(type = "Array<number>"))]
    pub sender_public_nonce: RistrettoPublicKeyBytes,
    /// Encrypted mask and value for the recipient.
    #[cfg_attr(feature = "ts", ts(type = "Array<number>"))]
    pub encrypted_data: EncryptedData,
    #[cfg_attr(feature = "ts", ts(type = "number"))]
    pub minimum_value_promise: u64,
    /// If the view key is enabled for a given resource, this proof MUST be provided, otherwise it MUST NOT.
    pub viewable_balance_proof: Option<ViewableBalanceProof>,
}

/// ### Verifiable encryption
///
/// A verifiable ElGamal encryption proving system that asserts the value bound to a Pedersen
/// commitment matches the value encrypted to a given public key. This will be used to assert that the issuer can
/// decrypt account balances without knowing the opening to the account's balance commitment.
///
/// The proving relation is $\\{ (C, E, R, P); (v, m, r) | C = mG + vH, E = vG + rP, R = rG \\}$.
///
/// The prover samples $x_v, x_m, x_r$ uniformly at random.
/// It computes $C' = x_v H + x_m G$, $E' = x_v G + x_r P$, and $R' = x_r G$ and sends them to the verifier.
/// The verifier samples nonzero $e$ uniformly at random and sends it to the prover.
/// The prover computes $s_v = ev + x_v$, $s_m = em + x_m$, and $s_r = er + x_r$ and sends them to the verifier.
/// The verifier accepts the proof if and only if $eC + C' = s_v H + s_m G$, $eE + E' = s_v G + s_r P$, and $eR + R' =
/// s_r G$.
///
/// It is a sigma protocol for the relation that is complete, $2$-special sound, and special honest-verifier zero
/// knowledge.
#[derive(Debug, Clone, Serialize, Deserialize, PartialEq, Eq)]
#[cfg_attr(feature = "ts", derive(TS), ts(export, export_to = "../../bindings/src/types/"))]
pub struct ViewableBalanceProof {
    /// The encrypted value that takes the form: E = v.G + r.P
    /// where v is the value, G is the generator, r is the secret_nonce and P is the view key
    #[cfg_attr(feature = "ts", ts(type = "Uint8Array"))]
    pub elgamal_encrypted: RistrettoPublicKeyBytes,
    /// The public nonce used in the ElGamal encryption R = r.G
    #[cfg_attr(feature = "ts", ts(type = "Uint8Array"))]
    pub elgamal_public_nonce: RistrettoPublicKeyBytes,
    /// Part of the proof that the encrypted value is correctly constructed. C' = x_v.H + x_m.G
    #[cfg_attr(feature = "ts", ts(type = "Uint8Array"))]
    pub c_prime: RistrettoPublicKeyBytes,
    /// Part of the proof that the encrypted value is correctly constructed. E' = x_v.G + x_r.P
    #[cfg_attr(feature = "ts", ts(type = "Uint8Array"))]
    pub e_prime: RistrettoPublicKeyBytes,
    /// Part of the proof that the encrypted value is correctly constructed. R' = x_r.G
    #[cfg_attr(feature = "ts", ts(type = "Uint8Array"))]
    pub r_prime: RistrettoPublicKeyBytes,
    /// Part of the proof that the encrypted value is correctly constructed. s_v = x_v + e.v
    #[cfg_attr(feature = "ts", ts(type = "Uint8Array"))]
    pub s_v: SchnorrSignatureBytes,
    /// Part of the proof that the encrypted value is correctly constructed. s_m = x_m + e.m
    #[cfg_attr(feature = "ts", ts(type = "Uint8Array"))]
    pub s_m: SchnorrSignatureBytes,
    /// Part of the proof that the encrypted value is correctly constructed. s_r = x_r + e.r
    #[cfg_attr(feature = "ts", ts(type = "Uint8Array"))]
    pub s_r: SchnorrSignatureBytes,
}

impl ViewableBalanceProof {
    pub fn as_challenge_fields(&self) -> ViewableBalanceProofChallengeFields<'_> {
        ViewableBalanceProofChallengeFields {
            elgamal_encrypted: &self.elgamal_encrypted,
            elgamal_public_nonce: &self.elgamal_public_nonce,
            c_prime: &self.c_prime,
            e_prime: &self.e_prime,
            r_prime: &self.r_prime,
        }
    }
}

#[derive(Clone, Copy, Serialize)]
pub struct ViewableBalanceProofChallengeFields<'a> {
    pub elgamal_encrypted: &'a RistrettoPublicKeyBytes,
    pub elgamal_public_nonce: &'a RistrettoPublicKeyBytes,
    pub c_prime: &'a RistrettoPublicKeyBytes,
    pub e_prime: &'a RistrettoPublicKeyBytes,
    pub r_prime: &'a RistrettoPublicKeyBytes,
}

/// A zero-knowledge proof that a transfer of confidential resources is valid
#[derive(Debug, Clone, Serialize, Deserialize, PartialEq, Eq)]
#[cfg_attr(feature = "ts", derive(TS), ts(export, export_to = "../../bindings/src/types/"))]
pub struct ConfidentialWithdrawProof {
    #[cfg_attr(feature = "ts", ts(type = "Array<Uint8Array>"))]
    pub inputs: Vec<PedersonCommitmentBytes>,
    /// The amount to withdraw from revealed funds i.e. the revealed funds as inputs
    #[cfg_attr(feature = "ts", ts(type = "number"))]
    pub input_revealed_amount: Amount,
    pub output_proof: ConfidentialOutputStatement,
    /// Balance proof
    #[cfg_attr(feature = "ts", ts(type = "Array<number>"))]
    pub balance_proof: BalanceProofSignature,
}

impl ConfidentialWithdrawProof {
    /// Creates a withdrawal proof for revealed funds of a specific amount
    pub fn revealed_withdraw<T: Into<Amount>>(amount: T) -> Self {
        // There are no confidential inputs or outputs (this amounts to the same thing as a Fungible resource transfer)
        // So signature s = 0 + e.x where x is a 0 excess, is valid.
        let balance_proof = BalanceProofSignature::zero();

        let amount = amount.into();
        Self {
            inputs: vec![],
            input_revealed_amount: amount,
            output_proof: ConfidentialOutputStatement::mint_revealed(amount),
            balance_proof,
        }
    }

<<<<<<< HEAD
    /// Returns true if the withdraw proof is only transferring revealed funds, otherwise false
    /// The method for determining this is strict, as this can be used to determine whether to
    /// safely skip the balance proof check. To return true it requires:
    /// - Empty inputs
    /// - Output and Change outputs must be None
    /// - Empty range proof
    /// - Zero balance proof
    /// - Revealed funds > 0 in the inputs and outputs
    pub fn is_revealed_only(&self) -> bool {
        // Range proof must be empty
        self.output_proof.range_proof.is_empty() &&
        // Excess will be zero
        self.inputs.is_empty() &&
            self.output_proof.output_statement.is_none() &&
            self.output_proof.change_statement.is_none() &&
            // zero balance proof
            self.balance_proof == BalanceProofSignature::zero() &&
            // There are revealed funds
            self.input_revealed_amount > Amount::zero() &&
            self.output_proof.output_revealed_amount + self.output_proof.change_revealed_amount > Amount::zero()
=======
    pub fn revealed_to_confidential<T: Into<Amount>>(
        input_revealed_amount: T,
        output_proof: ConfidentialOutputStatement,
        balance_proof: BalanceProofSignature,
    ) -> Self {
        Self {
            inputs: vec![],
            input_revealed_amount: input_revealed_amount.into(),
            output_proof,
            balance_proof,
        }
>>>>>>> 7c3cda20
    }

    pub fn revealed_input_amount(&self) -> Amount {
        self.input_revealed_amount
    }

    pub fn revealed_output_amount(&self) -> Amount {
        self.output_proof.output_revealed_amount
    }

    pub fn revealed_change_amount(&self) -> Amount {
        self.output_proof.change_revealed_amount
    }
}

/// Used by the receiver to determine the value component of the commitment, in both confidential transfers and Minotari
/// burns
#[serde_as]
#[derive(Debug, Clone, PartialEq, Eq, Hash, Serialize, Deserialize)]
#[serde(transparent)]
pub struct EncryptedData(#[serde_as(as = "Bytes")] pub [u8; EncryptedData::size()]);

impl EncryptedData {
    pub const fn size() -> usize {
        const SIZE_NONCE: usize = 24;
        const SIZE_VALUE: usize = size_of::<u64>();
        const SIZE_MASK: usize = 32;
        const SIZE_TAG: usize = 16;
        pub const STATIC_ENCRYPTED_DATA_SIZE_TOTAL: usize = SIZE_NONCE + SIZE_VALUE + SIZE_MASK + SIZE_TAG;
        STATIC_ENCRYPTED_DATA_SIZE_TOTAL
    }

    pub fn as_bytes(&self) -> &[u8] {
        &self.0
    }
}

impl AsRef<[u8]> for EncryptedData {
    fn as_ref(&self) -> &[u8] {
        &self.0
    }
}

impl Default for EncryptedData {
    fn default() -> Self {
        Self([0u8; Self::size()])
    }
}

impl TryFrom<&[u8]> for EncryptedData {
    type Error = ();

    fn try_from(value: &[u8]) -> Result<Self, Self::Error> {
        if value.len() != Self::size() {
            return Err(());
        }
        let mut out = [0_u8; Self::size()];
        out.copy_from_slice(value);
        Ok(Self(out))
    }
}<|MERGE_RESOLUTION|>--- conflicted
+++ resolved
@@ -161,7 +161,19 @@
         }
     }
 
-<<<<<<< HEAD
+    pub fn revealed_to_confidential<T: Into<Amount>>(
+        input_revealed_amount: T,
+        output_proof: ConfidentialOutputStatement,
+        balance_proof: BalanceProofSignature,
+    ) -> Self {
+        Self {
+            inputs: vec![],
+            input_revealed_amount: input_revealed_amount.into(),
+            output_proof,
+            balance_proof,
+        }
+    }
+
     /// Returns true if the withdraw proof is only transferring revealed funds, otherwise false
     /// The method for determining this is strict, as this can be used to determine whether to
     /// safely skip the balance proof check. To return true it requires:
@@ -182,19 +194,6 @@
             // There are revealed funds
             self.input_revealed_amount > Amount::zero() &&
             self.output_proof.output_revealed_amount + self.output_proof.change_revealed_amount > Amount::zero()
-=======
-    pub fn revealed_to_confidential<T: Into<Amount>>(
-        input_revealed_amount: T,
-        output_proof: ConfidentialOutputStatement,
-        balance_proof: BalanceProofSignature,
-    ) -> Self {
-        Self {
-            inputs: vec![],
-            input_revealed_amount: input_revealed_amount.into(),
-            output_proof,
-            balance_proof,
-        }
->>>>>>> 7c3cda20
     }
 
     pub fn revealed_input_amount(&self) -> Amount {
