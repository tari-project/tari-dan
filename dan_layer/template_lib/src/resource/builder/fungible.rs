//   Copyright 2023 The Tari Project
//   SPDX-License-Identifier: BSD-3-Clause

use super::TOKEN_SYMBOL;
use crate::{
    args::MintArg,
    auth::{AccessRule, OwnerRule, ResourceAccessRules},
    models::{Amount, Bucket, Metadata, ResourceAddress},
    resource::{ResourceManager, ResourceType},
};

pub struct FungibleResourceBuilder {
    initial_supply: Amount,
    owner_rule: OwnerRule,
    access_rules: ResourceAccessRules,
    metadata: Metadata,
}

impl FungibleResourceBuilder {
    pub(super) fn new() -> Self {
        Self {
            initial_supply: Amount::zero(),
            owner_rule: OwnerRule::default(),
            access_rules: ResourceAccessRules::new(),
            metadata: Metadata::new(),
        }
    }

<<<<<<< HEAD
    pub fn with_owner_rule(mut self, rule: OwnerRule) -> Self {
        self.owner_rule = rule;
        self
    }

    pub fn with_access_rules(mut self, rules: ResourceAccessRules) -> Self {
        self.access_rules = rules;
        self
    }

    pub fn mintable(mut self, rule: AccessRule) -> Self {
        self.access_rules = self.access_rules.mintable(rule);
        self
    }

    pub fn burnable(mut self, rule: AccessRule) -> Self {
        self.access_rules = self.access_rules.burnable(rule);
        self
    }

    pub fn withdrawable(mut self, rule: AccessRule) -> Self {
        self.access_rules = self.access_rules.withdrawable(rule);
        self
    }

    pub fn depositable(mut self, rule: AccessRule) -> Self {
        self.access_rules = self.access_rules.depositable(rule);
=======
    pub fn with_token_symbol<S: Into<String>>(mut self, symbol: S) -> Self {
        self.metadata.insert(TOKEN_SYMBOL, symbol);
>>>>>>> 3be15363
        self
    }

    pub fn add_metadata<K: Into<String>, V: Into<String>>(mut self, key: K, value: V) -> Self {
        self.metadata.insert(key, value);
        self
    }

    pub fn initial_supply<A: Into<Amount>>(mut self, initial_supply: A) -> Self {
        self.initial_supply = initial_supply.into();
        self
    }

    pub fn build(self) -> ResourceAddress {
        // TODO: Improve API
        assert!(
            self.initial_supply.is_zero(),
            "call build_bucket when initial supply set"
        );
<<<<<<< HEAD
        let (address, _) = Self::build_internal(
            self.token_symbol,
            self.owner_rule,
            self.access_rules,
            self.metadata,
            None,
        );
=======
        let (address, _) = Self::build_internal(self.metadata, None);
>>>>>>> 3be15363
        address
    }

    pub fn build_bucket(self) -> Bucket {
        let mint_args = MintArg::Fungible {
            amount: self.initial_supply,
        };

<<<<<<< HEAD
        let (_, bucket) = Self::build_internal(
            self.token_symbol,
            self.owner_rule,
            self.access_rules,
            self.metadata,
            Some(mint_args),
        );
        bucket.expect("[build_bucket] Bucket not returned from system")
    }

    fn build_internal(
        token_symbol: String,
        owner_rule: OwnerRule,
        access_rules: ResourceAccessRules,
        metadata: Metadata,
        mint_args: Option<MintArg>,
    ) -> (ResourceAddress, Option<Bucket>) {
        ResourceManager::new().create(
            ResourceType::Fungible,
            owner_rule,
            access_rules,
            token_symbol,
            metadata,
            mint_args,
        )
=======
        let (_, bucket) = Self::build_internal(self.metadata, Some(mint_args));
        bucket.expect("[build_bucket] Bucket not returned from system")
    }

    fn build_internal(metadata: Metadata, mint_args: Option<MintArg>) -> (ResourceAddress, Option<Bucket>) {
        ResourceManager::new().create(ResourceType::Fungible, metadata, mint_args)
>>>>>>> 3be15363
    }
}<|MERGE_RESOLUTION|>--- conflicted
+++ resolved
@@ -26,7 +26,11 @@
         }
     }
 
-<<<<<<< HEAD
+    pub fn with_token_symbol<S: Into<String>>(mut self, symbol: S) -> Self {
+        self.metadata.insert(TOKEN_SYMBOL, symbol);
+        self
+    }
+
     pub fn with_owner_rule(mut self, rule: OwnerRule) -> Self {
         self.owner_rule = rule;
         self
@@ -54,10 +58,6 @@
 
     pub fn depositable(mut self, rule: AccessRule) -> Self {
         self.access_rules = self.access_rules.depositable(rule);
-=======
-    pub fn with_token_symbol<S: Into<String>>(mut self, symbol: S) -> Self {
-        self.metadata.insert(TOKEN_SYMBOL, symbol);
->>>>>>> 3be15363
         self
     }
 
@@ -77,17 +77,7 @@
             self.initial_supply.is_zero(),
             "call build_bucket when initial supply set"
         );
-<<<<<<< HEAD
-        let (address, _) = Self::build_internal(
-            self.token_symbol,
-            self.owner_rule,
-            self.access_rules,
-            self.metadata,
-            None,
-        );
-=======
-        let (address, _) = Self::build_internal(self.metadata, None);
->>>>>>> 3be15363
+        let (address, _) = Self::build_internal(self.owner_rule, self.access_rules, self.metadata, None);
         address
     }
 
@@ -96,39 +86,16 @@
             amount: self.initial_supply,
         };
 
-<<<<<<< HEAD
-        let (_, bucket) = Self::build_internal(
-            self.token_symbol,
-            self.owner_rule,
-            self.access_rules,
-            self.metadata,
-            Some(mint_args),
-        );
+        let (_, bucket) = Self::build_internal(self.owner_rule, self.access_rules, self.metadata, Some(mint_args));
         bucket.expect("[build_bucket] Bucket not returned from system")
     }
 
     fn build_internal(
-        token_symbol: String,
         owner_rule: OwnerRule,
         access_rules: ResourceAccessRules,
         metadata: Metadata,
         mint_args: Option<MintArg>,
     ) -> (ResourceAddress, Option<Bucket>) {
-        ResourceManager::new().create(
-            ResourceType::Fungible,
-            owner_rule,
-            access_rules,
-            token_symbol,
-            metadata,
-            mint_args,
-        )
-=======
-        let (_, bucket) = Self::build_internal(self.metadata, Some(mint_args));
-        bucket.expect("[build_bucket] Bucket not returned from system")
-    }
-
-    fn build_internal(metadata: Metadata, mint_args: Option<MintArg>) -> (ResourceAddress, Option<Bucket>) {
-        ResourceManager::new().create(ResourceType::Fungible, metadata, mint_args)
->>>>>>> 3be15363
+        ResourceManager::new().create(ResourceType::Fungible, owner_rule, access_rules, metadata, mint_args)
     }
 }