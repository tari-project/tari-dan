//   Copyright 2023 The Tari Project
//   SPDX-License-Identifier: BSD-3-Clause

use std::{
    collections::{hash_map::Entry, HashMap},
    hash::Hash,
    time::{Duration, Instant},
};

use libp2p::{
    autonat,
    autonat::NatStatus,
    core::ConnectedPoint,
    dcutr,
    futures::StreamExt,
    gossipsub,
    gossipsub::IdentTopic,
    identify,
    identity,
    mdns,
    multiaddr::Protocol,
    ping,
    relay,
    swarm::{
        dial_opts::{DialOpts, PeerCondition},
        ConnectionId,
        DialError,
        SwarmEvent,
    },
    Multiaddr,
    PeerId,
    StreamProtocol,
};
use log::*;
use tari_rpc_framework::Substream;
use tari_shutdown::ShutdownSignal;
use tari_swarm::{
    is_supported_multiaddr,
    messaging,
    messaging::Codec,
    peersync,
    substream,
    substream::{NegotiatedSubstream, ProtocolNotification, StreamId},
    ProtocolVersion,
    TariNodeBehaviourEvent,
    TariSwarm,
};
use tokio::{
    sync::{broadcast, mpsc, oneshot},
    time,
};

use crate::{
    connection::Connection,
    event::NetworkingEvent,
    global_ip::GlobalIp,
    handle::NetworkingRequest,
    notify::Notifiers,
    relay_state::RelayState,
    NetworkingError,
};

const LOG_TARGET: &str = "tari::dan::networking::service::worker";

type ReplyTx<T> = oneshot::Sender<Result<T, NetworkingError>>;

const PEER_ANNOUNCE_TOPIC: &str = "peer-announce";

pub struct NetworkingWorker<TCodec>
where TCodec: Codec + Send + Clone + 'static
{
    _keypair: identity::Keypair,
    rx_request: mpsc::Receiver<NetworkingRequest<TCodec::Message>>,
    tx_events: broadcast::Sender<NetworkingEvent>,
    tx_messages: mpsc::Sender<(PeerId, TCodec::Message)>,
    active_connections: HashMap<PeerId, Vec<Connection>>,
    pending_substream_requests: HashMap<StreamId, ReplyTx<NegotiatedSubstream<Substream>>>,
    pending_dial_requests: HashMap<PeerId, Vec<ReplyTx<()>>>,
    message_codec: TCodec,
    substream_notifiers: Notifiers<Substream>,
    swarm: TariSwarm<TCodec>,
    config: crate::Config,
    relays: RelayState,
    is_initial_bootstrap_complete: bool,
    has_sent_announce: bool,
    shutdown_signal: ShutdownSignal,
}

impl<TCodec> NetworkingWorker<TCodec>
where
    TCodec: Codec + Send + Clone + 'static,
    TCodec::Message: Clone,
{
    pub(crate) fn new(
        keypair: identity::Keypair,
        rx_request: mpsc::Receiver<NetworkingRequest<TCodec::Message>>,
        tx_events: broadcast::Sender<NetworkingEvent>,
        tx_messages: mpsc::Sender<(PeerId, TCodec::Message)>,
        swarm: TariSwarm<TCodec>,
        config: crate::Config,
        known_relay_nodes: Vec<(PeerId, Multiaddr)>,
        shutdown_signal: ShutdownSignal,
    ) -> Self {
        Self {
            _keypair: keypair,
            rx_request,
            tx_events,
            tx_messages,
            substream_notifiers: Notifiers::new(),
            active_connections: HashMap::new(),
            pending_substream_requests: HashMap::new(),
            pending_dial_requests: HashMap::new(),
            message_codec: TCodec::default(),
            relays: RelayState::new(known_relay_nodes),
            swarm,
            config,
            is_initial_bootstrap_complete: false,
            has_sent_announce: false,
            shutdown_signal,
        }
    }

    pub fn add_protocol_notifier(
        &mut self,
        protocol: StreamProtocol,
        sender: mpsc::UnboundedSender<ProtocolNotification<Substream>>,
    ) {
        self.substream_notifiers.add(protocol, sender);
    }

    pub async fn run(mut self) -> anyhow::Result<()> {
        debug!(target: LOG_TARGET, "🌐 Starting networking service {:?}", self.config);
        // Listen on all interfaces TODO: Configure
        self.swarm.listen_on(
            format!("/ip4/0.0.0.0/tcp/{}", self.config.listener_port)
                .parse()
                .unwrap(),
        )?;
        self.swarm.listen_on(
            format!("/ip4/0.0.0.0/udp/{}/quic-v1", self.config.listener_port)
                .parse()
                .unwrap(),
        )?;

        if self.config.reachability_mode.is_private() {
            self.attempt_relay_reservation();
        }

        let mut check_connections_interval = time::interval(self.config.check_connections_interval);

        self.swarm
            .behaviour_mut()
            .gossipsub
            .subscribe(&IdentTopic::new(PEER_ANNOUNCE_TOPIC))?;

        loop {
            tokio::select! {
                Some(request) = self.rx_request.recv() => {
                    self.handle_request(request).await?;
                }
                Some(event) = self.swarm.next() => {
                    if let Err(err) = self.on_swarm_event(event).await {
                        error!(target: LOG_TARGET, "🚨 Swarm event error: {}", err);
                    }
                },
                _ =  check_connections_interval.tick() => {
                    if let Err(err) = self.bootstrap().await {
                        error!(target: LOG_TARGET, "🚨 Failed to bootstrap: {}", err);
                    }
                },

                _ = self.shutdown_signal.wait() => {
                    break;
                }
            }
        }
        Ok(())
    }

    #[allow(clippy::too_many_lines)]
    async fn handle_request(&mut self, request: NetworkingRequest<TCodec::Message>) -> Result<(), NetworkingError> {
        match request {
            NetworkingRequest::DialPeer { dial_opts, reply_tx } => {
                let (tx_waiter, rx_waiter) = oneshot::channel();
                let maybe_peer_id = dial_opts.get_peer_id();
                info!(target: LOG_TARGET, "🤝 Dialing peer {:?}", dial_opts);

                match self.swarm.dial(dial_opts) {
                    Ok(_) => {
                        if let Some(peer_id) = maybe_peer_id {
                            self.pending_dial_requests.entry(peer_id).or_default().push(tx_waiter);
                        }
                        let _ignore = reply_tx.send(Ok(rx_waiter.into()));
                    },
                    Err(err) => {
                        info!(target: LOG_TARGET, "🚨 Failed to dial peer: {}",  err);
                        let _ignore = reply_tx.send(Err(err.into()));
                    },
                }
            },
            NetworkingRequest::GetConnectedPeers { reply_tx } => {
                let peers = self.swarm.connected_peers().copied().collect();
                let _ignore = reply_tx.send(Ok(peers));
            },
            NetworkingRequest::SendMessage {
                peer,
                message,
                reply_tx,
            } => match self.swarm.behaviour_mut().messaging.send_message(peer, message).await {
                Ok(_) => {
                    debug!(target: LOG_TARGET, "📢 Queued message to peer {}", peer);
                    let _ignore = reply_tx.send(Ok(()));
                },
                Err(err) => {
                    debug!(target: LOG_TARGET, "🚨 Failed to queue message to peer {}: {}", peer, err);
                    let _ignore = reply_tx.send(Err(err.into()));
                },
            },
            NetworkingRequest::SendMulticast {
                destination,
                message,
                reply_tx,
            } => {
                let len = destination.len();
                let messaging_mut = &mut self.swarm.behaviour_mut().messaging;

                for peer in destination {
                    match messaging_mut.send_message(peer, message.clone()).await {
                        Ok(_) => {},
                        Err(err) => {
                            debug!(target: LOG_TARGET, "🚨 Failed to queue message to peer {}: {}", peer, err);
                        },
                    }
                }
                debug!(target: LOG_TARGET, "📢 Queued message to {} peers", len);
                let _ignore = reply_tx.send(Ok(()));
            },
            NetworkingRequest::PublishGossip {
                topic,
                message,
                reply_tx,
            } => {
                let mut buf = Vec::with_capacity(1024);
                self.message_codec
                    .encode_to(&mut buf, message)
                    .await
                    .map_err(NetworkingError::CodecError)?;
                match self.swarm.behaviour_mut().gossipsub.publish(topic, buf) {
                    Ok(msg_id) => {
                        debug!(target: LOG_TARGET, "📢 Published gossipsub message: {}", msg_id);
                        let _ignore = reply_tx.send(Ok(()));
                    },
                    Err(err) => {
                        debug!(target: LOG_TARGET, "🚨 Failed to publish gossipsub message: {}", err);
                        let _ignore = reply_tx.send(Err(err.into()));
                    },
                }
            },
            NetworkingRequest::SubscribeTopic { topic, reply_tx } => {
                match self.swarm.behaviour_mut().gossipsub.subscribe(&topic) {
                    Ok(_) => {
                        debug!(target: LOG_TARGET, "📢 Subscribed to gossipsub topic: {}", topic);
                        let _ignore = reply_tx.send(Ok(()));
                    },
                    Err(err) => {
                        error!(target: LOG_TARGET, "🚨 Failed to subscribe to gossipsub topic: {}", err);
                        let _ignore = reply_tx.send(Err(err.into()));
                    },
                }
            },
            NetworkingRequest::UnsubscribeTopic { topic, reply_tx } => {
                match self.swarm.behaviour_mut().gossipsub.unsubscribe(&topic) {
                    Ok(_) => {
                        debug!(target: LOG_TARGET, "📢 Unsubscribed from gossipsub topic: {}", topic);
                        let _ignore = reply_tx.send(Ok(()));
                    },
                    Err(err) => {
                        error!(target: LOG_TARGET, "🚨 Failed to unsubscribe from gossipsub topic: {}", err);
                        let _ignore = reply_tx.send(Err(err.into()));
                    },
                }
            },
            NetworkingRequest::IsSubscribedTopic { topic, reply_tx } => {
                let hash = topic.hash();
                let found = self.swarm.behaviour_mut().gossipsub.topics().any(|t| *t == hash);
                let _ignore = reply_tx.send(Ok(found));
            },
            NetworkingRequest::OpenSubstream {
                peer_id,
                protocol_id,
                reply_tx,
            } => {
                let stream_id = self
                    .swarm
                    .behaviour_mut()
                    .substream
                    .open_substream(peer_id, protocol_id.clone());
                self.pending_substream_requests.insert(stream_id, reply_tx);
            },
            NetworkingRequest::AddProtocolNotifier { protocols, tx_notifier } => {
                for protocol in protocols {
                    self.add_protocol_notifier(protocol.clone(), tx_notifier.clone());
                    self.swarm.behaviour_mut().substream.add_protocol(protocol);
                }
            },
            NetworkingRequest::GetActiveConnections { reply_tx } => {
                let connections = self.active_connections.values().flatten().cloned().collect();
                let _ignore = reply_tx.send(Ok(connections));
            },
            NetworkingRequest::GetLocalPeerInfo { reply_tx } => {
                let peer = crate::peer::PeerInfo {
                    peer_id: *self.swarm.local_peer_id(),
                    protocol_version: self.config.swarm.protocol_version.to_string(),
                    agent_version: self.config.swarm.user_agent.clone(),
                    listen_addrs: self.swarm.listeners().cloned().collect(),
                    // TODO: this isnt all the protocols, not sure if there is an easy way to get them all
                    protocols: self.swarm.behaviour_mut().substream.supported_protocols().to_vec(),
                    // observed_addr: (),
                };
                let _ignore = reply_tx.send(Ok(peer));
            },
            NetworkingRequest::SetWantPeers(peers) => {
                info!(target: LOG_TARGET, "🧭 Setting want peers to {:?}", peers);
                self.swarm.behaviour_mut().peer_sync.want_peers(peers)?;
            },
        }

        Ok(())
    }

    async fn bootstrap(&mut self) -> Result<(), NetworkingError> {
        if !self.is_initial_bootstrap_complete {
            self.swarm
                .behaviour_mut()
                .peer_sync
                .add_known_local_public_addresses(self.config.known_local_public_address.clone());
        }

        if self.active_connections.len() < self.relays.num_possible_relays() {
            info!(target: LOG_TARGET, "🥾 Bootstrapping with {} known relay peers", self.relays.num_possible_relays());
            for (peer, addrs) in self.relays.possible_relays() {
                self.swarm
                    .dial(
                        DialOpts::peer_id(*peer)
                            .addresses(addrs.iter().cloned().collect())
                            .extend_addresses_through_behaviour()
                            .build(),
                    )
                    .or_else(|err| {
                        // Peer already has pending dial or established connection - OK
                        if matches!(&err, DialError::DialPeerConditionFalse(_)) {
                            Ok(())
                        } else {
                            Err(err)
                        }
                    })?;
            }
            self.is_initial_bootstrap_complete = true;
        }

        Ok(())
    }

    async fn on_swarm_event(
        &mut self,
        event: SwarmEvent<TariNodeBehaviourEvent<TCodec>>,
    ) -> Result<(), NetworkingError> {
        match event {
            SwarmEvent::Behaviour(event) => self.on_behaviour_event(event).await?,
            SwarmEvent::ConnectionEstablished {
                peer_id,
                connection_id,
                endpoint,
                num_established,
                concurrent_dial_errors,
                established_in,
            } => self.on_connection_established(
                peer_id,
                connection_id,
                endpoint,
                num_established.get(),
                concurrent_dial_errors.map(|c| c.len()).unwrap_or(0),
                established_in,
            )?,
            SwarmEvent::ConnectionClosed {
                peer_id,
                endpoint,
                cause,
                ..
            } => {
                info!(target: LOG_TARGET, "🔌 Connection closed: peer_id={}, endpoint={:?}, cause={:?}", peer_id, endpoint, cause);
                match self.active_connections.entry(peer_id) {
                    Entry::Occupied(mut entry) => {
                        entry.get_mut().retain(|c| c.endpoint != endpoint);
                        if entry.get().is_empty() {
                            entry.remove_entry();
                        }
                    },
                    Entry::Vacant(_) => {
                        debug!(target: LOG_TARGET, "Connection closed for peer {peer_id} but this connection is not in the active connections list");
                    },
                }
                shrink_hashmap_if_required(&mut self.active_connections);
            },
            SwarmEvent::OutgoingConnectionError {
                peer_id: Some(peer_id),
                error,
                ..
            } => {
                let Some(waiters) = self.pending_dial_requests.remove(&peer_id) else {
                    debug!(target: LOG_TARGET, "No pending dial requests initiated by this service for peer {}", peer_id);
                    return Ok(());
                };
                shrink_hashmap_if_required(&mut self.pending_dial_requests);

                for waiter in waiters {
                    let _ignore = waiter.send(Err(NetworkingError::OutgoingConnectionError(error.to_string())));
                }
            },
            SwarmEvent::ExternalAddrConfirmed { address } => {
                info!(target: LOG_TARGET, "🌍️ External address confirmed: {}", address);
            },
            SwarmEvent::Dialing { peer_id, connection_id } => {
                if let Some(peer_id) = peer_id {
                    info!(target: LOG_TARGET, "🤝 Dialing peer {peer_id} for connection({connection_id})");
                } else {
                    info!(target: LOG_TARGET, "🤝 Dialing unknown peer for connection({connection_id})");
                }
            },
            e => {
                debug!(target: LOG_TARGET, "🌎️ Swarm event: {:?}", e);
            },
        }

        Ok(())
    }

    #[allow(clippy::too_many_lines)]
    async fn on_behaviour_event(&mut self, event: TariNodeBehaviourEvent<TCodec>) -> Result<(), NetworkingError> {
        use TariNodeBehaviourEvent::*;
        match event {
            Ping(ping::Event {
                peer,
                connection,
                result,
            }) => match result {
                Ok(t) => {
                    if let Some(c) = self
                        .active_connections
                        .get_mut(&peer)
                        .and_then(|c| c.iter_mut().find(|c| c.connection_id == connection))
                    {
                        c.ping_latency = Some(t);
                    }
                    debug!(target: LOG_TARGET, "🏓 Ping: peer={}, connection={}, t={:.2?}", peer, connection, t);
                },
                Err(err) => {
                    warn!(target: LOG_TARGET, "🏓 Ping failed: peer={}, connection={}, error={}", peer, connection, err);
                },
            },
            Dcutr(dcutr::Event { remote_peer_id, result }) => match result {
                Ok(_) => {
                    info!(target: LOG_TARGET, "📡 Dcutr successful: peer={}", remote_peer_id);
                },
                Err(err) => {
                    info!(target: LOG_TARGET, "📡 Dcutr failed: peer={}, error={}", remote_peer_id, err);
                },
            },
            Identify(identify::Event::Received { peer_id, info }) => {
                info!(target: LOG_TARGET, "👋 Received identify from {} with {} addresses", peer_id, info.listen_addrs.len());
                self.on_peer_identified(peer_id, info)?;
            },
            Identify(event) => {
                debug!(target: LOG_TARGET, "ℹ️ Identify event: {:?}", event);
            },
            RelayClient(relay::client::Event::ReservationReqAccepted {
                relay_peer_id,
                renewal,
                limit,
            }) => {
                info!(
                    "🌍️ Relay accepted our reservation request: peer_id={}, renewal={:?}, limit={:?}",
                    relay_peer_id, renewal, limit
                );
            },
            RelayClient(event) => {
                info!(target: LOG_TARGET, "🌎️ RelayClient event: {:?}", event);
            },
            Relay(event) => {
                info!(target: LOG_TARGET, "ℹ️ Relay event: {:?}", event);
            },
            Gossipsub(gossipsub::Event::Message {
                message_id,
                message,
                propagation_source,
            }) => match message.source {
                Some(source) => {
                    info!(target: LOG_TARGET, "📢 Gossipsub message: [{topic}] {message_id} ({bytes} bytes) from {source}", topic = message.topic, bytes = message.data.len());
                    self.on_gossipsub_message(source, message).await?;
                },
                None => {
                    warn!(target: LOG_TARGET, "📢 Discarding Gossipsub message [{topic}] ({bytes} bytes) with no source propagated by {propagation_source}", topic=message.topic, bytes=message.data.len());
                },
            },
            Gossipsub(event) => {
                info!(target: LOG_TARGET, "ℹ️ Gossipsub event: {:?}", event);
            },
            Messaging(messaging::Event::ReceivedMessage { peer_id, message }) => {
                info!(target: LOG_TARGET, "📧 Messaging: received message from peer {peer_id}");
                let _ignore = self.tx_messages.send((peer_id, message)).await;
            },
            Messaging(event) => {
                debug!(target: LOG_TARGET, "ℹ️ Messaging event: {:?}", event);
            },
            Substream(event) => {
                self.on_substream_event(event);
            },
            ConnectionLimits(_) => {
                // This is unreachable as connection-limits has no events
                info!(target: LOG_TARGET, "ℹ️ ConnectionLimits event");
            },
            Mdns(event) => {
                self.on_mdns_event(event)?;
            },
            Autonat(event) => {
                self.on_autonat_event(event)?;
            },
            PeerSync(peersync::Event::LocalPeerRecordUpdated { record }) => {
                info!(target: LOG_TARGET, "📝 Local peer record updated: {:?} announce enabled = {}, has_sent_announce = {}",record, self.config.announce, self.has_sent_announce);
                if self.config.announce && !self.has_sent_announce && record.is_signed() {
                    info!(target: LOG_TARGET, "📣 Sending local peer announce with {} address(es)", record.addresses().len());
                    self.swarm
                        .behaviour_mut()
                        .gossipsub
                        .publish(IdentTopic::new(PEER_ANNOUNCE_TOPIC), record.encode_to_proto()?)?;
                    self.has_sent_announce = true;
                }
            },
            PeerSync(peersync::Event::PeerBatchReceived { new_peers, from_peer }) => {
                info!(target: LOG_TARGET, "📝 Peer batch received: from_peer={}, new_peers={}", from_peer, new_peers);
            },
            PeerSync(event) => {
                info!(target: LOG_TARGET, "ℹ️ PeerSync event: {:?}", event);
            },
        }

        Ok(())
    }

    async fn on_gossipsub_message(
        &mut self,
        source: PeerId,
        message: gossipsub::Message,
    ) -> Result<(), NetworkingError> {
        if message.topic == IdentTopic::new(PEER_ANNOUNCE_TOPIC).into() {
            info!(target: LOG_TARGET, "📢 Peer announce message: ({bytes} bytes) from {source:?}", bytes = message.data.len(), source = message.source);
            let rec = peersync::SignedPeerRecord::decode_from_proto(message.data.as_slice())?;
            if let Some(addr) = rec.addresses.iter().find(|a| !is_supported_multiaddr(a)) {
                warn!(target: LOG_TARGET, "📢 Discarding peer announce message with unsupported address {addr}");
                return Ok(());
            }
            self.swarm
                .behaviour_mut()
                .peer_sync
                .validate_and_add_peer_record(rec)
                .await?;
        } else {
            let msg = self
                .message_codec
                .decode_from(&mut message.data.as_slice())
                .await
                .map_err(NetworkingError::CodecError)?;
            let _ignore = self.tx_messages.send((source, msg)).await;
        }
        Ok(())
    }

    fn on_mdns_event(&mut self, event: mdns::Event) -> Result<(), NetworkingError> {
        match event {
            mdns::Event::Discovered(peers_and_addrs) => {
                for (peer, addr) in peers_and_addrs {
                    info!(target: LOG_TARGET, "📡 mDNS discovered peer {} at {}", peer, addr);
                    self.swarm
                        .dial(DialOpts::peer_id(peer).addresses(vec![addr]).build())
                        .or_else(|err| {
                            // Peer already has pending dial or established connection - OK
                            if matches!(&err, DialError::DialPeerConditionFalse(_)) {
                                Ok(())
                            } else {
                                Err(err)
                            }
                        })?;
                }
            },
            mdns::Event::Expired(addrs_list) => {
                for (peer_id, multiaddr) in addrs_list {
                    debug!(target: LOG_TARGET, "MDNS got expired peer with ID: {peer_id:#?} and Address: {multiaddr:#?}");
                }
            },
        }
        Ok(())
    }

    fn on_autonat_event(&mut self, event: autonat::Event) -> Result<(), NetworkingError> {
        use autonat::Event::*;
        match event {
            StatusChanged { old, new } => {
                if let Some(public_address) = self.swarm.behaviour().autonat.public_address() {
                    info!(target: LOG_TARGET, "🌍️ Autonat: Our public address is {public_address}");
                }

                // If we are/were "Private", let's establish a relay reservation with a known relay
                if (self.config.reachability_mode.is_private() ||
                    new == NatStatus::Private ||
                    old == NatStatus::Private) &&
                    !self.relays.has_active_relay()
                {
                    info!(target: LOG_TARGET, "🌍️ Reachability status changed to Private. Dialing relay");
                    self.attempt_relay_reservation();
                }

                info!(target: LOG_TARGET, "🌍️ Autonat status changed from {:?} to {:?}", old, new);
            },
            _ => {
                info!(target: LOG_TARGET, "🌍️ Autonat event: {:?}", event);
            },
        }

        Ok(())
    }

    fn attempt_relay_reservation(&mut self) {
        self.relays.select_random_relay();
        if let Some(relay) = self.relays.selected_relay() {
            if let Err(err) = self.swarm.dial(
                DialOpts::peer_id(relay.peer_id)
                    .addresses(relay.addresses.clone())
                    .condition(PeerCondition::NotDialing)
                    .build(),
            ) {
                if is_dial_error_caused_by_remote(&err) {
                    self.relays.clear_selected_relay();
                }
                warn!(target: LOG_TARGET, "🚨 Failed to dial relay: {}", err);
            }
        }
    }

    fn on_connection_established(
        &mut self,
        peer_id: PeerId,
        connection_id: ConnectionId,
        endpoint: ConnectedPoint,
        num_established: u32,
        num_concurrent_dial_errors: usize,
        established_in: Duration,
    ) -> Result<(), NetworkingError> {
        debug!(
            target: LOG_TARGET,
            "🤝 Connection established: peer_id={}, connection_id={}, endpoint={:?}, num_established={}, \
             concurrent_dial_errors={}, established_in={:?}",
            peer_id,
            connection_id,
            endpoint,
            num_established,
            num_concurrent_dial_errors,
            established_in
        );

        if let Some(relay) = self.relays.selected_relay_mut() {
            if endpoint.is_dialer() && relay.peer_id == peer_id {
                relay.dialled_address = Some(endpoint.get_remote_address().clone());
            }
        }

        self.active_connections.entry(peer_id).or_default().push(Connection {
            connection_id,
            peer_id,
            created_at: Instant::now(),
            endpoint,
            num_established,
            num_concurrent_dial_errors,
            established_in,
            ping_latency: None,
        });

        let Some(waiters) = self.pending_dial_requests.remove(&peer_id) else {
            debug!(target: LOG_TARGET, "No pending dial requests initiated by this service for peer {}", peer_id);
            return Ok(());
        };

        for waiter in waiters {
            let _ignore = waiter.send(Ok(()));
        }

        Ok(())
    }

    fn on_peer_identified(&mut self, peer_id: PeerId, info: identify::Info) -> Result<(), NetworkingError> {
        if !self
            .config
            .swarm
            .protocol_version
            .is_compatible(&ProtocolVersion::try_from(info.protocol_version.as_str())?)
        {
            info!(target: LOG_TARGET, "🚨 Peer {} is using an incompatible protocol version: {}. Our version {}", peer_id, info.protocol_version, self.config.swarm.protocol_version);
            // Errors just indicate that there was no connection to the peer.
            let _ignore = self.swarm.disconnect_peer_id(peer_id);
            return Ok(());
        }

        // Not sure if this can happen but just in case
        if *self.swarm.local_peer_id() == peer_id {
            warn!(target: LOG_TARGET, "Dialled ourselves");
            return Ok(());
        }

        let is_relay = info.protocols.iter().any(|p| *p == relay::HOP_PROTOCOL_NAME);

        let is_connected_through_relay = self
            .active_connections
            .get(&peer_id)
            .map(|conns| {
                conns
                    .iter()
                    .any(|c| c.endpoint.is_dialer() && is_through_relay_address(c.endpoint.get_remote_address()))
            })
            .unwrap_or(false);

        for address in info.listen_addrs {
            if is_p2p_address(&address) && address.is_global_ip() {
                // If the peer has a p2p-circuit address, immediately upgrade to a direct connection (DCUtR /
                // hole-punching) if we're connected to them through a relay
                if is_connected_through_relay {
                    info!(target: LOG_TARGET, "📡 Peer {} has a p2p-circuit address. Upgrading to DCUtR", peer_id);
                    // Ignore as connection failures are logged in events, or an error here is because the peer is
                    // already connected/being dialled
                    let _ignore = self
                        .swarm
                        .dial(DialOpts::peer_id(peer_id).addresses(vec![address.clone()]).build());
                } else if is_relay && !is_through_relay_address(&address) {
                    // Otherwise, if the peer advertises as a relay we'll add them
                    info!(target: LOG_TARGET, "📡 Adding peer {peer_id} {address} as a relay");
                    self.relays.add_possible_relay(peer_id, address.clone());
                } else {
                    // Nothing to do
                }
            }
        }

        // If this peer is the selected relay that was dialled previously, listen on the circuit address
        // Note we only select a relay if autonat says we are not publicly accessible.
        if is_relay {
            self.establish_relay_circuit_on_connect(&peer_id);
        }

        self.publish_event(NetworkingEvent::NewIdentifiedPeer {
            peer_id,
            public_key: info.public_key,
            supported_protocols: info.protocols,
        });
        Ok(())
    }

    /// Establishes a relay circuit for the given peer if the it is the selected relay peer. Returns true if the circuit
    /// was established from this call.
    fn establish_relay_circuit_on_connect(&mut self, peer_id: &PeerId) -> bool {
        let Some(relay) = self.relays.selected_relay() else {
            return false;
        };

        // If the peer we've connected with is the selected relay that we previously dialled, then continue
        if relay.peer_id != *peer_id {
            return false;
        }

        // If we've already established a circuit with the relay, there's nothing to do here
        if relay.is_circuit_established {
            return false;
        }

        // Check if we've got a confirmed address for the relay
        let Some(dialled_address) = relay.dialled_address.as_ref() else {
            return false;
        };
        let circuit_addr = dialled_address.clone().with(Protocol::P2pCircuit);

        match self.swarm.listen_on(circuit_addr.clone()) {
            Ok(id) => {
                self.swarm
                    .behaviour_mut()
                    .peer_sync
                    .add_known_local_public_addresses(vec![circuit_addr]);
                info!(target: LOG_TARGET, "🌍️ Peer {peer_id} is a relay. Listening (id={id:?}) for circuit connections");
                let Some(relay_mut) = self.relays.selected_relay_mut() else {
                    // unreachable
                    return false;
                };
                relay_mut.is_circuit_established = true;
                true
            },
            Err(e) => {
                // failed to establish a circuit, reset to try another relay
                self.relays.clear_selected_relay();
                error!(target: LOG_TARGET, "Local node failed to listen on relay address. Error: {e}");
                false
            },
        }
    }

    fn on_substream_event(&mut self, event: substream::Event) {
        use substream::Event::*;
        match event {
            SubstreamOpen {
                peer_id,
                stream_id,
                stream,
                protocol,
            } => {
                info!(target: LOG_TARGET, "📥 substream open: peer_id={}, stream_id={}, protocol={}", peer_id, stream_id, protocol);
                let Some(reply) = self.pending_substream_requests.remove(&stream_id) else {
                    debug!(target: LOG_TARGET, "No pending requests for subtream protocol {protocol} for peer {peer_id}");
                    return;
                };
                shrink_hashmap_if_required(&mut self.pending_substream_requests);

                let _ignore = reply.send(Ok(NegotiatedSubstream::new(peer_id, protocol, stream)));
            },
            InboundSubstreamOpen { notification } => {
                info!(target: LOG_TARGET, "📥 Inbound substream open: protocol={}", notification.protocol);
                self.substream_notifiers.notify(notification);
            },
            InboundFailure {
                peer_id,
                stream_id,
                error,
            } => {
                debug!(target: LOG_TARGET, "Inbound substream failed from peer {peer_id} with stream id {stream_id}: {error}");
            },
<<<<<<< HEAD
            OutboundFailure {
                error,
                stream_id,
                peer_id,
                ..
            } => {
                debug!(target: LOG_TARGET, "Outbound substream failed with stream id {stream_id}: {error}");
                if matches!(&error, substream::Error::NoAddressesForPeer) {
                    self.swarm.behaviour_mut().kad.get_closest_peers(peer_id);
                }
=======
            OutboundFailure { error, stream_id, .. } => {
>>>>>>> b49af421
                if let Some(waiting_reply) = self.pending_substream_requests.remove(&stream_id) {
                    let _ignore = waiting_reply.send(Err(NetworkingError::FailedToOpenSubstream(error)));
                }
            },
            Error(_) => {},
        }
    }

    fn publish_event(&mut self, event: NetworkingEvent) {
        if let Ok(num) = self.tx_events.send(event) {
            debug!(target: LOG_TARGET, "📢 Published networking event to {num} subscribers");
        }
    }
}

fn is_p2p_address(address: &Multiaddr) -> bool {
    address.iter().any(|p| matches!(p, Protocol::P2p(_)))
}

fn is_through_relay_address(address: &Multiaddr) -> bool {
    let mut found_p2p_circuit = false;
    for protocol in address {
        if !found_p2p_circuit {
            if let Protocol::P2pCircuit = protocol {
                found_p2p_circuit = true;
                continue;
            }
            continue;
        }
        // Once we found a p2p-circuit protocol, this is followed by /p2p/<peer_id>
        return matches!(protocol, Protocol::P2p(_));
    }

    false
}

fn is_dial_error_caused_by_remote(err: &DialError) -> bool {
    !matches!(
        err,
        DialError::DialPeerConditionFalse(_) | DialError::Aborted | DialError::LocalPeerId { .. }
    )
}

fn shrink_hashmap_if_required<K, V>(map: &mut HashMap<K, V>)
where K: Eq + Hash {
    const HASHMAP_EXCESS_ENTRIES_SHRINK_THRESHOLD: usize = 50;
    if map.len() + HASHMAP_EXCESS_ENTRIES_SHRINK_THRESHOLD < map.capacity() {
        map.shrink_to_fit();
    }
}<|MERGE_RESOLUTION|>--- conflicted
+++ resolved
@@ -837,7 +837,6 @@
             } => {
                 debug!(target: LOG_TARGET, "Inbound substream failed from peer {peer_id} with stream id {stream_id}: {error}");
             },
-<<<<<<< HEAD
             OutboundFailure {
                 error,
                 stream_id,
@@ -848,9 +847,6 @@
                 if matches!(&error, substream::Error::NoAddressesForPeer) {
                     self.swarm.behaviour_mut().kad.get_closest_peers(peer_id);
                 }
-=======
-            OutboundFailure { error, stream_id, .. } => {
->>>>>>> b49af421
                 if let Some(waiting_reply) = self.pending_substream_requests.remove(&stream_id) {
                     let _ignore = waiting_reply.send(Err(NetworkingError::FailedToOpenSubstream(error)));
                 }
