//   Copyright 2023 The Tari Project
//   SPDX-License-Identifier: BSD-3-Clause

use std::{
    collections::VecDeque,
    convert::Infallible,
    future::{ready, Ready},
    io,
    task::{Context, Poll},
    time::Duration,
};

use libp2p::{
    core::UpgradeInfo,
    futures::{channel::mpsc, FutureExt, SinkExt, StreamExt},
    swarm::{
        handler::{
            ConnectionEvent,
            DialUpgradeError,
            FullyNegotiatedInbound,
            FullyNegotiatedOutbound,
            ListenUpgradeError,
        },
        ConnectionHandler,
        ConnectionHandlerEvent,
        StreamUpgradeError,
        SubstreamProtocol,
    },
    InboundUpgrade,
    OutboundUpgrade,
    PeerId,
    Stream,
    StreamProtocol,
};

use crate::{
    codec::Codec,
    error::Error,
    event::Event,
    stream::MessageStream,
    Config,
    MessageId,
    EMPTY_QUEUE_SHRINK_THRESHOLD,
};

pub struct Handler<TCodec: Codec> {
    peer_id: PeerId,
    protocol: StreamProtocol,
    requested_stream: Option<MessageStream<TCodec::Message>>,
    pending_stream: Option<MessageStream<TCodec::Message>>,
    pending_events: VecDeque<Event<TCodec::Message>>,
    pending_events_sender: mpsc::Sender<Event<TCodec::Message>>,
    pending_events_receiver: mpsc::Receiver<Event<TCodec::Message>>,
    codec: TCodec,
    tasks: futures_bounded::FuturesSet<Event<TCodec::Message>>,
}

impl<TCodec: Codec> Handler<TCodec> {
    pub fn new(peer_id: PeerId, protocol: StreamProtocol, config: &Config) -> Self {
        let (pending_events_sender, pending_events_receiver) = mpsc::channel(10);
        Self {
            peer_id,
            protocol,
            requested_stream: None,
            pending_stream: None,
            pending_events: VecDeque::new(),
            codec: TCodec::default(),
            pending_events_sender,
            pending_events_receiver,
            tasks: futures_bounded::FuturesSet::new(
<<<<<<< HEAD
                // Streams can stay open indefinitely, but let's cap that to 24 hours
                Duration::from_secs(24 * 60 * 60),
                config.max_concurrent_streams,
=======
                Duration::from_secs(10000 * 24 * 60 * 60),
                config.max_concurrent_streams_per_peer,
>>>>>>> b49af421
            ),
        }
    }
}

impl<TCodec> Handler<TCodec>
where TCodec: Codec + Send + Clone + 'static
{
    fn on_listen_upgrade_error(&self, error: ListenUpgradeError<(), Protocol<StreamProtocol>>) {
        tracing::warn!("unexpected listen upgrade error: {:?}", error.error);
    }

    fn on_dial_upgrade_error(&mut self, error: DialUpgradeError<(), Protocol<StreamProtocol>>) {
        let stream = self
            .requested_stream
            .take()
            .expect("negotiated a stream without a requested stream");

        match error.error {
            StreamUpgradeError::Timeout => {
                self.pending_events.push_back(Event::OutboundFailure {
                    peer_id: self.peer_id,
                    stream_id: stream.stream_id(),
                    error: Error::DialUpgradeError,
                });
            },
            StreamUpgradeError::NegotiationFailed => {
                // The remote merely doesn't support the protocol(s) we requested.
                // This is no reason to close the connection, which may
                // successfully communicate with other protocols already.
                // An event is reported to permit user code to react to the fact that
                // the remote peer does not support the requested protocol(s).
                self.pending_events.push_back(Event::OutboundFailure {
                    peer_id: self.peer_id,
                    stream_id: stream.stream_id(),
                    error: Error::ProtocolNotSupported,
                });
            },
            StreamUpgradeError::Apply(_) => {},
            StreamUpgradeError::Io(e) => {
                tracing::debug!(
                    "outbound stream for request {} failed: {e}, retrying",
                    stream.stream_id()
                );
                self.requested_stream = Some(stream);
            },
        }
    }

    fn on_fully_negotiated_outbound(&mut self, outbound: FullyNegotiatedOutbound<Protocol<StreamProtocol>, ()>) {
        let mut codec = self.codec.clone();
        let (mut peer_stream, _protocol) = outbound.protocol;

        let mut msg_stream = self
            .requested_stream
            .take()
            .expect("negotiated outbound stream without a requested stream");

        let mut events = self.pending_events_sender.clone();

        self.pending_events.push_back(Event::OutboundStreamOpened {
            peer_id: self.peer_id,
            stream_id: msg_stream.stream_id(),
        });

        let fut = async move {
            let mut message_id = MessageId::default();
            let stream_id = msg_stream.stream_id();
            let peer_id = *msg_stream.peer_id();
            loop {
                let Some(msg) = msg_stream.recv().await else {
                    break Event::StreamClosed { peer_id, stream_id };
                };

                match codec.encode_to(&mut peer_stream, msg).await {
                    Ok(()) => {
                        events
                            .send(Event::MessageSent { message_id, stream_id })
                            .await
                            .expect("Can never be closed because receiver is held in this instance");
                    },
                    Err(e) if e.kind() == io::ErrorKind::UnexpectedEof => {
                        break Event::StreamClosed { peer_id, stream_id };
                    },
                    Err(e) => break Event::Error(Error::CodecError(e)),
                }
                message_id = message_id.wrapping_add(1);
            }
        }
        .boxed();

        if self.tasks.try_push(fut).is_err() {
            tracing::warn!("Dropping outbound stream because we are at capacity")
        }
    }

    fn on_fully_negotiated_inbound(&mut self, inbound: FullyNegotiatedInbound<Protocol<StreamProtocol>, ()>) {
        let mut codec = self.codec.clone();
        let peer_id = self.peer_id;
        let (mut stream, _protocol) = inbound.protocol;
        let mut events = self.pending_events_sender.clone();

        self.pending_events.push_back(Event::InboundStreamOpened { peer_id });

        let fut = async move {
            loop {
                match codec.decode_from(&mut stream).await {
                    Ok(msg) => {
                        events
                            .send(Event::ReceivedMessage { peer_id, message: msg })
                            .await
                            .expect("Can never be closed because receiver is held in this instance");
                        // TODO
                        // Event::ReceivedMessage { peer_id, message }
                    },
                    Err(e) if e.kind() == io::ErrorKind::UnexpectedEof => {
                        break Event::InboundStreamClosed { peer_id };
                    },
                    Err(e) => {
                        break Event::Error(Error::CodecError(e));
                    },
                }
            }
        }
        .boxed();

        if self.tasks.try_push(fut).is_err() {
            tracing::warn!("Dropping inbound stream because we are at capacity")
        }
    }
}

impl<TCodec> ConnectionHandler for Handler<TCodec>
where TCodec: Codec + Send + Clone + 'static
{
    type FromBehaviour = MessageStream<TCodec::Message>;
    type InboundOpenInfo = ();
    type InboundProtocol = Protocol<StreamProtocol>;
    type OutboundOpenInfo = ();
    type OutboundProtocol = Protocol<StreamProtocol>;
    type ToBehaviour = Event<TCodec::Message>;

    fn listen_protocol(&self) -> SubstreamProtocol<Self::InboundProtocol, Self::InboundOpenInfo> {
        SubstreamProtocol::new(
            Protocol {
                protocol: self.protocol.clone(),
            },
            (),
        )
    }

    fn poll(
        &mut self,
        cx: &mut Context<'_>,
    ) -> Poll<ConnectionHandlerEvent<Self::OutboundProtocol, Self::OutboundOpenInfo, Self::ToBehaviour>> {
        match self.tasks.poll_unpin(cx) {
            Poll::Ready(Ok(event)) => {
                return Poll::Ready(ConnectionHandlerEvent::NotifyBehaviour(event));
            },
            Poll::Ready(Err(err)) => {
                return Poll::Ready(ConnectionHandlerEvent::NotifyBehaviour(Event::Error(Error::Timeout(
                    err,
                ))));
            },
            Poll::Pending => {},
        }

        // Drain pending events that were produced by handler
        if let Some(event) = self.pending_events.pop_front() {
            return Poll::Ready(ConnectionHandlerEvent::NotifyBehaviour(event));
        }
        if self.pending_events.capacity() > EMPTY_QUEUE_SHRINK_THRESHOLD {
            self.pending_events.shrink_to_fit();
        }

        // Emit pending events produced by handler tasks
        if let Poll::Ready(Some(event)) = self.pending_events_receiver.poll_next_unpin(cx) {
            return Poll::Ready(ConnectionHandlerEvent::NotifyBehaviour(event));
        }

        // Open outbound stream.
        if let Some(stream) = self.pending_stream.take() {
            self.requested_stream = Some(stream);

            return Poll::Ready(ConnectionHandlerEvent::OutboundSubstreamRequest {
                protocol: SubstreamProtocol::new(
                    Protocol {
                        protocol: self.protocol.clone(),
                    },
                    (),
                ),
            });
        }

        Poll::Pending
    }

    fn on_behaviour_event(&mut self, stream: Self::FromBehaviour) {
        self.pending_stream = Some(stream);
    }

    fn on_connection_event(
        &mut self,
        event: ConnectionEvent<
            Self::InboundProtocol,
            Self::OutboundProtocol,
            Self::InboundOpenInfo,
            Self::OutboundOpenInfo,
        >,
    ) {
        match event {
            ConnectionEvent::FullyNegotiatedInbound(fully_negotiated_inbound) => {
                self.on_fully_negotiated_inbound(fully_negotiated_inbound)
            },
            ConnectionEvent::FullyNegotiatedOutbound(fully_negotiated_outbound) => {
                self.on_fully_negotiated_outbound(fully_negotiated_outbound)
            },
            ConnectionEvent::DialUpgradeError(dial_upgrade_error) => self.on_dial_upgrade_error(dial_upgrade_error),
            ConnectionEvent::ListenUpgradeError(listen_upgrade_error) => {
                self.on_listen_upgrade_error(listen_upgrade_error)
            },
            _ => {},
        }
    }
}

pub struct Protocol<P> {
    pub(crate) protocol: P,
}

impl<P> UpgradeInfo for Protocol<P>
where P: AsRef<str> + Clone
{
    type Info = P;
    type InfoIter = std::option::IntoIter<Self::Info>;

    fn protocol_info(&self) -> Self::InfoIter {
        Some(self.protocol.clone()).into_iter()
    }
}

impl<P> InboundUpgrade<Stream> for Protocol<P>
where P: AsRef<str> + Clone
{
    type Error = Infallible;
    type Future = Ready<Result<Self::Output, Self::Error>>;
    type Output = (Stream, P);

    fn upgrade_inbound(self, io: Stream, protocol: Self::Info) -> Self::Future {
        ready(Ok((io, protocol)))
    }
}

impl<P> OutboundUpgrade<Stream> for Protocol<P>
where P: AsRef<str> + Clone
{
    type Error = Infallible;
    type Future = Ready<Result<Self::Output, Self::Error>>;
    type Output = (Stream, P);

    fn upgrade_outbound(self, io: Stream, protocol: Self::Info) -> Self::Future {
        ready(Ok((io, protocol)))
    }
}<|MERGE_RESOLUTION|>--- conflicted
+++ resolved
@@ -68,14 +68,8 @@
             pending_events_sender,
             pending_events_receiver,
             tasks: futures_bounded::FuturesSet::new(
-<<<<<<< HEAD
-                // Streams can stay open indefinitely, but let's cap that to 24 hours
-                Duration::from_secs(24 * 60 * 60),
-                config.max_concurrent_streams,
-=======
                 Duration::from_secs(10000 * 24 * 60 * 60),
                 config.max_concurrent_streams_per_peer,
->>>>>>> b49af421
             ),
         }
     }
