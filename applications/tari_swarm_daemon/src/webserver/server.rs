--- conflicted
+++ resolved
@@ -109,11 +109,8 @@
         "add_validator_node" => call_handler(context, value, rpc::validator_nodes::create).await,
         "start" => call_handler(context, value, rpc::instances::start).await,
         "stop" => call_handler(context, value, rpc::instances::stop).await,
-<<<<<<< HEAD
         "list_instances" => call_handler(context, value, rpc::instances::list).await,
-=======
         "delete_data" => call_handler(context, value, rpc::instances::delete_data).await,
->>>>>>> 3941ac48
         _ => Ok(value.method_not_found(&value.method)),
     }
 }
