# Logs
logs
*.log
npm-debug.log*
yarn-debug.log*
yarn-error.log*
pnpm-debug.log*
lerna-debug.log*

node_modules
<<<<<<< HEAD
=======
dist/*
!dist/.gitkeep
>>>>>>> 3831c1ab
dist-ssr
*.local

# Editor directories and files
.vscode/*
!.vscode/extensions.json
.idea
.DS_Store
*.suo
*.ntvs*
*.njsproj
*.sln
*.sw?

.env

dist/*
!dist/.gitkeep<|MERGE_RESOLUTION|>--- conflicted
+++ resolved
@@ -8,11 +8,8 @@
 lerna-debug.log*
 
 node_modules
-<<<<<<< HEAD
-=======
 dist/*
 !dist/.gitkeep
->>>>>>> 3831c1ab
 dist-ssr
 *.local
 
@@ -27,7 +24,4 @@
 *.sln
 *.sw?
 
-.env
-
-dist/*
-!dist/.gitkeep+.env