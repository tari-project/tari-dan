//  Copyright 2024 The Tari Project
//  SPDX-License-Identifier: BSD-3-Clause

import {ChangeEvent, useEffect, useState} from "react";
import {jsonRpc} from "../utils/json_rpc";
import {ExecutedTransaction} from "../Types.ts";

enum Executable {
    BaseNode = 1,
    Wallet = 2,
    Miner = 3,
    ValidatorNode = 4,
    Indexer = 5,
    DanWallet = 6,
    Templates = 7,
}

async function jsonRpc2(address: string, method: string, params: any = null) {
    let id = 0;
    id += 1;
    const response = await fetch(address, {
        method: "POST",
        body: JSON.stringify({
            method: method,
            jsonrpc: "2.0",
            id: id,
            params: params,
        }),
        headers: {
            "Content-Type": "application/json",
        },
    });
    const json = await response.json();
    if (json.error) {
        throw json.error;
    }
    return json.result;
}

function ExtraInfoVN({name, url, setRow, addTxToPool, autoRefresh, state, horizontal}: {
    name: string,
    url: string,
    setRow: any,
    addTxToPool: any,
    autoRefresh: boolean,
    state: any,
    horizontal: boolean
}) {
    const [bucket, setBucket] = useState(null);
    const [epoch, setEpoch] = useState(null);
    const [height, setHeight] = useState(null);
    const [pool, setPool] = useState([]);
    const [copied, setCopied] = useState(false);
    const [missingTxStates, setMissingTxStates] = useState({}); // {tx_id: [vn1, vn2, ...]}
    const [publicKey, setPublicKey] = useState(null);
    const [peerId, setPeerId] = useState(null);
    const [tick, setTick] = useState(0);
    useEffect(() => {
        if (autoRefresh) {
            const timer = setInterval(() => {
                setTick(tick + 1);
            }, 1000);
            return () => clearInterval(timer);
        }
    }, [tick, autoRefresh]);
    useEffect(() => {
        jsonRpc2(url, "get_epoch_manager_stats").then((resp) => {
            setRow(resp.committee_shard.shard + 1);
            setBucket(resp.committee_shard.shard);
            setHeight(resp.current_block_height);
            setEpoch(resp.current_epoch);
        }).catch((resp) => {
            console.error("err", resp);
        });
        jsonRpc2(url, "get_tx_pool").then((resp) => {
            setPool(resp.tx_pool);
            addTxToPool(resp.tx_pool.map((tx: any) => tx.transaction.id).sort());
        });
        jsonRpc2(url, "get_identity").then((resp) => {
            setPublicKey(resp.public_key);
            setPeerId(resp.peer_id);
        });
        let missing_tx = new Set();
        for (const k in state) {
            if (k != name && state[k].length > 0) {
                missing_tx = new Set([...missing_tx, ...state[k]]);
            }
        }
        const my_txs = new Set(state[name]);
        missing_tx = new Set([...missing_tx].filter((tx) => !my_txs.has(tx)));
        const promises = Array.from(missing_tx).map((tx) => jsonRpc2(url, "get_transaction", [tx])
            .then((resp) => resp.transaction as ExecutedTransaction)
            .catch((resp) => {
                throw {resp, tx};
            }));
        Promise.allSettled(promises).then((results) => {
            const newState: Map<string, any> = new Map();
            for (const result of results) {
                if (result.status == "fulfilled") {
                    const tx = result.value;
                    newState.set(tx.transaction.id, {
                        known: true,
                        abort_details: tx.abort_details,
                        final_decision: tx.final_decision,
                    });
                } else {
                    newState.set(result.reason.tx, {known: false});
                }
            }
            if (JSON.stringify(newState) != JSON.stringify(missingTxStates)) {
                setMissingTxStates(newState);
            }
        });
        // for (let tx of missing_tx) {
        //   jsonRpc2(url, "get_transaction", [tx]).then((resp) => {
        //     setMissingTxStates((state) => ({ ...state, [tx]: { known: true, abort_details: resp.transaction.abort_details, final_decision: resp.transaction.final_decision } }));
        //     // console.log(resp);
        //   }).catch((resp) => { setMissingTxStates((state) => ({ ...state, [tx]: { know: false } })); });
        // }
    }, [tick, state]);
    const shorten = (str: string) => {
        if (str.length > 20) {
            return str.slice(0, 3) + "..." + str.slice(-3);
        }
        return str;
    };
    useEffect(() => {
        if (copied) {
            setTimeout(() => setCopied(false), 1000);
        }
    }, [copied]);
    const copyToClipboard = (str: string) => {
        setCopied(true);
        navigator.clipboard.writeText(str);
    };
    const showMissingTx = (missingTxStates: { [key: string]: any }) => {
        if (Object.keys(missingTxStates).length == 0) {
            return null;
        }
        return (
            <>
                <hr/>
                <h3>Transaction from others TXs pools</h3>
                <div style={{
                    display: "grid",
                    gridAutoFlow: horizontal ? "column" : "row",
                    gridTemplateRows: horizontal ? "auto auto auto auto" : "auto",
                    gridTemplateColumns: horizontal ? "auto" : "auto auto auto auto",
                }}>
                    <b>Tx Id</b>
                    <b>Known</b>
                    <b>Abort details</b>
                    <b>Final decision</b>
                    {Object.keys(missingTxStates).map((tx) => {
                        const {known, abort_details, final_decision} = missingTxStates[tx];
                        return (
                            <>
                                <div onClick={() => copyToClipboard(tx)}>{copied && "Copied" || shorten(tx)}</div>
                                <div style={{color: known ? "green" : "red"}}><b>{known && "Yes" || "No"}</b></div>
                                <div>{abort_details || <i>unknown</i>}</div>
                                <div>{final_decision || <i>unknown</i>}</div>
                            </>
                        );
                    })}
                </div>
            </>);
    };
    const showPool = (pool: Array<any>) => {
        if (pool.length == 0) {
            return null;
        }
        return (<>
                <hr/>
                <h3>Pool transaction</h3>
<<<<<<< HEAD
                <div style={{
                    display: "grid",
                    gridAutoFlow: horizontal ? "column" : "row",
                    gridTemplateRows: horizontal ? "auto auto auto auto auto" : "auto",
                    gridTemplateColumns: horizontal ? "auto" : "auto auto auto auto auto",
                }}>
                    <b>Tx Id</b>
                    <b>Ready</b>
                    <b>Local_Decision</b>
                    <b>Remote_Decision</b>
                    <b>Stage</b>
                    {pool.map((tx) => (
                        <>
                            <div
                                onClick={() => copyToClipboard(tx.transaction.id)}>{copied && "Copied" || shorten(tx.transaction.id)}</div>
                            <div>{tx.is_ready && "Yes" || "No"}</div>
                            <div>{tx.local_decision || "_"}</div>
                            <div>{tx.remote_decision || "_"}</div>
                            <div>{tx.stage}</div>
                        </>))}
                </div>
=======
                <table style={{width: "100%"}}>
                    <tr>
                        <td>Tx Id</td>
                        <td>Ready</td>
                        <td>Decision</td>
                        <td>Stage</td>
                    </tr>
                    {pool.map(({atom}, i) => (
                        <tr key={i}>
                            <td
                                onClick={() => copyToClipboard(atom.id)}>{copied && "Copied" || shorten(atom.id)}</td>
                            <td>{atom.is_ready && "Yes" || "No"}</td>
                            <td>{atom.decision || "_"}</td>
                            <td>{atom.stage}</td>
                        </tr>))}
                </table>
>>>>>>> 3941ac48
            </>
        );
    };
    return (
        <div style={{whiteSpace: "nowrap"}}>
            <hr/>
            <div style={{
                display: "grid",
                gridAutoFlow: "column",
                gridTemplateColumns: "auto auto",
                gridTemplateRows: "auto auto auto auto auto",
            }}>
                <div><b>Bucket</b></div>
                <div><b>Height</b></div>
                <div><b>Epoch</b></div>
                <div><b>Public key</b></div>
                <div><b>Peer id</b></div>
                <div>{bucket}</div>
                <div>{height}</div>
                <div>{epoch}</div>
                <div>{publicKey}</div>
                <div>{peerId}</div>
            </div>
            {showPool(pool)}
            {showMissingTx(missingTxStates)}
        </div>
    );
}

function ShowInfo(params: any) {
    const {
        children,
        executable,
        name,
        node,
        logs,
        stdoutLogs,
        showLogs,
        autoRefresh,
        updateState,
        state,
        horizontal,
        onReload,
    } = params;
    const [row, setRow] = useState(1);
    // const [unprocessedTx, setUnprocessedTx] = useState([]);
    const nameInfo = name && (
        <div>
            <pre></pre>
            <b>Name</b>
            {name}
        </div>
    );
    const jrpcInfo = node?.jrpc && (
        <div>
            <b>JRPC</b>
            <a href={`${node.jrpc}/json_rpc`} target="_blank">{node.jrpc}/json_rpc</a>
        </div>
    );
    const grpcInfo = node?.grpc && (
        <div>
            <b>GRPC</b>
            <span className="select">{node.grpc}</span>
        </div>
    );
    const httpInfo = node?.web && (
        <div>
            <b>HTTP</b>
            <a href={node.web} target="_blank">{node.web}</a>
        </div>
    );
    const logInfo = logs && (
        <>
            <div>
                <b>Logs</b>
                <div>
                    {logs?.map((e: any) => (
                        <div key={e[0]}>
                            <a href={`log/${btoa(e[0])}/normal`}>
                                {e[1]} - {e[2]}
                            </a>
                        </div>
                    ))}
                </div>
            </div>
            <div>
                <div>
                    {stdoutLogs?.map((e: any) => (
                        <div key={e[0]}>
                            <a href={`log/${btoa(e[0])}/stdout`}>stdout</a>
                        </div>
                    ))}
                </div>
            </div>
        </>
    );
    const addTxToPool = (tx: any) => {
        updateState({name: name, state: tx});
    };

    const handleOnStart = () => {
        jsonRpc("start", name).then(onReload);
    };

    const handleOnStop = () => {
        jsonRpc("stop", name).then(onReload);
    };

    const handleDeleteData = () => {
<<<<<<< HEAD
        console.log("Sorry not implemented");
=======
        jsonRpc("delete_data", {name}).then(onReload);
>>>>>>> 3941ac48
    };


    return (
        <div className="info" key={name} style={{gridRow: row}}>
            {nameInfo}
            {httpInfo}
            {jrpcInfo}
            {grpcInfo}
            {showLogs && logInfo}
            {executable === Executable.ValidatorNode && node?.jrpc &&
                <ExtraInfoVN name={name} url={node.jrpc} setRow={(new_row: any) => {
                    if (new_row != row) setRow(new_row);
                }} addTxToPool={addTxToPool} autoRefresh={autoRefresh} state={state} horizontal={horizontal}/>}
            {executable !== Executable.Templates &&
                <NodeControls
                    isRunning={node?.is_running || false}
                    onStart={() => handleOnStart()}
                    onStop={() => handleOnStop()}
                    onDeleteData={() => handleDeleteData()}
                />}
            {children}
        </div>
    );
}

interface NodeControlsProps {
    isRunning: boolean,
    onStart: () => void;
    onStop: () => void;
    onDeleteData: () => void;
}

function NodeControls({isRunning, onStart, onStop, onDeleteData}: NodeControlsProps) {
    return <>
        <button onClick={onStart} disabled={isRunning}>Start</button>
        <button onClick={onStop} disabled={!isRunning}>Stop</button>
        <button onClick={onDeleteData}>Delete data</button>
    </>;
}

function ShowInfos(params: any) {
    const {nodes, logs, stdoutLogs, name, showLogs, autoRefresh, horizontal, onReload} = params;
    const [state, setState] = useState<{ [key: string]: any }>({});
    let executable: Executable;
    switch (name) {
        case "vn":
            executable = Executable.ValidatorNode;
            break;
        case "dan":
            executable = Executable.DanWallet;
            break;
        case "indexer":
            executable = Executable.Indexer;
            break;
        default:
            console.log(`Unknown name ${name}`);
            break;
    }
    const updateState = (partial_state: { name: string, state: any }) => {
        if (JSON.stringify(state[partial_state.name]) != JSON.stringify(partial_state.state)) {
            setState((state) => ({...state, [partial_state.name]: partial_state.state}));
        }
    };
    return (
        <div className="infos" style={{display: "grid"}}>
            {Object.keys(nodes).map((index) =>
                <ShowInfo key={index} executable={executable} name={nodes[index].name} node={nodes[index]}
                          logs={logs?.[`${name} ${index}`]} stdoutLogs={stdoutLogs?.[`${name} ${index}`]}
                          showLogs={showLogs}
                          autoRefresh={autoRefresh} updateState={updateState} state={state} horizontal={horizontal}
                          onReload={onReload}/>)}
        </div>
    );
}

export default function Main() {
    const [vns, setVns] = useState({});
    const [danWallet, setDanWallets] = useState({});
    const [indexers, setIndexers] = useState({});
    const [node, setNode] = useState<{ grpc: any }>();
    const [wallet, _setWallet] = useState();
    const [logs, setLogs] = useState<any | null>({});
    const [stdoutLogs, setStdoutLogs] = useState<any | null>({});
    const [connectorSample, setConnectorSample] = useState(null);
    const [selectedFile, setSelectedFile] = useState<File | null>(null);
    const [showLogs, setShowLogs] = useState(false);
    const [autoRefresh, setAutoRefresh] = useState(true);
    const [horizontal, setHorizontal] = useState(false);
    const [instances, setInstances] = useState<any>([]);

    const getInfo = () => {
        jsonRpc("vns")
            .then((resp) => {
                setVns(resp.nodes);
                Object.keys(resp.nodes).map((index) => {
                    jsonRpc("get_logs", `vn ${index}`)
                        .then((resp) => {
                            setLogs((state: any) => ({...state, [`vn ${index}`]: resp}));
                        })
                        .catch((error) => console.log(error));
                    jsonRpc("get_stdout", `vn ${index}`)
                        .then((resp) => {
                            setStdoutLogs((state: any) => ({...state, [`vn ${index}`]: resp}));
                        })
                        .catch((error) => console.log(error));
                });
            })
            .catch((error) => {
                console.log(error);
            });
        jsonRpc("dan_wallets")
            .then((resp) => {
                setDanWallets(resp.nodes);
                Object.keys(resp.nodes).map((index) => {
                    jsonRpc("get_logs", `dan ${index}`)
                        .then((resp) => {
                            setLogs((state: any) => ({...state, [`dan ${index}`]: resp}));
                        })
                        .catch((error) => console.log(error));
                    jsonRpc("get_stdout", `dan ${index}`)
                        .then((resp) => {
                            setStdoutLogs((state: any) => ({...state, [`dan ${index}`]: resp}));
                        })
                        .catch((error) => console.log(error));
                });
            })
            .catch((error) => {
                console.log(error);
            });
        jsonRpc("indexers")
            .then((resp) => {
                setIndexers(resp.nodes);
                Object.keys(resp.nodes).map((index) => {
                    jsonRpc("get_logs", `indexer ${index}`)
                        .then((resp) => {
                            setLogs((state: any) => ({...state, [`indexer ${index}`]: resp}));
                        })
                        .catch((error) => console.log(error));
                    jsonRpc("get_stdout", `indexer ${index}`)
                        .then((resp) => {
                            setStdoutLogs((state: any) => ({...state, [`indexer ${index}`]: resp}));
                        })
                        .catch((error) => console.log(error));
                });
            })
            .catch((error) => {
                console.log(error);
            });
        jsonRpc("http_connector")
            .then((resp) => {
                setConnectorSample(resp);
            })
            .catch((error) => {
                console.log(error);
            });
        jsonRpc("get_logs", "node").then((resp) => {
            setLogs((state: any) => ({...state, node: resp}));
        });
        jsonRpc("get_logs", "wallet").then((resp) => {
            setLogs((state: any) => ({...state, wallet: resp}));
        });
        jsonRpc("get_logs", "miner").then((resp) => {
            setLogs((state: any) => ({...state, miner: resp}));
        });
        jsonRpc("get_stdout", "node").then((resp) => {
            setStdoutLogs((state: any) => ({...state, node: resp}));
        });
        jsonRpc("get_stdout", "wallet").then((resp) => {
            setStdoutLogs((state: any) => ({...state, wallet: resp}));
        });
        jsonRpc("get_stdout", "miner").then((resp) => {
            setStdoutLogs((state: any) => ({...state, miner: resp}));
        });
        jsonRpc("grpc_node").then((resp) => setNode({grpc: resp}));
        jsonRpc("list_instances", {by_type: null}).then(({instances}) => setInstances(instances));
    };

    useEffect(getInfo, []);

    const handleFileChange = (event: ChangeEvent<HTMLInputElement>) => {
        const file = event.target.files?.item(0);
        if (file) {
            setSelectedFile(file);
        }
    };

    const handleFileUpload = () => {
        if (!selectedFile) {
            return;
        }
        const address = import.meta.env.VITE_DAEMON_JRPC_ADDRESS || ""; //Current host
        const formData = new FormData();
        formData.append("file", selectedFile);
        fetch(`${address}/upload_template`, {method: "POST", body: formData}).then((resp) => {
            console.log("resp", resp);
        });
    };
    return (
        <div className="main">
            <button onClick={() => setShowLogs(!showLogs)}>{showLogs && "Hide" || "Show"} logs</button>
            <button onClick={() => setAutoRefresh(!autoRefresh)}>{autoRefresh && "Disable" || "Enable"} autorefresh
            </button>
            <button onClick={() => setHorizontal(!horizontal)}>Swap rows/columns</button>
            <div className="label">Base layer</div>
            <div className="infos">
                <ShowInfo executable={Executable.BaseNode} name="node" node={node} logs={logs?.node}
                          stdoutLogs={stdoutLogs?.node} showLogs={showLogs} horizontal={horizontal} onReload={getInfo}/>
                <ShowInfo executable={Executable.Wallet} name="wallet" node={wallet} logs={logs?.wallet}
                          stdoutLogs={stdoutLogs?.wallet} showLogs={showLogs} horizontal={horizontal}/>
                <ShowInfo executable={Executable.Miner} name="miner" logs={logs?.miner}
                          stdoutLogs={stdoutLogs?.miner} showLogs={showLogs} horizontal={horizontal}>
                    <button onClick={() => jsonRpc("mine", {num_blocks: 1})}>Mine</button>
                </ShowInfo>
            </div>
            <div>
                <div className="label">Validator Nodes</div>
                <ShowInfos nodes={vns} logs={logs} stdoutLogs={stdoutLogs} name={"vn"} showLogs={showLogs}
                           autoRefresh={autoRefresh} horizontal={horizontal} onReload={getInfo}/>
            </div>
            <div>
                <div className="label">Dan Wallets</div>
                <ShowInfos nodes={danWallet} logs={logs} stdoutLogs={stdoutLogs} name={"dan"} showLogs={showLogs}
                           autoRefresh={autoRefresh} horizontal={horizontal} onReload={getInfo}/>
            </div>
            <div>
                <div className="label">Indexers</div>
                <ShowInfos nodes={indexers} logs={logs} stdoutLogs={stdoutLogs} name={"indexer"} showLogs={showLogs}
                           autoRefresh={autoRefresh} horizontal={horizontal} onReload={getInfo}/>
            </div>
            <div className="label">Templates</div>
            <div className="infos">
                <ShowInfo executable={Executable.Templates} horizontal={horizontal}>
                    <input type="file" onChange={handleFileChange}/>
                    <button onClick={handleFileUpload}>Upload template</button>
                </ShowInfo>
            </div>
            {connectorSample && (
                <div className="label">
                    <a href={connectorSample}>Connector sample</a>
                </div>
            )}
            <div className="label">All Instances</div>
            <div>
                <table>
                    <thead>
                    <tr>
                        <td>Name</td>
                        <td>Ports</td>
                        <td>Base Path</td>
                    </tr>
                    </thead>
                    <tbody>
                    {instances.filter((i: any) => i.is_running).map((instance: any, i: number) => <tr key={i}>
                        <td>#{instance.id} {instance.name} ({instance.instance_type})</td>
                        <td>{JSON.stringify(instance.ports)}</td>
                        <td>{instance.base_path}</td>
                    </tr>)}
                    </tbody>
                </table>
            </div>
        </div>
    );
}<|MERGE_RESOLUTION|>--- conflicted
+++ resolved
@@ -172,35 +172,13 @@
         return (<>
                 <hr/>
                 <h3>Pool transaction</h3>
-<<<<<<< HEAD
-                <div style={{
-                    display: "grid",
-                    gridAutoFlow: horizontal ? "column" : "row",
-                    gridTemplateRows: horizontal ? "auto auto auto auto auto" : "auto",
-                    gridTemplateColumns: horizontal ? "auto" : "auto auto auto auto auto",
-                }}>
-                    <b>Tx Id</b>
-                    <b>Ready</b>
-                    <b>Local_Decision</b>
-                    <b>Remote_Decision</b>
-                    <b>Stage</b>
-                    {pool.map((tx) => (
-                        <>
-                            <div
-                                onClick={() => copyToClipboard(tx.transaction.id)}>{copied && "Copied" || shorten(tx.transaction.id)}</div>
-                            <div>{tx.is_ready && "Yes" || "No"}</div>
-                            <div>{tx.local_decision || "_"}</div>
-                            <div>{tx.remote_decision || "_"}</div>
-                            <div>{tx.stage}</div>
-                        </>))}
-                </div>
-=======
-                <table style={{width: "100%"}}>
-                    <tr>
-                        <td>Tx Id</td>
-                        <td>Ready</td>
-                        <td>Decision</td>
-                        <td>Stage</td>
+                <table style={{
+                    width: "100%"}}>
+                <tr>
+                    <td>Tx Id</td>
+                    <td>Ready</td>
+                    <td>Decision</td>
+                    <td>Stage</td>
                     </tr>
                     {pool.map(({atom}, i) => (
                         <tr key={i}>
@@ -211,7 +189,6 @@
                             <td>{atom.stage}</td>
                         </tr>))}
                 </table>
->>>>>>> 3941ac48
             </>
         );
     };
@@ -321,11 +298,7 @@
     };
 
     const handleDeleteData = () => {
-<<<<<<< HEAD
-        console.log("Sorry not implemented");
-=======
         jsonRpc("delete_data", {name}).then(onReload);
->>>>>>> 3941ac48
     };
 
 
