--- conflicted
+++ resolved
@@ -145,15 +145,9 @@
             } => {
                 result.instruction_type = 0;
                 result.package_address = package_address.to_vec();
-<<<<<<< HEAD
                 result.template = template.clone();
                 result.function = function.clone();
-                result.args = todo!(); // args;
-=======
-                result.template = template;
-                result.function = function;
-                result.args = args.into_iter().map(|a| a.to_bytes()).collect();
->>>>>>> 9ef9cccf
+                result.args = todo!(); // args.into_iter().map(|a| a.to_bytes()).collect();
             },
             Instruction::CallMethod {
                 method,
@@ -164,16 +158,11 @@
                 result.instruction_type = 1;
                 result.package_address = package_address.to_vec();
                 result.component_address = component_address.to_vec();
-<<<<<<< HEAD
                 result.method = method.clone();
-                result.args = todo!(); // args;
+                result.args = todo!(); // args.into_iter().map(|a| a.to_bytes()).collect();
             },
             Instruction::PutLastInstructionOutputOnWorkspace { .. } => {
                 todo!()
-=======
-                result.method = method;
-                result.args = args.into_iter().map(|a| a.to_bytes()).collect();
->>>>>>> 9ef9cccf
             },
             _ => todo!(),
         }
