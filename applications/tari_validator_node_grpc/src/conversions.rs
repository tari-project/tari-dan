//  Copyright 2022, The Tari Project
//
//  Redistribution and use in source and binary forms, with or without modification, are permitted provided that the
//  following conditions are met:
//
//  1. Redistributions of source code must retain the above copyright notice, this list of conditions and the following
//  disclaimer.
//
//  2. Redistributions in binary form must reproduce the above copyright notice, this list of conditions and the
//  following disclaimer in the documentation and/or other materials provided with the distribution.
//
//  3. Neither the name of the copyright holder nor the names of its contributors may be used to endorse or promote
//  products derived from this software without specific prior written permission.
//
//  THIS SOFTWARE IS PROVIDED BY THE COPYRIGHT HOLDERS AND CONTRIBUTORS "AS IS" AND ANY EXPRESS OR IMPLIED WARRANTIES,
//  INCLUDING, BUT NOT LIMITED TO, THE IMPLIED WARRANTIES OF MERCHANTABILITY AND FITNESS FOR A PARTICULAR PURPOSE ARE
//  DISCLAIMED. IN NO EVENT SHALL THE COPYRIGHT HOLDER OR CONTRIBUTORS BE LIABLE FOR ANY DIRECT, INDIRECT, INCIDENTAL,
//  SPECIAL, EXEMPLARY, OR CONSEQUENTIAL DAMAGES (INCLUDING, BUT NOT LIMITED TO, PROCUREMENT OF SUBSTITUTE GOODS OR
//  SERVICES; LOSS OF USE, DATA, OR PROFITS; OR BUSINESS INTERRUPTION) HOWEVER CAUSED AND ON ANY THEORY OF LIABILITY,
//  WHETHER IN CONTRACT, STRICT LIABILITY, OR TORT (INCLUDING NEGLIGENCE OR OTHERWISE) ARISING IN ANY WAY OUT OF THE
//  USE OF THIS SOFTWARE, EVEN IF ADVISED OF THE POSSIBILITY OF SUCH DAMAGE.

use std::{borrow::Borrow, convert::TryFrom};

use borsh::de::BorshDeserialize;
use tari_common_types::types::{PrivateKey, PublicKey, Signature};
use tari_dan_engine::instruction::{Instruction, Transaction};
use tari_template_lib::{args::Arg, Hash};
use tari_utilities::ByteArray;

use crate::rpc::{self as grpc};

impl TryFrom<grpc::Signature> for Signature {
    type Error = String;

    fn try_from(sig: grpc::Signature) -> Result<Self, Self::Error> {
        let public_nonce =
            PublicKey::from_bytes(&sig.public_nonce).map_err(|_| "Could not get public nonce".to_string())?;
        let signature = PrivateKey::from_bytes(&sig.signature).map_err(|_| "Could not get signature".to_string())?;

        Ok(Self::new(public_nonce, signature))
    }
}

impl<T: Borrow<Signature>> From<T> for grpc::Signature {
    fn from(sig: T) -> Self {
        Self {
            public_nonce: sig.borrow().get_public_nonce().to_vec(),
            signature: sig.borrow().get_signature().to_vec(),
        }
    }
}

impl TryFrom<grpc::Transaction> for Transaction {
    type Error = String;

    fn try_from(request: grpc::Transaction) -> Result<Self, Self::Error> {
        // let instructions = request
        //     .instructions
        //     .into_iter()
        //     .map(TryInto::try_into)
        //     .collect::<Result<Vec<Instruction>, _>>()?;
        // let signature: Signature = request.signature.ok_or("invalid signature")?.try_into()?;
        // let instruction_signature = signature.try_into()?;
        // let sender_public_key =
        //     PublicKey::from_bytes(&request.sender_public_key).map_err(|_| "invalid sender_public_key")?;
        // let transaction = Transaction::new(instructions, instruction_signature, sender_public_key);
        //
        // Ok(transaction)
        todo!()
    }
}

impl TryFrom<grpc::Instruction> for Instruction {
    type Error = String;

    fn try_from(request: grpc::Instruction) -> Result<Self, Self::Error> {
        let package_address =
            Hash::deserialize(&mut &request.package_address[..]).map_err(|_| "invalid package_addresss")?;
        let args = request
            .args
            .into_iter()
            .map(TryInto::try_into)
            .collect::<Result<Vec<Arg>, _>>()?;
        let instruction = match request.instruction_type {
            // function
            0 => {
                let template = request.template;
                let function = request.function;
                Instruction::CallFunction {
                    template,
                    function,
                    args: todo!(),
                    package_address,
                }
            },
            // method
            1 => {
                let component_address =
                    Hash::deserialize(&mut &request.component_address[..]).map_err(|_| "invalid component_address")?;
                let method = request.method;
                Instruction::CallMethod {
                    method,
                    args: todo!(),
                    package_address,
                    component_address,
                }
            },
            2 => Instruction::PutLastInstructionOutputOnWorkspace { key: request.key },
            _ => return Err("invalid instruction_type".to_string()),
        };

        Ok(instruction)
    }
}

impl From<Transaction> for grpc::Transaction {
    fn from(transaction: Transaction) -> Self {
        // let instructions = transaction.instructions().into_iter().map(Into::into).collect();
        // let signature = transaction.signature().signature();
        // let sender_public_key = transaction.sender_public_key().to_vec();
        //
        // SubmitTransactionRequest {
        //     instructions,
        //     signature: Some(signature.into()),
        //     sender_public_key,
        // }
        todo!()
    }
}

impl From<&Instruction> for grpc::Instruction {
    fn from(instruction: &Instruction) -> Self {
        let mut result = grpc::Instruction::default();

        match instruction {
            Instruction::CallFunction {
                template,
                function,
                args,
                package_address,
            } => {
                result.instruction_type = 0;
                result.package_address = package_address.to_vec();
<<<<<<< HEAD
                result.template = template;
                result.function = function;
                result.args = args.into_iter().map(Into::into).collect();
=======
                result.template = template.clone();
                result.function = function.clone();
                result.args = todo!(); // args.into_iter().map(|a| a.to_bytes()).collect();
>>>>>>> 29f4ea5f
            },
            Instruction::CallMethod {
                method,
                args,
                package_address,
                component_address,
            } => {
                result.instruction_type = 1;
                result.package_address = package_address.to_vec();
                result.component_address = component_address.to_vec();
<<<<<<< HEAD
                result.method = method;
                result.args = args.into_iter().map(Into::into).collect();
            },
            Instruction::PutLastInstructionOutputOnWorkspace { key } => {
                result.instruction_type = 2;
                result.key = key;
            },
        }

        result
    }
}

impl TryFrom<grpc::Arg> for Arg {
    type Error = String;

    fn try_from(request: grpc::Arg) -> Result<Self, Self::Error> {
        let data = request.data.clone();
        let arg = match request.arg_type {
            0 => Arg::Literal(data),
            1 => Arg::FromWorkspace(data),
            _ => return Err("invalid arg_type".to_string()),
        };

        Ok(arg)
    }
}

impl From<Arg> for grpc::Arg {
    fn from(arg: Arg) -> Self {
        let mut result = grpc::Arg::default();

        match arg {
            Arg::Literal(data) => {
                result.arg_type = 0;
                result.data = data;
            },
            Arg::FromWorkspace(data) => {
                result.arg_type = 1;
                result.data = data;
=======
                result.method = method.clone();
                result.args = todo!(); // args.into_iter().map(|a| a.to_bytes()).collect();
            },
            Instruction::PutLastInstructionOutputOnWorkspace { .. } => {
                todo!()
>>>>>>> 29f4ea5f
            },
        }

        result
    }
}<|MERGE_RESOLUTION|>--- conflicted
+++ resolved
@@ -142,15 +142,9 @@
             } => {
                 result.instruction_type = 0;
                 result.package_address = package_address.to_vec();
-<<<<<<< HEAD
-                result.template = template;
-                result.function = function;
-                result.args = args.into_iter().map(Into::into).collect();
-=======
                 result.template = template.clone();
                 result.function = function.clone();
-                result.args = todo!(); // args.into_iter().map(|a| a.to_bytes()).collect();
->>>>>>> 29f4ea5f
+                result.args = args.into_iter().map(|a| a.to_bytes()).collect();
             },
             Instruction::CallMethod {
                 method,
@@ -161,9 +155,8 @@
                 result.instruction_type = 1;
                 result.package_address = package_address.to_vec();
                 result.component_address = component_address.to_vec();
-<<<<<<< HEAD
                 result.method = method;
-                result.args = args.into_iter().map(Into::into).collect();
+                result.args = args.into_iter().map(|a| a.to_bytes()).collect();
             },
             Instruction::PutLastInstructionOutputOnWorkspace { key } => {
                 result.instruction_type = 2;
@@ -202,13 +195,6 @@
             Arg::FromWorkspace(data) => {
                 result.arg_type = 1;
                 result.data = data;
-=======
-                result.method = method.clone();
-                result.args = todo!(); // args.into_iter().map(|a| a.to_bytes()).collect();
-            },
-            Instruction::PutLastInstructionOutputOnWorkspace { .. } => {
-                todo!()
->>>>>>> 29f4ea5f
             },
         }
 
