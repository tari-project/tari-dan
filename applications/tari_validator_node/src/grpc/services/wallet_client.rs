//  Copyright 2021. The Tari Project
//
//  Redistribution and use in source and binary forms, with or without modification, are permitted provided that the
//  following conditions are met:
//
//  1. Redistributions of source code must retain the above copyright notice, this list of conditions and the following
//  disclaimer.
//
//  2. Redistributions in binary form must reproduce the above copyright notice, this list of conditions and the
//  following disclaimer in the documentation and/or other materials provided with the distribution.
//
//  3. Neither the name of the copyright holder nor the names of its contributors may be used to endorse or promote
//  products derived from this software without specific prior written permission.
//
//  THIS SOFTWARE IS PROVIDED BY THE COPYRIGHT HOLDERS AND CONTRIBUTORS "AS IS" AND ANY EXPRESS OR IMPLIED WARRANTIES,
//  INCLUDING, BUT NOT LIMITED TO, THE IMPLIED WARRANTIES OF MERCHANTABILITY AND FITNESS FOR A PARTICULAR PURPOSE ARE
//  DISCLAIMED. IN NO EVENT SHALL THE COPYRIGHT HOLDER OR CONTRIBUTORS BE LIABLE FOR ANY DIRECT, INDIRECT, INCIDENTAL,
//  SPECIAL, EXEMPLARY, OR CONSEQUENTIAL DAMAGES (INCLUDING, BUT NOT LIMITED TO, PROCUREMENT OF SUBSTITUTE GOODS OR
//  SERVICES; LOSS OF USE, DATA, OR PROFITS; OR BUSINESS INTERRUPTION) HOWEVER CAUSED AND ON ANY THEORY OF LIABILITY,
//  WHETHER IN CONTRACT, STRICT LIABILITY, OR TORT (INCLUDING NEGLIGENCE OR OTHERWISE) ARISING IN ANY WAY OUT OF THE
//  USE OF THIS SOFTWARE, EVEN IF ADVISED OF THE POSSIBILITY OF SUCH DAMAGE.

use std::{convert::TryInto, net::SocketAddr};

use async_trait::async_trait;
use rand::rngs::OsRng;
use tari_app_grpc::tari_rpc::{self as grpc, RegisterValidatorNodeRequest, RegisterValidatorNodeResponse};
use tari_comms::NodeIdentity;
<<<<<<< HEAD
use tari_crypto::{keys::SecretKey, ristretto::RistrettoSecretKey, tari_utilities::ByteArray};
=======
>>>>>>> 395107d5
use tari_dan_core::{services::WalletClient, DigitalAssetError};

use crate::registration_signing::sign_registration;

const _LOG_TARGET: &str = "tari::validator_node::app";

type Client = grpc::wallet_client::WalletClient<tonic::transport::Channel>;

#[derive(Clone)]
pub struct GrpcWalletClient {
    endpoint: SocketAddr,
    client: Option<Client>,
}

impl GrpcWalletClient {
    pub fn new(endpoint: SocketAddr) -> GrpcWalletClient {
        Self { endpoint, client: None }
    }

    pub async fn connection(&mut self) -> Result<&mut Client, DigitalAssetError> {
        if self.client.is_none() {
            let url = format!("http://{}", self.endpoint);
            let inner = Client::connect(url).await?;
            self.client = Some(inner);
        }
        dbg!(self.endpoint);
        self.client
            .as_mut()
            .ok_or_else(|| DigitalAssetError::FatalError("no connection".into()))
    }

    pub async fn register_validator_node(
        &mut self,
        node_identity: &NodeIdentity,
    ) -> Result<RegisterValidatorNodeResponse, DigitalAssetError> {
        let inner = self.connection().await?;
<<<<<<< HEAD
        let signature = Signature::sign(
            node_identity.secret_key().clone(),
            RistrettoSecretKey::random(&mut OsRng),
            &[0; 32],
        )
        .unwrap();
=======
        let signature = sign_registration(node_identity.secret_key(), 123);
>>>>>>> 395107d5
        let request = RegisterValidatorNodeRequest {
            validator_node_public_key: node_identity.public_key().to_vec(),
            validator_node_signature: Some(signature.try_into()?),
            fee_per_gram: 5,
            message: "Registering VN".to_string(),
        };
        let result = inner.register_validator_node(request).await?.into_inner();
        Ok(result)
    }
}

#[async_trait]
impl WalletClient for GrpcWalletClient {}<|MERGE_RESOLUTION|>--- conflicted
+++ resolved
@@ -26,10 +26,6 @@
 use rand::rngs::OsRng;
 use tari_app_grpc::tari_rpc::{self as grpc, RegisterValidatorNodeRequest, RegisterValidatorNodeResponse};
 use tari_comms::NodeIdentity;
-<<<<<<< HEAD
-use tari_crypto::{keys::SecretKey, ristretto::RistrettoSecretKey, tari_utilities::ByteArray};
-=======
->>>>>>> 395107d5
 use tari_dan_core::{services::WalletClient, DigitalAssetError};
 
 use crate::registration_signing::sign_registration;
@@ -66,16 +62,7 @@
         node_identity: &NodeIdentity,
     ) -> Result<RegisterValidatorNodeResponse, DigitalAssetError> {
         let inner = self.connection().await?;
-<<<<<<< HEAD
-        let signature = Signature::sign(
-            node_identity.secret_key().clone(),
-            RistrettoSecretKey::random(&mut OsRng),
-            &[0; 32],
-        )
-        .unwrap();
-=======
         let signature = sign_registration(node_identity.secret_key(), 123);
->>>>>>> 395107d5
         let request = RegisterValidatorNodeRequest {
             validator_node_public_key: node_identity.public_key().to_vec(),
             validator_node_signature: Some(signature.try_into()?),
