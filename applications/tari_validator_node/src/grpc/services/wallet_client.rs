--- conflicted
+++ resolved
@@ -23,10 +23,8 @@
 use std::net::SocketAddr;
 
 use async_trait::async_trait;
-<<<<<<< HEAD
 use serde::{Deserialize, Serialize};
 use tari_app_grpc::tari_rpc::{
-    self as grpc,
     BuildInfo,
     CreateTemplateRegistrationRequest,
     CreateTemplateRegistrationResponse,
@@ -36,9 +34,6 @@
     TemplateType,
     WasmInfo,
 };
-=======
-use tari_app_grpc::tari_rpc::{RegisterValidatorNodeRequest, RegisterValidatorNodeResponse};
->>>>>>> a2c45456
 use tari_comms::NodeIdentity;
 use tari_crypto::tari_utilities::ByteArray;
 use tari_dan_core::{services::WalletClient, DigitalAssetError};
