--- conflicted
+++ resolved
@@ -37,21 +37,12 @@
     #[clap(long, aliases = &["tracing", "enable-tracing"])]
     pub tracing_enabled: bool,
     /// Bind address for JSON-rpc server
-<<<<<<< HEAD
     #[clap(long, alias = "json-rpc-address")]
     pub json_rpc_listener_address: Option<SocketAddr>,
     #[clap(long, env = "TARI_VN_HTTP_UI_LISTENER_ADDRESS", alias = "http-ui-address")]
     pub http_ui_listener_address: Option<SocketAddr>,
     #[clap(long, env = "TARI_VN_JSON_RPC_PUBLIC_ADDRESS")]
     pub json_rpc_public_address: Option<String>,
-=======
-    #[clap(long, alias = "rpc-address")]
-    pub json_rpc_address: Option<SocketAddr>,
-    #[clap(long, alias = "http-ui-address")]
-    pub http_ui_address: Option<SocketAddr>,
-    #[clap(long, env = "TARI_VN_UI_CONNECT_ADDRESS")]
-    pub ui_connect_address: Option<String>,
->>>>>>> 35012a88
     #[clap(long, short = 's')]
     pub peer_seeds: Vec<String>,
     #[clap(long)]
