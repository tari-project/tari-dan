//   Copyright 2022. The Tari Project
//
//   Redistribution and use in source and binary forms, with or without modification, are permitted provided that the
//   following conditions are met:
//
//   1. Redistributions of source code must retain the above copyright notice, this list of conditions and the following
//   disclaimer.
//
//   2. Redistributions in binary form must reproduce the above copyright notice, this list of conditions and the
//   following disclaimer in the documentation and/or other materials provided with the distribution.
//
//   3. Neither the name of the copyright holder nor the names of its contributors may be used to endorse or promote
//   products derived from this software without specific prior written permission.
//
//   THIS SOFTWARE IS PROVIDED BY THE COPYRIGHT HOLDERS AND CONTRIBUTORS "AS IS" AND ANY EXPRESS OR IMPLIED WARRANTIES,
//   INCLUDING, BUT NOT LIMITED TO, THE IMPLIED WARRANTIES OF MERCHANTABILITY AND FITNESS FOR A PARTICULAR PURPOSE ARE
//   DISCLAIMED. IN NO EVENT SHALL THE COPYRIGHT HOLDER OR CONTRIBUTORS BE LIABLE FOR ANY DIRECT, INDIRECT, INCIDENTAL,
//   SPECIAL, EXEMPLARY, OR CONSEQUENTIAL DAMAGES (INCLUDING, BUT NOT LIMITED TO, PROCUREMENT OF SUBSTITUTE GOODS OR
//   SERVICES; LOSS OF USE, DATA, OR PROFITS; OR BUSINESS INTERRUPTION) HOWEVER CAUSED AND ON ANY THEORY OF LIABILITY,
//   WHETHER IN CONTRACT, STRICT LIABILITY, OR TORT (INCLUDING NEGLIGENCE OR OTHERWISE) ARISING IN ANY WAY OUT OF THE
//   USE OF THIS SOFTWARE, EVEN IF ADVISED OF THE POSSIBILITY OF SUCH DAMAGE.

use axum_jrpc::{
    error::{JsonRpcError, JsonRpcErrorReason},
    JrpcResult,
    JsonRpcExtractor,
    JsonRpcResponse,
};
use indexmap::IndexMap;
use libp2p::swarm::dial_opts::{DialOpts, PeerCondition};
use log::*;
use serde_json::{self as json, json};
use tari_base_node_client::{grpc::GrpcBaseNodeClient, BaseNodeClient};
use tari_dan_app_utilities::{keypair::RistrettoKeypair, template_manager::interface::TemplateManagerHandle};
use tari_dan_common_types::{optional::Optional, public_key_to_peer_id, PeerAddress, SubstateAddress};
use tari_dan_p2p::TariMessagingSpec;
use tari_dan_storage::{
    consensus_models::{Block, ExecutedTransaction, LeafBlock, QuorumDecision, SubstateRecord, TransactionRecord},
    Ordering,
    StateStore,
    StateStoreReadTransaction,
};
use tari_epoch_manager::{base_layer::EpochManagerHandle, EpochManagerReader};
use tari_networking::{is_supported_multiaddr, NetworkingHandle, NetworkingService};
use tari_state_store_sqlite::SqliteStateStore;
use tari_validator_node_client::{
    types,
    types::{
        AddPeerRequest,
        AddPeerResponse,
        CommitteeShardInfo,
        ConnectionDirection,
        DryRunTransactionFinalizeResult,
        GetBlockRequest,
        GetBlockResponse,
        GetBlocksCountResponse,
        GetCommitteeRequest,
        GetConnectionsResponse,
        GetEpochManagerStatsResponse,
        GetIdentityResponse,
        GetNetworkCommitteeResponse,
        GetRecentTransactionsResponse,
        GetShardKey,
        GetStateRequest,
        GetStateResponse,
        GetSubstateRequest,
        GetSubstateResponse,
        GetSubstatesByTransactionRequest,
        GetSubstatesByTransactionResponse,
        GetTemplateRequest,
        GetTemplateResponse,
        GetTemplatesRequest,
        GetTemplatesResponse,
        GetTransactionRequest,
        GetTransactionResponse,
        GetTransactionResultRequest,
        GetTransactionResultResponse,
        GetValidatorFeesRequest,
        GetValidatorFeesResponse,
        ListBlocksRequest,
        ListBlocksResponse,
        RegisterValidatorNodeRequest,
        RegisterValidatorNodeResponse,
        SubmitTransactionRequest,
        SubmitTransactionResponse,
        SubstateStatus,
        TemplateMetadata,
        TemplateRegistrationRequest,
        TemplateRegistrationResponse,
    },
};

use crate::{
    dry_run_transaction_processor::DryRunTransactionProcessor,
    grpc::base_layer_wallet::GrpcWalletClient,
    json_rpc::jrpc_errors::{internal_error, not_found},
    p2p::services::mempool::MempoolHandle,
    registration,
    Services,
};

const LOG_TARGET: &str = "tari::validator_node::json_rpc::handlers";

pub struct JsonRpcHandlers {
    keypair: RistrettoKeypair,
    wallet_grpc_client: GrpcWalletClient,
    mempool: MempoolHandle,
    template_manager: TemplateManagerHandle,
    epoch_manager: EpochManagerHandle<PeerAddress>,
    networking: NetworkingHandle<TariMessagingSpec>,
    base_node_client: GrpcBaseNodeClient,
    state_store: SqliteStateStore<PeerAddress>,
    dry_run_transaction_processor: DryRunTransactionProcessor,
}

impl JsonRpcHandlers {
    pub fn new(
        wallet_grpc_client: GrpcWalletClient,
        base_node_client: GrpcBaseNodeClient,
        services: &Services,
    ) -> Self {
        Self {
            keypair: services.keypair.clone(),
            wallet_grpc_client,
            mempool: services.mempool.clone(),
            epoch_manager: services.epoch_manager.clone(),
            template_manager: services.template_manager.clone(),
            networking: services.networking.clone(),
            base_node_client,
            state_store: services.state_store.clone(),
            dry_run_transaction_processor: services.dry_run_transaction_processor.clone(),
        }
    }

    pub fn wallet_client(&self) -> GrpcWalletClient {
        self.wallet_grpc_client.clone()
    }

    pub fn base_node_client(&self) -> GrpcBaseNodeClient {
        self.base_node_client.clone()
    }
}

impl JsonRpcHandlers {
    pub async fn get_identity(&self, value: JsonRpcExtractor) -> JrpcResult {
        let answer_id = value.get_answer_id();
        let info = self
            .networking
            .get_local_peer_info()
            .await
            .map_err(internal_error(answer_id))?;
        let response = GetIdentityResponse {
            peer_id: info.peer_id.to_string(),
            public_key: self.keypair.public_key().clone(),
            public_addresses: info.listen_addrs,
            supported_protocols: info.protocols.into_iter().map(|p| p.to_string()).collect(),
            protocol_version: info.protocol_version,
            user_agent: info.agent_version,
        };

        Ok(JsonRpcResponse::success(answer_id, response))
    }

    pub async fn submit_transaction(&self, value: JsonRpcExtractor) -> JrpcResult {
        let answer_id = value.get_answer_id();
        let SubmitTransactionRequest {
            transaction,
            is_dry_run,
        } = value.parse_params()?;
        debug!(
            target: LOG_TARGET,
            "Transaction {} has {} involved shards",
            transaction.hash(),
            transaction.num_involved_shards()
        );

        let tx_id = *transaction.id();

        if is_dry_run {
            let result = self
                .dry_run_transaction_processor
                .process_transaction(transaction)
                .await;
            match result {
                Ok(exec_result) => {
                    let response = SubmitTransactionResponse {
                        transaction_id: tx_id,
                        dry_run_result: Some(DryRunTransactionFinalizeResult {
                            decision: QuorumDecision::Accept,
                            finalize: exec_result.finalize,
                            fee_breakdown: exec_result.fee_receipt.map(|f| f.to_cost_breakdown()),
                        }),
                    };

                    Ok(JsonRpcResponse::success(answer_id, response))
                },
                Err(e) => Err(JsonRpcResponse::error(
                    answer_id,
                    JsonRpcError::new(JsonRpcErrorReason::ApplicationError(1), e.to_string(), json!(null)),
                )),
            }
        } else {
            // Submit to mempool.
            self.mempool.submit_transaction(transaction).await.map_err(|e| {
                log::error!(target: LOG_TARGET, "🚨 Mempool error: {}", e);
                JsonRpcResponse::error(
                    answer_id,
                    JsonRpcError::new(
                        JsonRpcErrorReason::InternalError,
                        format!("Mempool rejected transaction: {}", e),
                        serde_json::Value::Null,
                    ),
                )
            })?;

            Ok(JsonRpcResponse::success(answer_id, SubmitTransactionResponse {
                transaction_id: tx_id,
                dry_run_result: None,
            }))
        }
    }

    pub async fn get_state(&self, value: JsonRpcExtractor) -> JrpcResult {
        let answer_id = value.get_answer_id();
        let request: GetStateRequest = value.parse_params()?;

        let mut tx = self.state_store.create_read_tx().unwrap();
        match SubstateRecord::get(&mut tx, &request.address).optional() {
            Ok(Some(state)) => Ok(JsonRpcResponse::success(answer_id, GetStateResponse {
                data: state.into_substate().to_bytes(),
            })),
            Ok(None) => Err(JsonRpcResponse::error(
                answer_id,
                JsonRpcError::new(
                    JsonRpcErrorReason::ApplicationError(404),
                    "state not found".to_string(),
                    json::Value::Null,
                ),
            )),
            Err(e) => Err(JsonRpcResponse::error(
                answer_id,
                JsonRpcError::new(
                    JsonRpcErrorReason::InvalidParams,
                    format!("Something went wrong: {}", e),
                    json::Value::Null,
                ),
            )),
        }
    }

    pub async fn get_recent_transactions(&self, value: JsonRpcExtractor) -> JrpcResult {
        let answer_id = value.get_answer_id();
        let mut tx = self.state_store.create_read_tx().unwrap();
        match TransactionRecord::get_paginated(&mut tx, 1000, 0, Some(Ordering::Descending)) {
            Ok(recent_transactions) => {
                let res = GetRecentTransactionsResponse {
                    transactions: recent_transactions.into_iter().map(|t| t.transaction).collect(),
                };
                Ok(JsonRpcResponse::success(answer_id, res))
            },
            Err(e) => Err(JsonRpcResponse::error(
                answer_id,
                JsonRpcError::new(
                    JsonRpcErrorReason::InvalidParams,
                    format!("Something went wrong: {}", e),
                    json::Value::Null,
                ),
            )),
        }
    }

    pub async fn list_blocks(&self, value: JsonRpcExtractor) -> JrpcResult {
        let answer_id = value.get_answer_id();
        let req = value.parse_params::<ListBlocksRequest>()?;
        let mut tx = self.state_store.create_read_tx().map_err(internal_error(answer_id))?;
        let start_block = match req.from_id {
            Some(id) => Block::get(&mut tx, &id)
                .optional()
                .map_err(internal_error(answer_id))?
                .ok_or_else(|| not_found(answer_id, format!("Block {} not found", id)))?,
            None => LeafBlock::get(&mut tx)
                .optional()
                .map_err(internal_error(answer_id))?
                .ok_or_else(|| not_found(answer_id, "No leaf block"))?
                .get_block(&mut tx)
                .map_err(internal_error(answer_id))?,
        };
        let blocks = start_block
            .get_parent_chain(&mut tx, req.limit)
            .map_err(internal_error(answer_id))?;

        let res = ListBlocksResponse { blocks };
        Ok(JsonRpcResponse::success(answer_id, res))
    }

    pub async fn get_tx_pool(&self, value: JsonRpcExtractor) -> JrpcResult {
        let answer_id = value.get_answer_id();
        let tx_pool = self
            .state_store
            .with_read_tx(|tx| tx.transaction_pool_get_all())
            .map_err(internal_error(answer_id))?;
        let res = json!({ "tx_pool": tx_pool });
        Ok(JsonRpcResponse::success(answer_id, res))
    }

    pub async fn get_transaction_result(&self, value: JsonRpcExtractor) -> JrpcResult {
        let answer_id = value.get_answer_id();
        let request: GetTransactionResultRequest = value.parse_params()?;

<<<<<<< HEAD
        let executed = self
            .state_store
            .with_read_tx(|tx| ExecutedTransaction::get(tx, &request.transaction_id))
=======
        let mut tx = self.state_store.create_read_tx().map_err(internal_error(answer_id))?;
        let transaction = TransactionRecord::get(&mut tx, &request.transaction_id)
>>>>>>> ea56d599
            .optional()
            .map_err(internal_error(answer_id))?
            .ok_or_else(|| not_found(answer_id, format!("Transaction {} not found", request.transaction_id)))?;

        let response = GetTransactionResultResponse {
<<<<<<< HEAD
            final_decision: executed.final_decision(),
            finalized_time: executed.finalized_time(),
            execution_time: executed.execution_time(),
            result: executed.into_final_result(),
=======
            is_finalized: transaction.is_finalized(),
            execution_time: transaction.execution_time(),
            result: transaction.into_final_result(),
>>>>>>> ea56d599
        };
        Ok(JsonRpcResponse::success(answer_id, response))
    }

    pub async fn get_transaction(&self, value: JsonRpcExtractor) -> JrpcResult {
        let answer_id = value.get_answer_id();
        let data: GetTransactionRequest = value.parse_params()?;

        let transaction = self
            .state_store
            .with_read_tx(|tx| ExecutedTransaction::get(tx, &data.transaction_id))
            .map_err(internal_error(answer_id))?;

        Ok(JsonRpcResponse::success(answer_id, GetTransactionResponse {
            transaction,
        }))
    }

    pub async fn get_substate(&self, value: JsonRpcExtractor) -> JrpcResult {
        let answer_id = value.get_answer_id();
        let data: GetSubstateRequest = value.parse_params()?;

        let maybe_substate = self
            .state_store
            .with_read_tx(|tx| {
                let address = SubstateAddress::from_address(&data.address, data.version);
                SubstateRecord::get(tx, &address).optional()
            })
            .map_err(internal_error(answer_id))?;

        match maybe_substate {
            Some(substate) if substate.is_destroyed() => Ok(JsonRpcResponse::success(answer_id, GetSubstateResponse {
                status: SubstateStatus::Down,
                created_by_tx: Some(substate.created_by_transaction),
                value: None,
            })),
            Some(substate) => Ok(JsonRpcResponse::success(answer_id, GetSubstateResponse {
                status: SubstateStatus::Up,
                created_by_tx: Some(substate.created_by_transaction),
                value: Some(substate.into_substate_value()),
            })),
            None => Ok(JsonRpcResponse::success(answer_id, GetSubstateResponse {
                status: SubstateStatus::DoesNotExist,
                created_by_tx: None,
                value: None,
            })),
        }
    }

    pub async fn get_substates_created_by_transaction(&self, value: JsonRpcExtractor) -> JrpcResult {
        let answer_id = value.get_answer_id();
        let data: GetSubstatesByTransactionRequest = value.parse_params()?;
        let substates = self
            .state_store
            .with_read_tx(|tx| SubstateRecord::get_many_by_created_transaction(tx, &data.transaction_id))
            .map_err(internal_error(answer_id))?;

        Ok(JsonRpcResponse::success(answer_id, GetSubstatesByTransactionResponse {
            substates,
        }))
    }

    pub async fn get_substates_destroyed_by_transaction(&self, value: JsonRpcExtractor) -> JrpcResult {
        let answer_id = value.get_answer_id();
        let data: GetSubstatesByTransactionRequest = value.parse_params()?;
        let substates = self
            .state_store
            .with_read_tx(|tx| SubstateRecord::get_many_by_destroyed_transaction(tx, &data.transaction_id))
            .map_err(internal_error(answer_id))?;

        Ok(JsonRpcResponse::success(answer_id, GetSubstatesByTransactionResponse {
            substates,
        }))
    }

    pub async fn get_block(&self, value: JsonRpcExtractor) -> JrpcResult {
        let answer_id = value.get_answer_id();
        let data: GetBlockRequest = value.parse_params()?;
        let mut tx = self.state_store.create_read_tx().unwrap();
        match Block::get(&mut tx, &data.block_id) {
            Ok(block) => {
                let res = GetBlockResponse { block };
                Ok(JsonRpcResponse::success(answer_id, res))
            },
            Err(e) => Err(JsonRpcResponse::error(
                answer_id,
                JsonRpcError::new(
                    JsonRpcErrorReason::InvalidParams,
                    format!("Something went wrong: {}", e),
                    json::Value::Null,
                ),
            )),
        }
    }

    pub async fn get_blocks_count(&self, value: JsonRpcExtractor) -> JrpcResult {
        let answer_id = value.get_answer_id();
        let mut tx = self.state_store.create_read_tx().unwrap();
        match Block::get_count(&mut tx) {
            Ok(count) => {
                let res = GetBlocksCountResponse { count };
                Ok(JsonRpcResponse::success(answer_id, res))
            },
            Err(e) => Err(JsonRpcResponse::error(
                answer_id,
                JsonRpcError::new(
                    JsonRpcErrorReason::InternalError,
                    format!("Something went wrong: {}", e),
                    json::Value::Null,
                ),
            )),
        }
    }

    pub async fn register_validator_node(&self, value: JsonRpcExtractor) -> JrpcResult {
        let answer_id = value.get_answer_id();
        let req: RegisterValidatorNodeRequest = value.parse_params()?;

        // Ensure that the fee claim pk is set before registering
        self.epoch_manager
            .set_fee_claim_public_key(req.fee_claim_public_key)
            .await
            .map_err(internal_error(answer_id))?;

        let resp = registration::register(self.wallet_client(), &self.keypair, &self.epoch_manager)
            .await
            .map_err(internal_error(answer_id))?;

        if !resp.is_success {
            return Err(JsonRpcResponse::error(
                answer_id,
                JsonRpcError::new(
                    JsonRpcErrorReason::ApplicationError(1),
                    format!("Failed to register validator node: {}", resp.failure_message),
                    json::Value::Null,
                ),
            ));
        }

        Ok(JsonRpcResponse::success(answer_id, RegisterValidatorNodeResponse {
            transaction_id: resp.transaction_id.into(),
        }))
    }

    pub async fn register_template(&self, value: JsonRpcExtractor) -> JrpcResult {
        let answer_id = value.get_answer_id();
        let data: TemplateRegistrationRequest = value.parse_params()?;

        let resp = self
            .wallet_client()
            .register_template(&self.keypair, data)
            .await
            .map_err(internal_error(answer_id))?;

        Ok(JsonRpcResponse::success(answer_id, TemplateRegistrationResponse {
            template_address: resp.template_address,
            transaction_id: resp.tx_id,
        }))
    }

    pub async fn get_templates(&self, value: JsonRpcExtractor) -> JrpcResult {
        let answer_id = value.get_answer_id();
        let req: GetTemplatesRequest = value.parse_params()?;

        let templates = self
            .template_manager
            .get_templates(req.limit as usize)
            .await
            .map_err(internal_error(answer_id))?;

        Ok(JsonRpcResponse::success(answer_id, GetTemplatesResponse {
            templates: templates
                .into_iter()
                .map(|t| TemplateMetadata {
                    name: t.name,
                    address: t.address,
                    url: t.url,
                    binary_sha: t.binary_sha,
                    height: t.height,
                })
                .collect(),
        }))
    }

    pub async fn get_template(&self, value: JsonRpcExtractor) -> JrpcResult {
        let answer_id = value.get_answer_id();
        let req: GetTemplateRequest = value.parse_params()?;

        let template = self
            .template_manager
            .get_template(req.template_address)
            .await
            .map_err(internal_error(answer_id))?;

        let abi = self
            .template_manager
            .load_template_abi(req.template_address)
            .await
            .map_err(internal_error(answer_id))?;

        Ok(JsonRpcResponse::success(answer_id, GetTemplateResponse {
            registration_metadata: TemplateMetadata {
                name: template.metadata.name,
                address: template.metadata.address,
                url: template.metadata.url,
                binary_sha: template.metadata.binary_sha,
                height: template.metadata.height,
            },
            abi,
        }))
    }

    pub async fn get_connections(&self, value: JsonRpcExtractor) -> JrpcResult {
        let answer_id = value.get_answer_id();
        let active_connections = self
            .networking
            .get_active_connections()
            .await
            .map_err(internal_error(answer_id))?;

        let connections = active_connections
            .into_iter()
            .map(|conn| types::Connection {
                connection_id: conn.connection_id.to_string(),
                peer_id: conn.peer_id.to_string(),
                address: conn.endpoint.get_remote_address().clone(),
                direction: if conn.endpoint.is_dialer() {
                    ConnectionDirection::Outbound
                } else {
                    ConnectionDirection::Inbound
                },
                age: conn.age(),
                ping_latency: conn.ping_latency,
            })
            .collect();

        Ok(JsonRpcResponse::success(answer_id, GetConnectionsResponse {
            connections,
        }))
    }

    pub async fn get_mempool_stats(&self, value: JsonRpcExtractor) -> JrpcResult {
        let answer_id = value.get_answer_id();
        let size = self.mempool.get_mempool_size().await.map_err(|err| {
            error!(target: LOG_TARGET, "Error getting mempool size: {}", err);
            JsonRpcResponse::error(
                answer_id,
                JsonRpcError::new(
                    JsonRpcErrorReason::InvalidParams,
                    "Something went wrong".to_string(),
                    json::Value::Null,
                ),
            )
        })?;
        let response = json!({ "size": size });
        Ok(JsonRpcResponse::success(answer_id, response))
    }

    pub async fn get_epoch_manager_stats(&self, value: JsonRpcExtractor) -> JrpcResult {
        let answer_id = value.get_answer_id();
        let current_epoch = self.epoch_manager.current_epoch().await.map_err(|e| {
            JsonRpcResponse::error(
                answer_id,
                JsonRpcError::new(
                    JsonRpcErrorReason::InternalError,
                    format!("Could not get current epoch: {}", e),
                    json::Value::Null,
                ),
            )
        })?;
        let current_block_height = self.epoch_manager.current_block_height().await.map_err(|e| {
            JsonRpcResponse::error(
                answer_id,
                JsonRpcError::new(
                    JsonRpcErrorReason::InternalError,
                    format!("Could not get current block height: {}", e),
                    json::Value::Null,
                ),
            )
        })?;
        let committee_shard = self
            .epoch_manager
            .get_local_committee_shard(current_epoch)
            .await
            .map(Some)
            .or_else(|err| {
                if err.is_not_registered_error() {
                    Ok(None)
                } else {
                    Err(JsonRpcResponse::error(
                        answer_id,
                        JsonRpcError::new(
                            JsonRpcErrorReason::InternalError,
                            format!("Could not get committee shard:{}", err),
                            json::Value::Null,
                        ),
                    ))
                }
            })?;
        let response = GetEpochManagerStatsResponse {
            current_epoch,
            current_block_height,
            is_valid: committee_shard.is_some(),
            committee_shard,
        };
        Ok(JsonRpcResponse::success(answer_id, response))
    }

    pub async fn add_peer(&self, value: JsonRpcExtractor) -> JrpcResult {
        let answer_id = value.get_answer_id();
        let AddPeerRequest {
            public_key,
            addresses,
            wait_for_dial,
        } = value.parse_params()?;

        if let Some(unsupported) = addresses.iter().find(|a| !is_supported_multiaddr(a)) {
            return Err(JsonRpcResponse::error(
                answer_id,
                JsonRpcError::new(
                    JsonRpcErrorReason::InvalidParams,
                    format!("Unsupported multiaddr {unsupported}"),
                    json::Value::Null,
                ),
            ));
        }

        let mut networking = self.networking.clone();
        let peer_id = public_key_to_peer_id(public_key);

        let dial_wait = networking
            .dial_peer(
                DialOpts::peer_id(peer_id)
                    .addresses(addresses)
                    .condition(PeerCondition::Always)
                    .build(),
            )
            .await
            .map_err(internal_error(answer_id))?;

        if wait_for_dial {
            dial_wait.await.map_err(internal_error(answer_id))?;
        }

        Ok(JsonRpcResponse::success(answer_id, AddPeerResponse {}))
    }

    pub async fn get_comms_stats(&self, value: JsonRpcExtractor) -> JrpcResult {
        let answer_id = value.get_answer_id();
        let peers = self
            .networking
            .clone()
            .get_connected_peers()
            .await
            .map_err(internal_error(answer_id))?;

        let status = if peers.is_empty() { "Offline" } else { "Online" };
        let response = json!({ "connection_status": status });
        Ok(JsonRpcResponse::success(answer_id, response))
    }

    pub async fn get_shard_key(&self, value: JsonRpcExtractor) -> JrpcResult {
        let answer_id = value.get_answer_id();
        let request = value.parse_params::<GetShardKey>()?;
        if let Ok(shard_key) = self
            .base_node_client()
            .get_shard_key(request.height, &request.public_key)
            .await
        {
            let response = json!({ "shard_key": shard_key });
            Ok(JsonRpcResponse::success(answer_id, response))
        } else {
            Err(JsonRpcResponse::error(
                answer_id,
                JsonRpcError::new(
                    JsonRpcErrorReason::InvalidParams,
                    "Something went wrong".to_string(),
                    json::Value::Null,
                ),
            ))
        }
    }

    pub async fn get_committee(&self, value: JsonRpcExtractor) -> JrpcResult {
        let answer_id = value.get_answer_id();
        let request = value.parse_params::<GetCommitteeRequest>()?;
        if let Ok(committee) = self
            .epoch_manager
            .get_committee(request.epoch, request.substate_address)
            .await
        {
            let response = json!({ "committee": committee });
            Ok(JsonRpcResponse::success(answer_id, response))
        } else {
            Err(JsonRpcResponse::error(
                answer_id,
                JsonRpcError::new(
                    JsonRpcErrorReason::InvalidParams,
                    "Something went wrong".to_string(),
                    json::Value::Null,
                ),
            ))
        }
    }

    pub async fn get_network_committees(&self, value: JsonRpcExtractor) -> JrpcResult {
        let answer_id = value.get_answer_id();
        let current_epoch = self
            .epoch_manager
            .current_epoch()
            .await
            .map_err(internal_error(answer_id))?;
        let num_committees = self
            .epoch_manager
            .get_num_committees(current_epoch)
            .await
            .map_err(internal_error(answer_id))?;

        let mut validators = self
            .epoch_manager
            .get_all_validator_nodes(current_epoch)
            .await
            .map_err(internal_error(answer_id))?;

        validators.sort_by(|vn_a, vn_b| vn_b.committee_shard.cmp(&vn_a.committee_shard));
        // Group by bucket, IndexMap used to preserve ordering
        let mut validators_per_bucket = IndexMap::with_capacity(validators.len());
        for validator in validators {
            validators_per_bucket
                .entry(
                    validator
                        .committee_shard
                        .expect("validator committee bucket must have been populated within valid epoch"),
                )
                .or_insert_with(Vec::new)
                .push(validator);
        }

        let committees = validators_per_bucket
            .into_iter()
            .map(|(bucket, validators)| CommitteeShardInfo {
                shard: bucket,
                substate_address_range: bucket.to_substate_address_range(num_committees),
                validators,
            })
            .collect();

        Ok(JsonRpcResponse::success(answer_id, GetNetworkCommitteeResponse {
            current_epoch,
            committees,
        }))
    }

    pub async fn get_all_vns(&self, value: JsonRpcExtractor) -> JrpcResult {
        let answer_id = value.get_answer_id();
        let epoch: u64 = value.parse_params()?;
        if let Ok(vns) = self.base_node_client().get_validator_nodes(epoch * 10).await {
            let response = json!({ "vns": vns });
            Ok(JsonRpcResponse::success(answer_id, response))
        } else {
            Err(JsonRpcResponse::error(
                answer_id,
                JsonRpcError::new(
                    JsonRpcErrorReason::InvalidParams,
                    "Something went wrong".to_string(),
                    json::Value::Null,
                ),
            ))
        }
    }

    pub async fn get_validator_fees(&self, value: JsonRpcExtractor) -> JrpcResult {
        let answer_id = value.get_answer_id();
        let request = value.parse_params::<GetValidatorFeesRequest>()?;

        let maybe_validator_addr = request.validator_public_key.as_ref();

        let blocks = self
            .state_store
            .with_read_tx(|tx| {
                Block::get_any_with_epoch_range_for_validator(tx, request.epoch_range, maybe_validator_addr)
            })
            .map_err(internal_error(answer_id))?;

        Ok(JsonRpcResponse::success(answer_id, GetValidatorFeesResponse {
            fees: blocks
                .into_iter()
                .filter(|b| b.total_leader_fee() > 0)
                .map(Into::into)
                .collect(),
        }))
    }
}<|MERGE_RESOLUTION|>--- conflicted
+++ resolved
@@ -307,29 +307,18 @@
         let answer_id = value.get_answer_id();
         let request: GetTransactionResultRequest = value.parse_params()?;
 
-<<<<<<< HEAD
-        let executed = self
+        let transaction = self
             .state_store
-            .with_read_tx(|tx| ExecutedTransaction::get(tx, &request.transaction_id))
-=======
-        let mut tx = self.state_store.create_read_tx().map_err(internal_error(answer_id))?;
-        let transaction = TransactionRecord::get(&mut tx, &request.transaction_id)
->>>>>>> ea56d599
+            .with_read_tx(|tx| TransactionRecord::get(tx, &request.transaction_id))
             .optional()
             .map_err(internal_error(answer_id))?
             .ok_or_else(|| not_found(answer_id, format!("Transaction {} not found", request.transaction_id)))?;
 
         let response = GetTransactionResultResponse {
-<<<<<<< HEAD
-            final_decision: executed.final_decision(),
-            finalized_time: executed.finalized_time(),
-            execution_time: executed.execution_time(),
-            result: executed.into_final_result(),
-=======
-            is_finalized: transaction.is_finalized(),
+            final_decision: transaction.final_decision(),
+            finalized_time: transaction.finalized_time(),
             execution_time: transaction.execution_time(),
-            result: transaction.into_final_result(),
->>>>>>> ea56d599
+            result: transaction.result,
         };
         Ok(JsonRpcResponse::success(answer_id, response))
     }
