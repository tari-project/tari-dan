--- conflicted
+++ resolved
@@ -33,9 +33,8 @@
 use serde_json::{self as json, json};
 use tari_comms::{multiaddr::Multiaddr, peer_manager::NodeId, types::CommsPublicKey, CommsNode, NodeIdentity};
 use tari_crypto::tari_utilities::hex::Hex;
-use tari_dan_common_types::{PayloadId, SubstateChange};
+use tari_dan_common_types::{PayloadId, QuorumCertificate, QuorumDecision, SubstateChange};
 use tari_dan_core::{
-    models::{QuorumCertificate, QuorumDecision},
     services::{epoch_manager::EpochManager, BaseNodeClient},
     storage::shard_store::{ShardStore, ShardStoreTransaction},
     workers::events::{EventSubscription, HotStuffEvent},
@@ -88,12 +87,8 @@
     comms: CommsNode,
     hotstuff_events: EventSubscription<HotStuffEvent>,
     base_node_client: GrpcBaseNodeClient,
-<<<<<<< HEAD
-    db: SqliteShardStoreFactory,
+    shard_store: SqliteShardStore,
     dry_run_transaction_processor: DryRunTransactionProcessor,
-=======
-    shard_store: SqliteShardStore,
->>>>>>> 3586c2b0
 }
 
 impl JsonRpcHandlers {
@@ -111,12 +106,8 @@
             comms: services.comms.clone(),
             hotstuff_events: services.hotstuff_events.clone(),
             base_node_client,
-<<<<<<< HEAD
-            db: services.db.clone(),
+            shard_store: services.shard_store.clone(),
             dry_run_transaction_processor: services.dry_run_transaction_processor.clone(),
-=======
-            shard_store: services.shard_store.clone(),
->>>>>>> 3586c2b0
         }
     }
 
@@ -211,7 +202,6 @@
                         }),
                     };
 
-<<<<<<< HEAD
                     Ok(JsonRpcResponse::success(answer_id, response))
                 },
                 Err(e) => Err(JsonRpcResponse::error(
@@ -228,19 +218,14 @@
                 .map_err(internal_error(answer_id))?;
 
             if request.wait_for_result {
-                return wait_for_transaction_result(answer_id, hash, subscription, Duration::from_secs(30)).await;
+                return wait_for_transaction_result(
+                    answer_id,
+                    hash,
+                    subscription,
+                    Duration::from_secs(request.wait_for_result_timeout.unwrap_or(30)),
+                )
+                .await;
             }
-=======
-        if transaction.wait_for_result {
-            return wait_for_transaction_result(
-                answer_id,
-                hash,
-                subscription,
-                Duration::from_secs(transaction.wait_for_result_timeout.unwrap_or(30)),
-            )
-            .await;
-        }
->>>>>>> 3586c2b0
 
             Ok(JsonRpcResponse::success(answer_id, SubmitTransactionResponse {
                 hash: hash.into_array().into(),
