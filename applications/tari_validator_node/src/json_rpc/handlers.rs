--- conflicted
+++ resolved
@@ -207,9 +207,8 @@
         }
     }
 
-    pub async fn get_transaction(&self, value: JsonRpcExtractor) -> JrpcResult {
-        let answer_id = value.get_answer_id();
-<<<<<<< HEAD
+    pub async fn get_transaction_result(&self, value: JsonRpcExtractor) -> JrpcResult {
+        let answer_id = value.get_answer_id();
         let request: GetTransactionRequest = value.parse_params()?;
         let payload_id = PayloadId::new(request.hash);
 
@@ -228,7 +227,11 @@
                     json::Value::Null,
                 ),
             ))
-=======
+        }
+    }
+
+    pub async fn get_transaction(&self, value: JsonRpcExtractor) -> JrpcResult {
+        let answer_id = value.get_answer_id();
         let data: TransactionRequest = value.parse_params()?;
         let tx = self.db.create_tx().unwrap();
         match tx.get_transaction(data.payload_id) {
@@ -264,7 +267,6 @@
                     ),
                 ))
             },
->>>>>>> b2340a17
         }
     }
 
