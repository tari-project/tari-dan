//   Copyright 2022. The Tari Project
//
//   Redistribution and use in source and binary forms, with or without modification, are permitted provided that the
//   following conditions are met:
//
//   1. Redistributions of source code must retain the above copyright notice, this list of conditions and the following
//   disclaimer.
//
//   2. Redistributions in binary form must reproduce the above copyright notice, this list of conditions and the
//   following disclaimer in the documentation and/or other materials provided with the distribution.
//
//   3. Neither the name of the copyright holder nor the names of its contributors may be used to endorse or promote
//   products derived from this software without specific prior written permission.
//
//   THIS SOFTWARE IS PROVIDED BY THE COPYRIGHT HOLDERS AND CONTRIBUTORS "AS IS" AND ANY EXPRESS OR IMPLIED WARRANTIES,
//   INCLUDING, BUT NOT LIMITED TO, THE IMPLIED WARRANTIES OF MERCHANTABILITY AND FITNESS FOR A PARTICULAR PURPOSE ARE
//   DISCLAIMED. IN NO EVENT SHALL THE COPYRIGHT HOLDER OR CONTRIBUTORS BE LIABLE FOR ANY DIRECT, INDIRECT, INCIDENTAL,
//   SPECIAL, EXEMPLARY, OR CONSEQUENTIAL DAMAGES (INCLUDING, BUT NOT LIMITED TO, PROCUREMENT OF SUBSTITUTE GOODS OR
//   SERVICES; LOSS OF USE, DATA, OR PROFITS; OR BUSINESS INTERRUPTION) HOWEVER CAUSED AND ON ANY THEORY OF LIABILITY,
//   WHETHER IN CONTRACT, STRICT LIABILITY, OR TORT (INCLUDING NEGLIGENCE OR OTHERWISE) ARISING IN ANY WAY OUT OF THE
//   USE OF THIS SOFTWARE, EVEN IF ADVISED OF THE POSSIBILITY OF SUCH DAMAGE.

use log::*;
use tari_comms::types::CommsPublicKey;
use tari_dan_p2p::{DanMessage, Message};
use tokio::task;

use crate::p2p::services::messaging::{DanMessageSenders, InboundMessaging};

const LOG_TARGET: &str = "tari::validator_node::p2p::services::message_dispatcher";

pub struct MessageDispatcher {
    inbound: InboundMessaging<CommsPublicKey>,
    message_senders: DanMessageSenders,
}

impl MessageDispatcher {
    pub fn new(inbound: InboundMessaging<CommsPublicKey>, message_senders: DanMessageSenders) -> Self {
        Self {
            inbound,
            message_senders,
        }
    }

    pub fn spawn(self) -> task::JoinHandle<anyhow::Result<()>> {
        task::spawn(self.run())
    }

    pub async fn run(mut self) -> anyhow::Result<()> {
        while let Some((from, msg)) = self.inbound.next_message().await {
            match msg {
                Message::Consensus(msg) => self.message_senders.tx_consensus_message.send((from, msg)).await?,
                Message::Dan(DanMessage::NewTransaction(msg)) => {
                    self.message_senders.tx_new_transaction_message.send(*msg).await?
                },
<<<<<<< HEAD
                DanMessage::NewTransaction(msg) => {
                    self.message_senders
                        .tx_new_transaction_message
                        .send((from, *msg))
                        .await?
                },
                DanMessage::NetworkAnnounce(announce) => {
=======
                Message::Dan(DanMessage::NetworkAnnounce(announce)) => {
>>>>>>> 731f965b
                    self.message_senders.tx_network_announce.send((from, *announce)).await?
                },
            }
        }

        info!(target: LOG_TARGET, "Message dispatcher shutting down");
        Ok(())
    }
}<|MERGE_RESOLUTION|>--- conflicted
+++ resolved
@@ -51,19 +51,12 @@
             match msg {
                 Message::Consensus(msg) => self.message_senders.tx_consensus_message.send((from, msg)).await?,
                 Message::Dan(DanMessage::NewTransaction(msg)) => {
-                    self.message_senders.tx_new_transaction_message.send(*msg).await?
-                },
-<<<<<<< HEAD
-                DanMessage::NewTransaction(msg) => {
                     self.message_senders
                         .tx_new_transaction_message
                         .send((from, *msg))
                         .await?
                 },
-                DanMessage::NetworkAnnounce(announce) => {
-=======
                 Message::Dan(DanMessage::NetworkAnnounce(announce)) => {
->>>>>>> 731f965b
                     self.message_senders.tx_network_announce.send((from, *announce)).await?
                 },
             }
