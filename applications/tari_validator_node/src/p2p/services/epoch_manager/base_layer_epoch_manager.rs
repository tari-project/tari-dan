--- conflicted
+++ resolved
@@ -68,11 +68,7 @@
         Ok(result)
     }
 
-<<<<<<< HEAD
-    fn get_committee(&self, _epoch: Epoch, _shard: ShardId) -> Result<Committee<CommsPublicKey>, String> {
-        todo!()
-=======
-    async fn get_committee(&self, epoch: Epoch, shard: ShardId) -> Result<Committee<CommsPublicKey>, String> {
+    fn get_committee(&self, epoch: Epoch, shard: ShardId) -> Result<Committee<CommsPublicKey>, String> {
         let validator_nodes = self
             .base_node_client
             .clone()
@@ -80,7 +76,6 @@
             .await
             .map_err(|s| format!("{:?}", s))?;
         Ok(Committee::new(validator_nodes))
->>>>>>> 2bc6135e
     }
 
     fn get_shards(
