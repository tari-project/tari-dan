--- conflicted
+++ resolved
@@ -60,37 +60,6 @@
         // If the committee size is bigger than vns.len() then this function is broken.
         let mut base_node_client = self.base_node_client.clone();
         let mut vns = base_node_client.get_validator_nodes(epoch.0 * 10).await?;
-<<<<<<< HEAD
-        dbg!(&vns);
-        *self.validators_per_epoch.entry(epoch.0).or_insert_with(|| vns.clone()) = vns.clone();
-        let shard_key = match base_node_client.clone().get_shard_key(epoch.0, &self.id).await {
-            Ok(key) => key,
-            Err(_) => {
-                warn!(target: LOG_TARGET, "This VN is not registered");
-                return Ok(());
-            },
-        };
-        dbg!(&shard_key);
-
-        vns.sort_by(|a, b| a.shard_key.partial_cmp(&b.shard_key).unwrap());
-        let p = vns.iter().position(|x| x.shard_key == shard_key).unwrap();
-        let begin = &vns[(vns.len() + p - half_committee_size) % vns.len()].shard_key;
-        let end = &vns[(p + half_committee_size) % vns.len()].shard_key;
-        let vns: Vec<ValidatorNode> = if p >= half_committee_size || p + half_committee_size >= vns.len() {
-            //     This means the committee is wrapped around
-            vns.iter()
-                .filter(|&a| &a.shard_key <= begin || &a.shard_key >= end)
-                .cloned()
-                .collect()
-        } else {
-            vns.iter()
-                .filter(|&a| &a.shard_key >= begin || &a.shard_key <= end)
-                .cloned()
-                .collect()
-        };
-        dbg!(&vns);
-        self.neighbours.insert(epoch.0, vns);
-=======
         vns.sort_by(|a, b| a.shard_key.partial_cmp(&b.shard_key).unwrap());
         self.validators_per_epoch.insert(epoch.0, vns.clone());
         // let shard_key;
@@ -123,7 +92,6 @@
         //         .collect()
         // };
         // *self.neighbours.entry(epoch.0).or_insert(vns.clone()) = vns.clone();
->>>>>>> a2c45456
         Ok(())
     }
 
@@ -194,12 +162,7 @@
         Ok(Committee::new(result.into_iter().map(|v| v.public_key).collect()))
     }
 
-<<<<<<< HEAD
-    #[allow(dead_code)]
-    pub fn get_shards(
-=======
     pub fn filter_to_local_shards(
->>>>>>> a2c45456
         &self,
         epoch: Epoch,
         for_addr: &CommsPublicKey,
