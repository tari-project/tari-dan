//  Copyright 2022. The Tari Project
//
//  Redistribution and use in source and binary forms, with or without modification, are permitted provided that the
//  following conditions are met:
//
//  1. Redistributions of source code must retain the above copyright notice, this list of conditions and the following
//  disclaimer.
//
//  2. Redistributions in binary form must reproduce the above copyright notice, this list of conditions and the
//  following disclaimer in the documentation and/or other materials provided with the distribution.
//
//  3. Neither the name of the copyright holder nor the names of its contributors may be used to endorse or promote
//  products derived from this software without specific prior written permission.
//
//  THIS SOFTWARE IS PROVIDED BY THE COPYRIGHT HOLDERS AND CONTRIBUTORS "AS IS" AND ANY EXPRESS OR IMPLIED WARRANTIES,
//  INCLUDING, BUT NOT LIMITED TO, THE IMPLIED WARRANTIES OF MERCHANTABILITY AND FITNESS FOR A PARTICULAR PURPOSE ARE
//  DISCLAIMED. IN NO EVENT SHALL THE COPYRIGHT HOLDER OR CONTRIBUTORS BE LIABLE FOR ANY DIRECT, INDIRECT, INCIDENTAL,
//  SPECIAL, EXEMPLARY, OR CONSEQUENTIAL DAMAGES (INCLUDING, BUT NOT LIMITED TO, PROCUREMENT OF SUBSTITUTE GOODS OR
//  SERVICES; LOSS OF USE, DATA, OR PROFITS; OR BUSINESS INTERRUPTION) HOWEVER CAUSED AND ON ANY THEORY OF LIABILITY,
//  WHETHER IN CONTRACT, STRICT LIABILITY, OR TORT (INCLUDING NEGLIGENCE OR OTHERWISE) ARISING IN ANY WAY OUT OF THE
//  USE OF THIS SOFTWARE, EVEN IF ADVISED OF THE POSSIBILITY OF SUCH DAMAGE.

use std::{convert::TryInto, sync::Arc};

use tari_comms::{types::CommsPublicKey, NodeIdentity};
use tari_crypto::tari_utilities::ByteArray;
use tari_dan_common_types::{Epoch, ShardId};
use tari_dan_core::{
    consensus_constants::ConsensusConstants,
    models::{Committee, ValidatorNode},
    services::{
        epoch_manager::{EpochManagerError, ShardCommitteeAllocation},
        BaseNodeClient,
    },
    storage::DbFactory,
};
use tari_dan_storage::global::{DbValidatorNode, MetadataKey};
use tari_dan_storage_sqlite::SqliteDbFactory;
use tokio::sync::broadcast;

use super::{get_committee_shard_range, sync_peers::PeerSyncManagerService};
use crate::{
    grpc::services::base_node_client::GrpcBaseNodeClient,
    p2p::services::{
        epoch_manager::epoch_manager_service::EpochManagerEvent,
        rpc_client::TariCommsValidatorNodeClientFactory,
    },
    ValidatorNodeConfig,
};

// const LOG_TARGET: &str = "tari_validator_node::epoch_manager::base_layer_epoch_manager";

#[derive(Clone)]
pub struct BaseLayerEpochManager {
    db_factory: SqliteDbFactory,
    pub base_node_client: GrpcBaseNodeClient,
    consensus_constants: ConsensusConstants,
    current_epoch: Epoch,
    _identity: CommsPublicKey,
    tx_events: broadcast::Sender<EpochManagerEvent>,
    node_identity: Arc<NodeIdentity>,
    validator_node_config: ValidatorNodeConfig,
    validator_node_client_factory: TariCommsValidatorNodeClientFactory,
}

impl BaseLayerEpochManager {
    pub fn new(
        db_factory: SqliteDbFactory,
        base_node_client: GrpcBaseNodeClient,
<<<<<<< HEAD
        identity: CommsPublicKey,
=======
        consensus_constants: ConsensusConstants,
        _id: CommsPublicKey,
>>>>>>> 562fcbe0
        tx_events: broadcast::Sender<EpochManagerEvent>,
        node_identity: Arc<NodeIdentity>,
        validator_node_config: ValidatorNodeConfig,
        validator_node_client_factory: TariCommsValidatorNodeClientFactory,
    ) -> Self {
        Self {
            db_factory,
            base_node_client,
            consensus_constants,
            current_epoch: Epoch(0),
            _identity: identity,
            tx_events,
            node_identity,
            validator_node_config,
            validator_node_client_factory,
        }
    }

    pub async fn load_initial_state(&mut self) -> Result<(), EpochManagerError> {
        let db = self.db_factory.get_or_create_global_db()?;
        let tx = db
            .create_transaction()
            .map_err(|e| EpochManagerError::StorageError(e.into()))?;
        let metadata = db.metadata(&tx);
        let current_epoch = metadata
            .get_metadata(MetadataKey::CurrentEpoch)
            .map_err(|e| EpochManagerError::StorageError(e.into()))?
            .map(|v| {
                let v2 = [v[0], v[1], v[2], v[3], v[4], v[5], v[6], v[7]];
                Epoch(u64::from_le_bytes(v2))
            })
            .unwrap_or_else(|| Epoch(0));
        self.current_epoch = current_epoch;

        Ok(())
    }

    pub async fn update_epoch(&mut self, tip: u64) -> Result<(), EpochManagerError> {
        let epoch = Epoch::from_block_height(tip);
        if self.current_epoch >= epoch {
            // no need to update the epoch
            return Ok(());
        }

        // If the committee size is bigger than vns.len() then this function is broken.
        let height = epoch.to_height();
        let mut base_node_client = self.base_node_client.clone();
        let mut vns = base_node_client.get_validator_nodes(height).await?;
        vns.sort_by(|a, b| a.shard_key.partial_cmp(&b.shard_key).unwrap());

        // insert the new VNs for this epoch in the database
        self.insert_validator_nodes(epoch, vns.clone())?;
        {
            // after the end of the scope both db and tx are cleaned up
            let db = self.db_factory.get_or_create_global_db()?;
            let tx = db
                .create_transaction()
                .map_err(|e| EpochManagerError::StorageError(e.into()))?;
            let metadata = db.metadata(&tx);
            metadata
                .set_metadata(MetadataKey::CurrentEpoch, &epoch.0.to_le_bytes())
                .map_err(|e| EpochManagerError::StorageError(e.into()))?;
            db.commit(tx).map_err(|e| EpochManagerError::StorageError(e.into()))?;
        }
        self.current_epoch = epoch;
        self.tx_events
            .send(EpochManagerEvent::EpochChanged(epoch))
            .map_err(|_| EpochManagerError::SendError)?;

        let vn_shard_key = vns
            .iter()
            .find(|v| v.public_key == *self.node_identity.public_key())
            .ok_or(EpochManagerError::UnexpectedResponse)?
            .shard_key;

        // from current_shard_key we can get the corresponding vns committee
        let committee_size = self.consensus_constants.committee_size as usize;
        let committee_vns = self.get_committee_vns_from_shard_key(epoch, vn_shard_key)?;
        let (start_shard_id, end_shard_id) = get_committee_shard_range(committee_size, &committee_vns).into_inner();

        let peer_sync_service_manager = PeerSyncManagerService::new(
            self.validator_node_config.clone(),
            self.validator_node_client_factory.clone(),
        );

        // synchronize state with committee validator nodes
        peer_sync_service_manager
            .sync_peers_state(committee_vns, start_shard_id, end_shard_id, vn_shard_key)
            .await?;

        Ok(())
    }

    fn insert_validator_nodes(&self, epoch: Epoch, vns: Vec<ValidatorNode>) -> Result<(), EpochManagerError> {
        let epoch_height = epoch.0;
        let new_vns = vns
            .into_iter()
            .map(|v| DbValidatorNode {
                public_key: v.public_key.to_vec(),
                shard_key: v.shard_key.as_bytes().to_vec(),
                epoch: epoch_height,
            })
            .collect();
        let db = self.db_factory.get_or_create_global_db()?;
        let tx = db
            .create_transaction()
            .map_err(|e| EpochManagerError::StorageError(e.into()))?;
        db.validator_nodes(&tx)
            .insert_validator_nodes(new_vns)
            .map_err(|e| EpochManagerError::StorageError(e.into()))?;
        db.commit(tx).map_err(|e| EpochManagerError::StorageError(e.into()))?;
        Ok(())
    }

    pub fn current_epoch(&self) -> Epoch {
        // let tip = self
        //     .base_node_client
        //     .clone()
        //     .get_tip_info()
        //     .await
        //     .unwrap()
        //     .height_of_longest_chain;
        // Epoch(tip - 100)
        self.current_epoch
    }

    pub async fn last_registration_epoch(&self) -> Result<Option<Epoch>, EpochManagerError> {
        let db = self.db_factory.get_or_create_global_db()?;
        let tx = db
            .create_transaction()
            .map_err(|e| EpochManagerError::StorageError(e.into()))?;
        let metadata = db.metadata(&tx);
        Ok(metadata
            .get_metadata(MetadataKey::LastEpochRegistration)
            .map_err(|e| EpochManagerError::StorageError(e.into()))?
            .map(|v| {
                let v2 = [v[0], v[1], v[2], v[3], v[4], v[5], v[6], v[7]];
                Epoch(u64::from_le_bytes(v2))
            }))
    }

    pub async fn update_last_registration_epoch(&self, epoch: Epoch) -> Result<(), EpochManagerError> {
        let db = self.db_factory.get_or_create_global_db()?;
        let tx = db
            .create_transaction()
            .map_err(|e| EpochManagerError::StorageError(e.into()))?;
        let metadata = db.metadata(&tx);
        metadata
            .set_metadata(MetadataKey::LastEpochRegistration, &epoch.to_le_bytes())
            .map_err(|e| EpochManagerError::StorageError(e.into()))?;
        db.commit(tx).map_err(|e| EpochManagerError::StorageError(e.into()))?;
        Ok(())
    }

    #[allow(dead_code)]
    pub fn is_epoch_valid(&self, epoch: Epoch) -> bool {
        let current_epoch = self.current_epoch();
        current_epoch.0 <= epoch.0 + 10 && epoch.0 <= current_epoch.0 + 10
    }

    pub fn get_committees(
        &self,
        epoch: Epoch,
        shards: &[ShardId],
    ) -> Result<Vec<ShardCommitteeAllocation<CommsPublicKey>>, EpochManagerError> {
        let mut result = vec![];
        for &shard in shards {
            let committee = self.get_committee(epoch, shard).ok();
            result.push(ShardCommitteeAllocation {
                shard_id: shard,
                committee,
            });
        }
        Ok(result)
    }

    pub fn get_committee_vns_from_shard_key(
        &self,
        epoch: Epoch,
        shard: ShardId,
    ) -> Result<Vec<ValidatorNode>, EpochManagerError> {
        // retrieve the validator nodes for this epoch from database
        let vns = self.get_validator_nodes_per_epoch(epoch)?;

        let half_committee_size = {
            let committee_size = self.consensus_constants.committee_size as usize;
            let v = committee_size / 2;
            if committee_size % 2 > 0 {
                v + 1
            } else {
                v
            }
        };
        if vns.len() < half_committee_size * 2 {
            return Ok(vns);
        }

        let mid_point = vns.iter().filter(|x| x.shard_key < shard).count();
        let begin =
            ((vns.len() as i64 + mid_point as i64 - (half_committee_size - 1) as i64) % vns.len() as i64) as usize;
        let end = ((mid_point as i64 + half_committee_size as i64) % vns.len() as i64) as usize;
        let mut result = Vec::with_capacity(half_committee_size * 2);
        if begin > mid_point {
            result.extend_from_slice(&vns[begin..]);
            result.extend_from_slice(&vns[0..mid_point as usize]);
        } else {
            result.extend_from_slice(&vns[begin..mid_point as usize]);
        }

        if end < mid_point {
            result.extend_from_slice(&vns[mid_point as usize..]);
            result.extend_from_slice(&vns[0..end]);
        } else {
            result.extend_from_slice(&vns[mid_point as usize..end]);
        }

        Ok(result)
    }

    pub fn get_committee(&self, epoch: Epoch, shard: ShardId) -> Result<Committee<CommsPublicKey>, EpochManagerError> {
        let result = self.get_committee_vns_from_shard_key(epoch, shard)?;
        Ok(Committee::new(result.into_iter().map(|v| v.public_key).collect()))
    }

    pub fn is_validator_in_committee(
        &self,
        epoch: Epoch,
        shard: ShardId,
        identity: CommsPublicKey,
    ) -> Result<bool, EpochManagerError> {
        // TODO: This can be made more efficient by searching an index for the specific identity
        let committee = self.get_committee(epoch, shard)?;
        Ok(committee.contains(&identity))
    }

    pub fn get_validator_nodes_per_epoch(&self, epoch: Epoch) -> Result<Vec<ValidatorNode>, EpochManagerError> {
        let db = self.db_factory.get_or_create_global_db()?;
        let tx = db
            .create_transaction()
            .map_err(|e| EpochManagerError::StorageError(e.into()))?;
        let db_vns = db
            .validator_nodes(&tx)
            .get_validator_nodes_per_epoch(epoch.0)
            .map_err(|e| EpochManagerError::StorageError(e.into()))?;
        if db_vns.is_empty() {
            return Err(EpochManagerError::NoEpochFound(epoch));
        }
        let mut vns: Vec<ValidatorNode> = db_vns
            .into_iter()
            .map(TryInto::try_into)
            .collect::<Result<Vec<_>, _>>()
            .unwrap();
        // TODO: sort on the db instead
        vns.sort_by(|a, b| a.shard_key.partial_cmp(&b.shard_key).unwrap());
        Ok(vns)
    }

    pub fn filter_to_local_shards(
        &self,
        epoch: Epoch,
        for_addr: &CommsPublicKey,
        available_shards: &[ShardId],
    ) -> Result<Vec<ShardId>, EpochManagerError> {
        let mut result = vec![];
        for shard in available_shards {
            let committee = self.get_committee(epoch, *shard)?;
            if committee.contains(for_addr) {
                result.push(*shard);
            }
        }
        Ok(result)
    }
}<|MERGE_RESOLUTION|>--- conflicted
+++ resolved
@@ -67,12 +67,8 @@
     pub fn new(
         db_factory: SqliteDbFactory,
         base_node_client: GrpcBaseNodeClient,
-<<<<<<< HEAD
+        consensus_constants: ConsensusConstants,
         identity: CommsPublicKey,
-=======
-        consensus_constants: ConsensusConstants,
-        _id: CommsPublicKey,
->>>>>>> 562fcbe0
         tx_events: broadcast::Sender<EpochManagerEvent>,
         node_identity: Arc<NodeIdentity>,
         validator_node_config: ValidatorNodeConfig,
