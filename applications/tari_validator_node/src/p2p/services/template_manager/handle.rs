--- conflicted
+++ resolved
@@ -1,6 +1,3 @@
-<<<<<<< HEAD
-use tari_core::transactions::transaction_components::CodeTemplateRegistration;
-=======
 //  Copyright 2022. The Tari Project
 //
 //  Redistribution and use in source and binary forms, with or without modification, are permitted provided that the
@@ -23,7 +20,6 @@
 //  WHETHER IN CONTRACT, STRICT LIABILITY, OR TORT (INCLUDING NEGLIGENCE OR OTHERWISE) ARISING IN ANY WAY OUT OF THE
 //  USE OF THIS SOFTWARE, EVEN IF ADVISED OF THE POSSIBILITY OF SUCH DAMAGE.
 
->>>>>>> 551d4edc
 use tokio::sync::{mpsc, oneshot};
 
 use crate::p2p::services::template_manager::{
