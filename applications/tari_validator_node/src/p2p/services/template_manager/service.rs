//  Copyright 2022. The Tari Project
//
//  Redistribution and use in source and binary forms, with or without modification, are permitted provided that the
//  following conditions are met:
//
//  1. Redistributions of source code must retain the above copyright notice, this list of conditions and the following
//  disclaimer.
//
//  2. Redistributions in binary form must reproduce the above copyright notice, this list of conditions and the
//  following disclaimer in the documentation and/or other materials provided with the distribution.
//
//  3. Neither the name of the copyright holder nor the names of its contributors may be used to endorse or promote
//  products derived from this software without specific prior written permission.
//
//  THIS SOFTWARE IS PROVIDED BY THE COPYRIGHT HOLDERS AND CONTRIBUTORS "AS IS" AND ANY EXPRESS OR IMPLIED WARRANTIES,
//  INCLUDING, BUT NOT LIMITED TO, THE IMPLIED WARRANTIES OF MERCHANTABILITY AND FITNESS FOR A PARTICULAR PURPOSE ARE
//  DISCLAIMED. IN NO EVENT SHALL THE COPYRIGHT HOLDER OR CONTRIBUTORS BE LIABLE FOR ANY DIRECT, INDIRECT, INCIDENTAL,
//  SPECIAL, EXEMPLARY, OR CONSEQUENTIAL DAMAGES (INCLUDING, BUT NOT LIMITED TO, PROCUREMENT OF SUBSTITUTE GOODS OR
//  SERVICES; LOSS OF USE, DATA, OR PROFITS; OR BUSINESS INTERRUPTION) HOWEVER CAUSED AND ON ANY THEORY OF LIABILITY,
//  WHETHER IN CONTRACT, STRICT LIABILITY, OR TORT (INCLUDING NEGLIGENCE OR OTHERWISE) ARISING IN ANY WAY OUT OF THE
//  USE OF THIS SOFTWARE, EVEN IF ADVISED OF THE POSSIBILITY OF SUCH DAMAGE.

use std::convert::TryFrom;

use log::*;
use tari_common_types::types::FixedHash;
use tari_dan_core::services::TemplateProvider;
use tari_dan_engine::packager::TemplateModuleLoader;
use tari_dan_storage::global::{DbTemplateUpdate, TemplateStatus};
use tari_engine_types::calculate_template_binary_hash;
use tari_shutdown::ShutdownSignal;
use tari_template_lib::models::TemplateAddress;
use tari_validator_node_client::types::{FunctionDef, TemplateAbi};
use tokio::{
    sync::{mpsc, mpsc::Receiver, oneshot},
    task::JoinHandle,
};

use crate::p2p::services::template_manager::{
    downloader::{DownloadRequest, DownloadResult},
    handle::TemplateRegistration,
    manager::{Template, TemplateManager, TemplateMetadata},
    TemplateManagerError,
};

const LOG_TARGET: &str = "tari::validator_node::template_manager";

pub struct TemplateManagerService {
    rx_request: Receiver<TemplateManagerRequest>,
    manager: TemplateManager,
    completed_downloads: mpsc::Receiver<DownloadResult>,
    download_queue: mpsc::Sender<DownloadRequest>,
}

#[derive(Debug)]
pub enum TemplateManagerRequest {
    AddTemplate {
        template: Box<TemplateRegistration>,
        reply: oneshot::Sender<Result<(), TemplateManagerError>>,
    },
    GetTemplate {
        address: TemplateAddress,
        reply: oneshot::Sender<Result<Template, TemplateManagerError>>,
    },
    GetTemplates {
        limit: usize,
        reply: oneshot::Sender<Result<Vec<TemplateMetadata>, TemplateManagerError>>,
    },
    LoadTemplateAbi {
        address: TemplateAddress,
        reply: oneshot::Sender<Result<TemplateAbi, TemplateManagerError>>,
    },
}

impl TemplateManagerService {
    pub fn spawn(
        rx_request: Receiver<TemplateManagerRequest>,
        manager: TemplateManager,
        download_queue: mpsc::Sender<DownloadRequest>,
        completed_downloads: mpsc::Receiver<DownloadResult>,
        shutdown: ShutdownSignal,
    ) -> JoinHandle<Result<(), TemplateManagerError>> {
        tokio::spawn(
            Self {
                rx_request,
                manager,
                download_queue,
                completed_downloads,
            }
            .run(shutdown),
        )
    }

    pub async fn run(mut self, mut shutdown: ShutdownSignal) -> Result<(), TemplateManagerError> {
        loop {
            tokio::select! {
                Some(req) = self.rx_request.recv() => self.handle_request(req).await,
                Some(download) = self.completed_downloads.recv() => {
                    if let Err(err) = self.handle_completed_download(download) {
                        error!(target: LOG_TARGET, "Error handling completed download: {}", err);
                    }
                },

                _ = shutdown.wait() => {
                    dbg!("Shutting down epoch manager");
                    break;
                }
            }
        }
        Ok(())
    }

    async fn handle_request(&mut self, req: TemplateManagerRequest) {
        #[allow(clippy::enum_glob_use)]
        use TemplateManagerRequest::*;
        match req {
            AddTemplate { template, reply } => {
                handle(reply, self.handle_add_template(*template).await);
            },
            GetTemplate { address, reply } => {
                handle(reply, self.manager.fetch_template(&address));
            },
            GetTemplates { limit, reply } => handle(reply, self.manager.fetch_template_metadata(limit)),
            LoadTemplateAbi { address, reply } => handle(reply, self.handle_load_template_abi(address)),
        }
    }

    fn handle_load_template_abi(&mut self, address: TemplateAddress) -> Result<TemplateAbi, TemplateManagerError> {
        let template = self.manager.get_template_module(&address)?;
        let loaded = template.load_template()?;
        Ok(TemplateAbi {
            template_name: loaded.template_def().template_name.clone(),
            functions: loaded
                .template_def()
                .functions
                .iter()
                .map(|f| FunctionDef {
                    name: f.name.clone(),
                    arguments: f.arguments.iter().map(|a| a.to_string()).collect(),
                    output: f.output.to_string(),
                })
                .collect(),
        })
    }

    fn handle_completed_download(&mut self, download: DownloadResult) -> Result<(), TemplateManagerError> {
        match download.result {
            Ok(bytes) => {
<<<<<<< HEAD
                info!(
                    target: LOG_TARGET,
                    "✅ Template {} downloaded successfully", download.template_address
                );

                // validation of the downloaded template binary hash
                let actual_binary_hash = calculate_template_binary_hash(&bytes);
                let template_status = if actual_binary_hash == download.expected_binary_hash {
                    TemplateStatus::Active
                } else {
                    warn!(
                        target: LOG_TARGET,
                        "⚠️ Template {} hash mismatch", download.template_address
                    );
                    TemplateStatus::Invalid
                };

=======
                // TODO: Validate binary against hash
>>>>>>> f5a4f795
                self.manager
                    .update_template(download.template_address, DbTemplateUpdate {
                        compiled_code: Some(bytes.to_vec()),
                        status: Some(template_status),
                    })?;

                info!(
                    target: LOG_TARGET,
                    "✅ Template {} downloaded successfully", download.template_address
                );
            },
            Err(err) => {
                warn!(target: LOG_TARGET, "🚨 Failed to download template: {}", err);
                self.manager
                    .update_template(download.template_address, DbTemplateUpdate {
                        status: Some(TemplateStatus::DownloadFailed),
                        ..Default::default()
                    })?;
            },
        }
        Ok(())
    }

    async fn handle_add_template(&mut self, template: TemplateRegistration) -> Result<(), TemplateManagerError> {
        let address = template.template_address;
        let url = template.registration.binary_url.to_string();
        let expected_binary_hash = FixedHash::try_from(template.registration.binary_sha.clone().into_vec())
            .map_err(|_| TemplateManagerError::InvalidBaseLayerTemplate)?;
        self.manager.add_template(template)?;
        // We could queue this up much later, at which point we'd update to pending
        self.manager.update_template(address, DbTemplateUpdate {
            status: Some(TemplateStatus::Pending),
            ..Default::default()
        })?;

        let _ignore = self
            .download_queue
            .send(DownloadRequest {
                address,
                url,
                expected_binary_hash,
            })
            .await;
        info!(target: LOG_TARGET, "⏳️️ Template {} queued for download", address);
        Ok(())
    }
}

fn handle<T>(reply: oneshot::Sender<Result<T, TemplateManagerError>>, result: Result<T, TemplateManagerError>) {
    if let Err(ref e) = result {
        error!(target: LOG_TARGET, "Request failed with error: {}", e);
    }
    if reply.send(result).is_err() {
        error!(target: LOG_TARGET, "Requester abandoned request");
    }
}<|MERGE_RESOLUTION|>--- conflicted
+++ resolved
@@ -146,7 +146,6 @@
     fn handle_completed_download(&mut self, download: DownloadResult) -> Result<(), TemplateManagerError> {
         match download.result {
             Ok(bytes) => {
-<<<<<<< HEAD
                 info!(
                     target: LOG_TARGET,
                     "✅ Template {} downloaded successfully", download.template_address
@@ -164,9 +163,6 @@
                     TemplateStatus::Invalid
                 };
 
-=======
-                // TODO: Validate binary against hash
->>>>>>> f5a4f795
                 self.manager
                     .update_template(download.template_address, DbTemplateUpdate {
                         compiled_code: Some(bytes.to_vec()),
