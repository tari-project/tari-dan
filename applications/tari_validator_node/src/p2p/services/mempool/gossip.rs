//   Copyright 2023 The Tari Project
//   SPDX-License-Identifier: BSD-3-Clause

use std::collections::HashSet;

use log::*;
<<<<<<< HEAD
use tari_dan_common_types::{shard_bucket::ShardBucket, Epoch, PeerAddress, ShardId};
use tari_dan_p2p::{proto, DanMessage};
=======
use sqlite_message_logger::SqliteMessageLogger;
use tari_dan_common_types::{shard::Shard, Epoch, PeerAddress, SubstateAddress};
use tari_dan_p2p::{DanMessage, OutboundService};
>>>>>>> 87dc2cb4
use tari_epoch_manager::{base_layer::EpochManagerHandle, EpochManagerReader};

use crate::p2p::services::{mempool::MempoolError, messaging::Gossip};

const LOG_TARGET: &str = "tari::validator_node::mempool::gossip";

#[derive(Debug)]
pub(super) struct MempoolGossip<TAddr> {
    epoch_manager: EpochManagerHandle<TAddr>,
<<<<<<< HEAD
    gossip: Gossip,
    is_subscribed: Option<ShardBucket>,
=======
    outbound: OutboundMessaging<TAddr, SqliteMessageLogger>,
    is_subscribed: Option<Shard>,
>>>>>>> 87dc2cb4
}

impl MempoolGossip<PeerAddress> {
    pub fn new(epoch_manager: EpochManagerHandle<PeerAddress>, outbound: Gossip) -> Self {
        Self {
            epoch_manager,
            gossip: outbound,
            is_subscribed: None,
        }
    }

    pub async fn next_message(&mut self) -> Option<Result<(PeerAddress, DanMessage), MempoolError>> {
        self.gossip
            .next_message()
            .await
            .map(|result| result.map_err(MempoolError::InvalidMessage))
    }

    pub async fn subscribe(&mut self, epoch: Epoch) -> Result<(), MempoolError> {
        let committee_shard = self.epoch_manager.get_local_committee_shard(epoch).await?;
        match self.is_subscribed {
            Some(b) if b == committee_shard.shard() => {
                return Ok(());
            },
            Some(_) => {
                self.unsubscribe().await?;
            },
            None => {},
        }

<<<<<<< HEAD
        self.gossip
            .subscribe_topic(format!("transactions-{}", committee_shard.bucket()))
=======
        self.outbound
            .networking_mut()
            .subscribe_topic(format!("transactions-{}", committee_shard.shard()))
>>>>>>> 87dc2cb4
            .await?;
        self.is_subscribed = Some(committee_shard.shard());
        Ok(())
    }

    pub async fn unsubscribe(&mut self) -> Result<(), MempoolError> {
        if let Some(b) = self.is_subscribed {
            self.gossip.unsubscribe_topic(format!("transactions-{}", b)).await?;
            self.is_subscribed = None;
        }
        Ok(())
    }

    pub async fn forward_to_local_replicas(&mut self, epoch: Epoch, msg: DanMessage) -> Result<(), MempoolError> {
        let committee = self.epoch_manager.get_local_committee_shard(epoch).await?;

        let topic = format!("transactions-{}", committee.shard());
        debug!(
            target: LOG_TARGET,
            "forward_to_local_replicas: topic: {}", topic,
        );

        let msg = proto::network::DanMessage::from(&msg);
        self.gossip.publish_message(topic, msg).await?;

        Ok(())
    }

    pub async fn forward_to_foreign_replicas<T: Into<DanMessage>>(
        &mut self,
        epoch: Epoch,
<<<<<<< HEAD
        shards: HashSet<ShardId>,
        msg: T,
        exclude_bucket: Option<ShardBucket>,
=======
        substate_addresses: HashSet<SubstateAddress>,
        msg: DanMessage,
        exclude_shard: Option<Shard>,
>>>>>>> 87dc2cb4
    ) -> Result<(), MempoolError> {
        let n = self.epoch_manager.get_num_committees(epoch).await?;
        let committee_shard = self.epoch_manager.get_local_committee_shard(epoch).await?;
        let local_shard = committee_shard.shard();
        let shards = substate_addresses
            .into_iter()
            .map(|s| s.to_committee_shard(n))
            .filter(|b| exclude_shard.as_ref() != Some(b) && b != &local_shard)
            .collect::<HashSet<_>>();

<<<<<<< HEAD
        let msg = proto::network::DanMessage::from(&msg.into());
        for bucket in buckets {
            let topic = format!("transactions-{}", bucket);
=======
        for shard in shards {
            let topic = format!("transactions-{}", shard);
>>>>>>> 87dc2cb4
            debug!(
                target: LOG_TARGET,
                "forward_to_foreign_replicas: topic: {}", topic,
            );

            self.gossip.publish_message(topic, msg.clone()).await?;
        }

        // let committees = self.epoch_manager.get_committees_by_shards(epoch, shards).await?;
        // let local_shard = self.epoch_manager.get_local_committee_shard(epoch).await?;
        // let local_committee = self.epoch_manager.get_local_committee(epoch).await?;
        //
        // if local_committee.is_empty() {
        //     error!(target: LOG_TARGET, "BUG: forward_to_foreign_replicas: get_local_committee returned empty
        // committee");     return Ok(());
        // }
        //
        // let Some(our_index) = local_committee
        //     .members()
        //     .position(|addr| addr == &self.validator_address)
        // else {
        //     error!(target: LOG_TARGET, "BUG: forward_to_foreign_replicas: get_local_committee returned committee that
        // this node is not part of");     return Ok(());
        // };
        //
        // let mut selected_members = vec![];
        // for (bucket, committee) in committees {
        //     // Dont forward locally
        //     if bucket == local_shard.bucket() {
        //         continue;
        //     }
        //     if exclude_bucket.map(|b| b == bucket).unwrap_or(false) {
        //         continue;
        //     }
        //     if committee.is_empty() {
        //         error!(
        //             target: LOG_TARGET,
        //             "BUG: forward_to_foreign_replicas: get_committees_by_shards returned empty committee"
        //         );
        //         continue;
        //     }
        //     let n = if local_committee.len() > committee.len() {
        //         // Our local committee is bigger, so we send to a single node
        //         1
        //     } else {
        //         // Our local committee is smaller, so we send to a portion of their nodes
        //         committee.len() / local_committee.len()
        //     };
        //
        //     selected_members.extend(committee.select_n_starting_from(n, our_index).cloned());
        // }
        //
        // debug!(
        //     target: LOG_TARGET,
        //     "forward_to_foreign_replicas: {} member(s) selected",
        //     selected_members.len(),
        // );
        //
        // if selected_members.is_empty() {
        //     return Ok(());
        // }
        //
        // // TODO: change this to use goissipsub
        // self.outbound.broadcast(selected_members.iter(), msg).await?;

        Ok(())
    }

    pub async fn gossip_to_foreign_replicas<T: Into<DanMessage>>(
        &mut self,
        epoch: Epoch,
<<<<<<< HEAD
        shards: HashSet<ShardId>,
        msg: T,
=======
        shards: HashSet<SubstateAddress>,
        msg: DanMessage,
>>>>>>> 87dc2cb4
    ) -> Result<(), MempoolError> {
        // let committees = self.epoch_manager.get_committees_by_shards(epoch, shards).await?;
        // let local_shard = self.epoch_manager.get_local_committee_shard(epoch).await?;
        //
        // let mut selected_members = vec![];
        // for (bucket, committee) in committees {
        //     // Dont forward locally
        //     if bucket == local_shard.bucket() {
        //         continue;
        //     }
        //     if committee.is_empty() {
        //         error!(
        //             target: LOG_TARGET,
        //             "BUG: gossip_to_foreign_replicas: get_committees_by_shards returned empty committee"
        //         );
        //         continue;
        //     }
        //     let f = committee.max_failures();
        //
        //     selected_members.extend(committee.select_n_random(f + 1).cloned());
        // }
        //
        // debug!(
        //     target: LOG_TARGET,
        //     "gossip_to_foreign_replicas: {} member(s) selected",
        //     selected_members.len(),
        // );
        //
        // if selected_members.is_empty() {
        //     return Ok(());
        // }
        //
        // self.outbound.broadcast(selected_members.iter(), msg).await?;

        self.forward_to_foreign_replicas(epoch, shards, msg, None).await?;

        Ok(())
    }
}<|MERGE_RESOLUTION|>--- conflicted
+++ resolved
@@ -4,14 +4,8 @@
 use std::collections::HashSet;
 
 use log::*;
-<<<<<<< HEAD
-use tari_dan_common_types::{shard_bucket::ShardBucket, Epoch, PeerAddress, ShardId};
+use tari_dan_common_types::{shard::Shard, Epoch, PeerAddress, SubstateAddress};
 use tari_dan_p2p::{proto, DanMessage};
-=======
-use sqlite_message_logger::SqliteMessageLogger;
-use tari_dan_common_types::{shard::Shard, Epoch, PeerAddress, SubstateAddress};
-use tari_dan_p2p::{DanMessage, OutboundService};
->>>>>>> 87dc2cb4
 use tari_epoch_manager::{base_layer::EpochManagerHandle, EpochManagerReader};
 
 use crate::p2p::services::{mempool::MempoolError, messaging::Gossip};
@@ -21,13 +15,8 @@
 #[derive(Debug)]
 pub(super) struct MempoolGossip<TAddr> {
     epoch_manager: EpochManagerHandle<TAddr>,
-<<<<<<< HEAD
     gossip: Gossip,
-    is_subscribed: Option<ShardBucket>,
-=======
-    outbound: OutboundMessaging<TAddr, SqliteMessageLogger>,
     is_subscribed: Option<Shard>,
->>>>>>> 87dc2cb4
 }
 
 impl MempoolGossip<PeerAddress> {
@@ -58,14 +47,8 @@
             None => {},
         }
 
-<<<<<<< HEAD
         self.gossip
-            .subscribe_topic(format!("transactions-{}", committee_shard.bucket()))
-=======
-        self.outbound
-            .networking_mut()
             .subscribe_topic(format!("transactions-{}", committee_shard.shard()))
->>>>>>> 87dc2cb4
             .await?;
         self.is_subscribed = Some(committee_shard.shard());
         Ok(())
@@ -97,15 +80,9 @@
     pub async fn forward_to_foreign_replicas<T: Into<DanMessage>>(
         &mut self,
         epoch: Epoch,
-<<<<<<< HEAD
-        shards: HashSet<ShardId>,
+        substate_addresses: HashSet<SubstateAddress>,
         msg: T,
-        exclude_bucket: Option<ShardBucket>,
-=======
-        substate_addresses: HashSet<SubstateAddress>,
-        msg: DanMessage,
         exclude_shard: Option<Shard>,
->>>>>>> 87dc2cb4
     ) -> Result<(), MempoolError> {
         let n = self.epoch_manager.get_num_committees(epoch).await?;
         let committee_shard = self.epoch_manager.get_local_committee_shard(epoch).await?;
@@ -116,14 +93,9 @@
             .filter(|b| exclude_shard.as_ref() != Some(b) && b != &local_shard)
             .collect::<HashSet<_>>();
 
-<<<<<<< HEAD
         let msg = proto::network::DanMessage::from(&msg.into());
-        for bucket in buckets {
-            let topic = format!("transactions-{}", bucket);
-=======
         for shard in shards {
             let topic = format!("transactions-{}", shard);
->>>>>>> 87dc2cb4
             debug!(
                 target: LOG_TARGET,
                 "forward_to_foreign_replicas: topic: {}", topic,
@@ -195,13 +167,8 @@
     pub async fn gossip_to_foreign_replicas<T: Into<DanMessage>>(
         &mut self,
         epoch: Epoch,
-<<<<<<< HEAD
-        shards: HashSet<ShardId>,
+        shards: HashSet<SubstateAddress>,
         msg: T,
-=======
-        shards: HashSet<SubstateAddress>,
-        msg: DanMessage,
->>>>>>> 87dc2cb4
     ) -> Result<(), MempoolError> {
         // let committees = self.epoch_manager.get_committees_by_shards(epoch, shards).await?;
         // let local_shard = self.epoch_manager.get_local_committee_shard(epoch).await?;
