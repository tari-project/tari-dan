--- conflicted
+++ resolved
@@ -141,10 +141,6 @@
         Ok(())
     }
 
-<<<<<<< HEAD
-    #[allow(dead_code)]
-    pub async fn run(mut self) -> Result<(), String> {
-=======
     async fn handle_broadcast_message(
         &mut self,
         nodes: Vec<CommsPublicKey>,
@@ -162,7 +158,6 @@
     }
 
     pub async fn run(mut self) -> Result<(), anyhow::Error> {
->>>>>>> 98c4d6ad
         dbg!("Main loop starting");
         loop {
             tokio::select! {
