//  Copyright 2021. The Tari Project
//
//  Redistribution and use in source and binary forms, with or without modification, are permitted provided that the
//  following conditions are met:
//
//  1. Redistributions of source code must retain the above copyright notice, this list of conditions and the following
//  disclaimer.
//
//  2. Redistributions in binary form must reproduce the above copyright notice, this list of conditions and the
//  following disclaimer in the documentation and/or other materials provided with the distribution.
//
//  3. Neither the name of the copyright holder nor the names of its contributors may be used to endorse or promote
//  products derived from this software without specific prior written permission.
//
//  THIS SOFTWARE IS PROVIDED BY THE COPYRIGHT HOLDERS AND CONTRIBUTORS "AS IS" AND ANY EXPRESS OR IMPLIED WARRANTIES,
//  INCLUDING, BUT NOT LIMITED TO, THE IMPLIED WARRANTIES OF MERCHANTABILITY AND FITNESS FOR A PARTICULAR PURPOSE ARE
//  DISCLAIMED. IN NO EVENT SHALL THE COPYRIGHT HOLDER OR CONTRIBUTORS BE LIABLE FOR ANY DIRECT, INDIRECT, INCIDENTAL,
//  SPECIAL, EXEMPLARY, OR CONSEQUENTIAL DAMAGES (INCLUDING, BUT NOT LIMITED TO, PROCUREMENT OF SUBSTITUTE GOODS OR
//  SERVICES; LOSS OF USE, DATA, OR PROFITS; OR BUSINESS INTERRUPTION) HOWEVER CAUSED AND ON ANY THEORY OF LIABILITY,
//  WHETHER IN CONTRACT, STRICT LIABILITY, OR TORT (INCLUDING NEGLIGENCE OR OTHERWISE) ARISING IN ANY WAY OUT OF THE
//  USE OF THIS SOFTWARE, EVEN IF ADVISED OF THE POSSIBILITY OF SUCH DAMAGE.

use std::{fmt::Display, sync::Arc};

use log::*;
use tari_comms::{types::CommsPublicKey, NodeIdentity};
use tari_dan_common_types::ShardId;
use tari_dan_core::{
    consensus_constants::ConsensusConstants,
    message::DanMessage,
    models::{vote_message::VoteMessage, HotStuffMessage, TariDanPayload},
    services::{
        epoch_manager::EpochManager,
        infrastructure_services::OutboundService,
<<<<<<< HEAD
        leader_strategy::AlwaysFirstLeader,
        NodeIdentitySigningService,
=======
        leader_strategy::PayloadSpecificLeaderStrategy,
>>>>>>> ab3c7faf
    },
    workers::{
        events::{EventSubscription, HotStuffEvent},
        hotstuff_waiter::HotStuffWaiter,
    },
};
use tari_dan_engine::transaction::Transaction;
use tari_dan_storage_sqlite::sqlite_shard_store_factory::SqliteShardStoreFactory;
use tari_shutdown::ShutdownSignal;
use tokio::sync::{
    broadcast,
    mpsc::{channel, Receiver, Sender},
};

use crate::{
    p2p::services::{
        epoch_manager::handle::EpochManagerHandle,
        mempool::MempoolHandle,
        messaging::OutboundMessaging,
        template_manager::TemplateManager,
    },
    payload_processor::TariDanPayloadProcessor,
};

#[allow(dead_code)]
const LOG_TARGET: &str = "tari::validator_node::hotstuff_service";

pub struct HotstuffService {
    node_public_key: CommsPublicKey,
    mempool: MempoolHandle,
    outbound: OutboundMessaging,
    /// New incoming transaction from mempool
    tx_new: Sender<(TariDanPayload, ShardId)>,
    /// Outgoing leader new-view messages
    rx_leader: Receiver<(CommsPublicKey, HotStuffMessage<TariDanPayload, CommsPublicKey>)>,
    /// Outgoing proposal messages to be broadcast by the leader to all replicas
    rx_broadcast: Receiver<(HotStuffMessage<TariDanPayload, CommsPublicKey>, Vec<CommsPublicKey>)>,
    /// Outgoing vote messages to be sent to the leader
    rx_vote_message: Receiver<(VoteMessage, CommsPublicKey)>,
    epoch_manager: EpochManagerHandle,
    shutdown: ShutdownSignal, // waiter: HotstuffWaiter,
}

impl HotstuffService {
    pub fn spawn(
        node_identity: Arc<NodeIdentity>,
        epoch_manager: EpochManagerHandle,
        mempool: MempoolHandle,
        outbound: OutboundMessaging,
        payload_processor: TariDanPayloadProcessor<TemplateManager>,
        shard_store_factory: SqliteShardStoreFactory,
        rx_hotstuff_messages: Receiver<(CommsPublicKey, HotStuffMessage<TariDanPayload, CommsPublicKey>)>,
        rx_vote_messages: Receiver<(CommsPublicKey, VoteMessage)>,
        shutdown: ShutdownSignal,
    ) -> EventSubscription<HotStuffEvent> {
        dbg!("Hotstuff starting");
        let (tx_new, rx_new) = channel(100);
        let (tx_leader, rx_leader) = channel(100);
        let (tx_broadcast, rx_broadcast) = channel(100);
        let (tx_vote_message, rx_vote_message) = channel(100);
        let (tx_events, _) = broadcast::channel(100);

        let leader_strategy = PayloadSpecificLeaderStrategy {};

        let consensus_constants = ConsensusConstants::devnet();

        let node_public_key = node_identity.public_key().clone();

        HotStuffWaiter::spawn(
            NodeIdentitySigningService::new(node_identity),
            // TODO: we still need this because The signing service is not generic. Abstracting signatures and public
            // keys may add a lot of type complexity.
            node_public_key.clone(),
            epoch_manager.clone(),
            leader_strategy,
            rx_new,
            rx_hotstuff_messages,
            rx_vote_messages,
            tx_leader,
            tx_broadcast,
            tx_vote_message,
            tx_events.clone(),
            payload_processor,
            shard_store_factory,
            shutdown.clone(),
            consensus_constants,
        );

        tokio::spawn(
            Self {
                node_public_key,
                mempool,
                outbound,
                tx_new,
                rx_leader,
                rx_broadcast,
                rx_vote_message,
                epoch_manager,
                shutdown,
            }
            .run(),
        );

        EventSubscription::new(tx_events)
    }

    async fn handle_leader_message(
        &mut self,
        to: CommsPublicKey,
        msg: HotStuffMessage<TariDanPayload, CommsPublicKey>,
    ) -> Result<(), anyhow::Error> {
        trace!(target: LOG_TARGET, "Sending leader message to {}", to);
        self.outbound
            .send(self.node_public_key.clone(), to, DanMessage::HotStuffMessage(msg))
            .await?;
        Ok(())
    }

    async fn handle_vote_message(&mut self, leader: CommsPublicKey, msg: VoteMessage) -> Result<(), anyhow::Error> {
        self.outbound
            .send(self.node_public_key.clone(), leader, DanMessage::VoteMessage(msg))
            .await?;
        Ok(())
    }

    async fn handle_broadcast_message(
        &mut self,
        nodes: Vec<CommsPublicKey>,
        msg: HotStuffMessage<TariDanPayload, CommsPublicKey>,
    ) -> Result<(), anyhow::Error> {
        self.outbound
            .broadcast(self.node_public_key.clone(), &nodes, DanMessage::HotStuffMessage(msg))
            .await?;
        Ok(())
    }

    async fn handle_new_valid_transaction(&mut self, tx: Transaction, shard: ShardId) -> Result<(), anyhow::Error> {
        if self
            .epoch_manager
            .is_validator_in_committee_for_current_epoch(shard, self.node_public_key.clone())
            .await?
        {
            self.tx_new.send((TariDanPayload::new(tx), shard)).await?;
        } else {
            info!(target: LOG_TARGET, "🙇 Not in committee for transaction {}", tx.hash());
        }
        Ok(())
    }

    pub async fn run(mut self) -> Result<(), anyhow::Error> {
        loop {
            tokio::select! {
                // Inbound
                res = self.mempool.next_valid_transaction() => {
                    if let Some((tx, shard_id)) = log(res, "new valid transaction") {
                        debug!(target: LOG_TARGET, "Received new transaction {} for shard {}", tx.hash(), shard_id);
                        log(self.handle_new_valid_transaction(tx, shard_id).await, "new valid transaction");
                    }
                }
                // Outbound
                Some((to, msg)) = self.rx_leader.recv() => {
                    debug!(target: LOG_TARGET, "Received leader message: {}", &msg);
                    log(self.handle_leader_message(to, msg).await, "leader message");
                }
                Some((msg, leader)) = self.rx_vote_message.recv() => {
                    debug!(target: LOG_TARGET, "Received vote message");
                    log(self.handle_vote_message(leader, msg).await, "vote message");
                }
                Some((msg, dest_nodes)) = self.rx_broadcast.recv() => {
                    debug!(target: LOG_TARGET, "Received broadcast message: {}", &msg);
                    log(self.handle_broadcast_message(dest_nodes, msg).await, "broadcast message");
                }
                // Shutdown
                _ = self.shutdown.wait() => {
                    dbg!("Shutting down hs service");
                    break;
                }
            }
        }
        Ok(())
    }
}

fn log<T, E: Display>(result: Result<T, E>, area: &str) -> Option<T> {
    match result {
        Ok(t) => Some(t),
        Err(e) => {
            error!(target: LOG_TARGET, "Error in hotstuff service: {} [{}]", e, area);
            None
        },
    }
}<|MERGE_RESOLUTION|>--- conflicted
+++ resolved
@@ -32,12 +32,8 @@
     services::{
         epoch_manager::EpochManager,
         infrastructure_services::OutboundService,
-<<<<<<< HEAD
-        leader_strategy::AlwaysFirstLeader,
+        leader_strategy::PayloadSpecificLeaderStrategy,
         NodeIdentitySigningService,
-=======
-        leader_strategy::PayloadSpecificLeaderStrategy,
->>>>>>> ab3c7faf
     },
     workers::{
         events::{EventSubscription, HotStuffEvent},
