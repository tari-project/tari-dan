//  Copyright 2021, The Tari Project
//
//  Redistribution and use in source and binary forms, with or without modification, are permitted provided that
// the  following conditions are met:
//
//  1. Redistributions of source code must retain the above copyright notice, this list of conditions and the
// following  disclaimer.
//
//  2. Redistributions in binary form must reproduce the above copyright notice, this list of conditions and the
//  following disclaimer in the documentation and/or other materials provided with the distribution.
//
//  3. Neither the name of the copyright holder nor the names of its contributors may be used to endorse or promote
//  products derived from this software without specific prior written permission.
//
//  THIS SOFTWARE IS PROVIDED BY THE COPYRIGHT HOLDERS AND CONTRIBUTORS "AS IS" AND ANY EXPRESS OR IMPLIED
// WARRANTIES,  INCLUDING, BUT NOT LIMITED TO, THE IMPLIED WARRANTIES OF MERCHANTABILITY AND FITNESS FOR A
// PARTICULAR PURPOSE ARE  DISCLAIMED. IN NO EVENT SHALL THE COPYRIGHT HOLDER OR CONTRIBUTORS BE LIABLE FOR ANY
// DIRECT, INDIRECT, INCIDENTAL,  SPECIAL, EXEMPLARY, OR CONSEQUENTIAL DAMAGES (INCLUDING, BUT NOT LIMITED TO,
// PROCUREMENT OF SUBSTITUTE GOODS OR  SERVICES; LOSS OF USE, DATA, OR PROFITS; OR BUSINESS INTERRUPTION) HOWEVER
// CAUSED AND ON ANY THEORY OF LIABILITY,  WHETHER IN CONTRACT, STRICT LIABILITY, OR TORT (INCLUDING NEGLIGENCE OR
// OTHERWISE) ARISING IN ANY WAY OUT OF THE  USE OF THIS SOFTWARE, EVEN IF ADVISED OF THE POSSIBILITY OF SUCH
// DAMAGE.
use std::convert::{TryFrom, TryInto};

use log::*;
use tari_comms::protocol::rpc::{Request, Response, RpcStatus, Streaming};
use tari_dan_common_types::{NodeAddressable, ShardId};
use tari_dan_core::{
    services::PeerProvider,
    storage::shard_store::{ShardStore, ShardStoreTransaction},
};
use tari_dan_engine::transaction::Transaction;
use tari_dan_storage_sqlite::sqlite_shard_store_factory::SqliteShardStore;
use tokio::{sync::mpsc, task};

use crate::p2p::proto::{
    consensus::QuorumCertificate,
    rpc::{VnStateSyncRequest, VnStateSyncResponse},
};

const LOG_TARGET: &str = "vn::p2p::rpc";

use crate::p2p::{proto, rpc::ValidatorNodeRpcService, services::mempool::MempoolHandle};

pub struct ValidatorNodeRpcServiceImpl<TPeerProvider> {
    peer_provider: TPeerProvider,
    shard_state_store: SqliteShardStore,
    mempool: MempoolHandle,
}

impl<TPeerProvider: PeerProvider> ValidatorNodeRpcServiceImpl<TPeerProvider> {
    pub fn new(peer_provider: TPeerProvider, shard_state_store: SqliteShardStore, mempool: MempoolHandle) -> Self {
        Self {
            peer_provider,
            shard_state_store,
            mempool,
        }
    }
}

#[tari_comms::async_trait]
impl<TPeerProvider> ValidatorNodeRpcService for ValidatorNodeRpcServiceImpl<TPeerProvider>
where TPeerProvider: PeerProvider + Clone + Send + Sync + 'static
{
    async fn submit_transaction(
        &self,
        request: Request<proto::rpc::SubmitTransactionRequest>,
    ) -> Result<Response<proto::rpc::SubmitTransactionResponse>, RpcStatus> {
        // let peer = request.context().fetch_peer().await?;
        let request = request.into_message();
        let transaction: Transaction = match request
            .transaction
            .ok_or_else(|| RpcStatus::bad_request("Missing transaction"))?
            .try_into()
        {
            Ok(value) => value,
            Err(e) => {
                return Err(RpcStatus::not_found(&format!("Could not convert transaction: {}", e)));
            },
        };

        // TODO: Implement a mempool handle that returns if the transaction was accepted or not
        match self.mempool.submit_transaction(transaction).await {
            Ok(_) => {
                debug!(target: LOG_TARGET, "Accepted instruction into mempool");
                return Ok(Response::new(proto::rpc::SubmitTransactionResponse {
                    result: vec![],
                    status: "Accepted".to_string(),
                }));
            },
            Err(_err) => {
                // debug!(target: LOG_TARGET, "Mempool rejected instruction: {}", err);
                return Ok(Response::new(proto::rpc::SubmitTransactionResponse {
                    result: vec![],
                    status: "Mempool has shut down".to_string(),
                }));
            },
        }
    }

    async fn get_peers(
        &self,
        _request: Request<proto::rpc::GetPeersRequest>,
    ) -> Result<Streaming<proto::rpc::GetPeersResponse>, RpcStatus> {
        let (tx, rx) = mpsc::channel(100);
        let peer_provider = self.peer_provider.clone();

        task::spawn(async move {
            let mut peer_iter = peer_provider.peers_for_current_epoch_iter().await;
            while let Some(Ok(peer)) = peer_iter.next() {
                if peer.identity_signature.is_none() {
                    continue;
                }
                if tx
                    .send(Ok(proto::rpc::GetPeersResponse {
                        identity: peer.identity.as_bytes().to_vec(),
                        identity_signature: peer.identity_signature.map(Into::into),
                        addresses: peer.addresses.into_iter().map(|a| a.to_vec()).collect(),
                    }))
                    .await
                    .is_err()
                {
                    debug!(
                        target: LOG_TARGET,
                        "Peer stream closed by client before completing. Aborting"
                    );
                    break;
                }
            }
        });

        Ok(Streaming::new(rx))
    }

    async fn vn_state_sync(
        &self,
        request: Request<VnStateSyncRequest>,
    ) -> Result<Streaming<VnStateSyncResponse>, RpcStatus> {
        let (tx, rx) = mpsc::channel(100);
        let msg = request.into_message();

        let start_shard_id = msg
            .start_shard_id
            .and_then(|s| ShardId::try_from(s).ok())
            .ok_or_else(|| RpcStatus::bad_request("Invalid gRPC request: start_shard_id not provided"))?;
        let end_shard_id = msg
            .end_shard_id
            .and_then(|s| ShardId::try_from(s).ok())
            .ok_or_else(|| RpcStatus::bad_request("Invalid gRPC request: end_shard_id not provided"))?;

        let excluded_shards = msg
            .inventory
            .iter()
            .map(|s| {
                ShardId::try_from(s.bytes.as_slice())
                    .expect("Invalid gRPC request: failed to parse shard id's request data")
            })
            .collect::<Vec<ShardId>>();

        let shard_db = self.shard_state_store.clone();

        task::spawn(async move {
<<<<<<< HEAD
            loop {
                let shards_substates_data = shard_db.create_tx().unwrap().get_substate_states_by_range(
                    start_shard_id,
                    end_shard_id,
                    excluded_shards.as_slice(),
                );
                let substates_data = match shards_substates_data {
                    Ok(s) => s,
                    Err(err) => {
                        error!(target: LOG_TARGET, "{}", err);
                        let _ignore = tx.send(Err(RpcStatus::general(&err))).await;
                        return;
                    },
                };
=======
            let shards_substates_data = shard_db.create_tx().unwrap().get_substate_states(
                start_shard_id,
                end_shard_id,
                excluded_shards.as_slice(),
            );
            let substates = match shards_substates_data {
                Ok(s) => s,
                Err(err) => {
                    error!(target: LOG_TARGET, "{}", err);
                    let _ignore = tx.send(Err(RpcStatus::general(&err))).await;
                    return;
                },
            };

            if substates.is_empty() {
                return;
            }
>>>>>>> 8c4894e5

            // select data from db where shard_id <= end_shard_id and shard_id >= start_shard_id
            for substate in substates {
                let response = proto::rpc::VnStateSyncResponse {
                    shard_id: Some(substate.shard().into()),
                    substate_state: Some(substate.substate().clone().into()),
                    node_height: substate.height().as_u64(),
                    tree_node_hash: substate
                        .tree_node_hash()
                        .map(|h| h.as_bytes().to_vec())
                        .unwrap_or_default(),
                    payload_id: substate.payload_id().as_bytes().to_vec(),
                    certificate: substate.certificate().clone().map(QuorumCertificate::from),
                };
                // if send returns error, the client has closed the connection, so we break the loop
                if tx.send(Ok(response)).await.is_err() {
                    break;
                }
            }
        });
        Ok(Streaming::new(rx))
    }
}<|MERGE_RESOLUTION|>--- conflicted
+++ resolved
@@ -160,23 +160,7 @@
         let shard_db = self.shard_state_store.clone();
 
         task::spawn(async move {
-<<<<<<< HEAD
-            loop {
-                let shards_substates_data = shard_db.create_tx().unwrap().get_substate_states_by_range(
-                    start_shard_id,
-                    end_shard_id,
-                    excluded_shards.as_slice(),
-                );
-                let substates_data = match shards_substates_data {
-                    Ok(s) => s,
-                    Err(err) => {
-                        error!(target: LOG_TARGET, "{}", err);
-                        let _ignore = tx.send(Err(RpcStatus::general(&err))).await;
-                        return;
-                    },
-                };
-=======
-            let shards_substates_data = shard_db.create_tx().unwrap().get_substate_states(
+            let shards_substates_data = shard_db.create_tx().unwrap().get_substate_states_by_range(
                 start_shard_id,
                 end_shard_id,
                 excluded_shards.as_slice(),
@@ -193,7 +177,6 @@
             if substates.is_empty() {
                 return;
             }
->>>>>>> 8c4894e5
 
             // select data from db where shard_id <= end_shard_id and shard_id >= start_shard_id
             for substate in substates {
