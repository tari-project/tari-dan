--- conflicted
+++ resolved
@@ -245,11 +245,7 @@
             .map_err(RpcStatus::log_internal_error(LOG_TARGET))?
             .ok_or_else(|| RpcStatus::not_found("Transaction not found"))?;
 
-<<<<<<< HEAD
-        let Some(result) = transaction.into_final_result() else {
-=======
         let Some(final_decision) = transaction.final_decision() else {
->>>>>>> 24cf64e5
             return Ok(Response::new(GetTransactionResultResponse {
                 status: PayloadResultStatus::Pending.into(),
                 ..Default::default()
