//  Copyright 2022, The Tari Project
//
//  Redistribution and use in source and binary forms, with or without modification, are permitted provided that the
//  following conditions are met:
//
//  1. Redistributions of source code must retain the above copyright notice, this list of conditions and the following
//  disclaimer.
//
//  2. Redistributions in binary form must reproduce the above copyright notice, this list of conditions and the
//  following disclaimer in the documentation and/or other materials provided with the distribution.
//
//  3. Neither the name of the copyright holder nor the names of its contributors may be used to endorse or promote
//  products derived from this software without specific prior written permission.
//
//  THIS SOFTWARE IS PROVIDED BY THE COPYRIGHT HOLDERS AND CONTRIBUTORS "AS IS" AND ANY EXPRESS OR IMPLIED WARRANTIES,
//  INCLUDING, BUT NOT LIMITED TO, THE IMPLIED WARRANTIES OF MERCHANTABILITY AND FITNESS FOR A PARTICULAR PURPOSE ARE
//  DISCLAIMED. IN NO EVENT SHALL THE COPYRIGHT HOLDER OR CONTRIBUTORS BE LIABLE FOR ANY DIRECT, INDIRECT, INCIDENTAL,
//  SPECIAL, EXEMPLARY, OR CONSEQUENTIAL DAMAGES (INCLUDING, BUT NOT LIMITED TO, PROCUREMENT OF SUBSTITUTE GOODS OR
//  SERVICES; LOSS OF USE, DATA, OR PROFITS; OR BUSINESS INTERRUPTION) HOWEVER CAUSED AND ON ANY THEORY OF LIABILITY,
//  WHETHER IN CONTRACT, STRICT LIABILITY, OR TORT (INCLUDING NEGLIGENCE OR OTHERWISE) ARISING IN ANY WAY OUT OF THE
//  USE OF THIS SOFTWARE, EVEN IF ADVISED OF THE POSSIBILITY OF SUCH DAMAGE.

use std::{
    borrow::Borrow,
    convert::{TryFrom, TryInto},
};

use borsh::de::BorshDeserialize;
use tari_common_types::types::{PrivateKey, PublicKey, Signature};
use tari_comms::types::CommsPublicKey;
use tari_crypto::tari_utilities::ByteArray;
use tari_dan_common_types::TemplateId;
use tari_dan_core::models::{
    CheckpointData,
    HotStuffMessage,
    HotStuffMessageType,
    HotStuffTreeNode,
    Node,
    QuorumCertificate,
    TariDanPayload,
    TreeNodeHash,
    ValidatorSignature,
    ViewId,
};
use tari_dan_engine::{
    instruction::Transaction,
    state::{
        models::{KeyValue, StateOpLogEntry, StateRoot},
        DbStateOpLogEntry,
    },
};
use tari_template_lib::{args::Arg, Hash};

use crate::p2p::proto;

impl From<HotStuffMessage<TariDanPayload, CommsPublicKey>> for proto::consensus::HotStuffMessage {
    fn from(source: HotStuffMessage<TariDanPayload, CommsPublicKey>) -> Self {
        todo!()
        // Self {
        //     message_type: i32::from(source.message_type().as_u8()),
        //     node: source.node().map(|n| n.clone().into()),
        //     justify: source.justify().map(|j| j.clone().into()),
        //     partial_sig: source.partial_sig().map(|s| s.clone().into()),
        //     view_number: source.view_number().as_u64(),
        //     node_hash: source
        //         .node_hash()
        //         .copied()
        //         .unwrap_or_else(TreeNodeHash::zero)
        //         .as_bytes()
        //         .to_vec(),
        //     checkpoint_signature: source.checkpoint_signature().map(Into::into),
        //     contract_id: source.contract_id().to_vec(),
        // }
    }
}

impl From<HotStuffTreeNode<CommsPublicKey>> for proto::consensus::HotStuffTreeNode {
    fn from(source: HotStuffTreeNode<CommsPublicKey>) -> Self {
        todo!()
        // Self {
        //     parent: Vec::from(source.parent().as_bytes()),
        //     payload: Some(source.payload().clone().into()),
        //     height: source.height(),
        //     state_root: Vec::from(source.state_root().as_bytes()),
        // }
    }
}

impl From<QuorumCertificate> for proto::consensus::QuorumCertificate {
    fn from(source: QuorumCertificate) -> Self {
        todo!()
        // Self {
        //     message_type: i32::from(source.message_type().as_u8()),
        //     node_hash: Vec::from(source.node_hash().as_bytes()),
        //     view_number: source.view_number().as_u64(),
        //     signature: source.signature().map(|s| s.clone().into()),
        // }
    }
}

impl From<ValidatorSignature> for proto::consensus::ValidatorSignature {
    fn from(_s: ValidatorSignature) -> Self {
        Self {}
    }
}

impl From<TariDanPayload> for proto::consensus::TariDanPayload {
    fn from(source: TariDanPayload) -> Self {
        Self {
            transaction: Some(source.transaction().clone().into()),
        }
    }
}

impl TryFrom<proto::consensus::HotStuffMessage> for HotStuffMessage<TariDanPayload, CommsPublicKey> {
    type Error = String;

    fn try_from(value: proto::consensus::HotStuffMessage) -> Result<Self, Self::Error> {
        todo!()
        // let node_hash = if value.node_hash.is_empty() {
        //     None
        // } else {
        //     Some(TreeNodeHash::try_from(value.node_hash).map_err(|err| err.to_string())?)
        // };
        // Ok(Self::new(
        //     ViewId(value.view_number),
        //     HotStuffMessageType::try_from(u8::try_from(value.message_type).unwrap())?,
        //     value.justify.map(|j| j.try_into()).transpose()?,
        //     value.node.map(|n| n.try_into()).transpose()?,
        //     node_hash,
        //     value.partial_sig.map(|p| p.try_into()).transpose()?,
        //     value.checkpoint_signature.map(|p| p.try_into()).transpose()?,
        //     value
        //         .contract_id
        //         .try_into()
        //         .map_err(|err| format!("Not a valid contract ID:{}", err))?,
        // ))
    }
}

impl TryFrom<proto::consensus::QuorumCertificate> for QuorumCertificate {
    type Error = String;

    fn try_from(value: proto::consensus::QuorumCertificate) -> Result<Self, Self::Error> {
        // Ok(Self::new(
        //     HotStuffMessageType::try_from(u8::try_from(value.message_type).unwrap())?,
        //     ViewId(value.view_number),
        //     TreeNodeHash::try_from(value.node_hash).map_err(|err| err.to_string())?,
        //     value.signature.map(|s| s.try_into()).transpose()?,
        // ))
        todo!()
    }
}

impl TryFrom<proto::consensus::HotStuffTreeNode> for HotStuffTreeNode<CommsPublicKey> {
    type Error = String;

    fn try_from(value: proto::consensus::HotStuffTreeNode) -> Result<Self, Self::Error> {
        todo!()
        // if value.parent.is_empty() {
        //     return Err("parent not provided".to_string());
        // }
        // let state_root = value
        //     .state_root
        //     .try_into()
        //     .map(StateRoot::new)
        //     .map_err(|_| "Incorrect length for state_root")?;
        // Ok(Self::new(
        //     TreeNodeHash::try_from(value.parent).map_err(|_| "Incorrect length for parent")?,
        //     value
        //         .payload
        //         .map(|p| p.try_into())
        //         .transpose()?
        //         .ok_or("payload not provided")?,
        //     state_root,
        //     value.height,
        // ))
    }
}

impl TryFrom<proto::consensus::ValidatorSignature> for ValidatorSignature {
    type Error = String;

    fn try_from(_value: proto::consensus::ValidatorSignature) -> Result<Self, Self::Error> {
        todo!()
        // Ok(Self {})
    }
}

impl TryFrom<proto::consensus::TariDanPayload> for TariDanPayload {
    type Error = String;

    fn try_from(value: proto::consensus::TariDanPayload) -> Result<Self, Self::Error> {
        // let instruction_set = value
        //     .instruction_set
        //     .ok_or_else(|| "Instructions were not present".to_string())?
        //     .try_into()?;
        // let checkpoint = value.checkpoint.map(|c| c.try_into()).transpose()?;
        //
        // Ok(Self::new(instruction_set, checkpoint))
        todo!()
    }
}

impl From<Node> for proto::common::Node {
    fn from(node: Node) -> Self {
        Self {
            hash: node.hash().as_bytes().to_vec(),
            parent: node.parent().as_bytes().to_vec(),
            height: node.height(),
            is_committed: node.is_committed(),
        }
    }
}

impl TryFrom<proto::common::Node> for Node {
    type Error = String;

    fn try_from(node: proto::common::Node) -> Result<Self, Self::Error> {
        let hash = TreeNodeHash::try_from(node.hash).map_err(|err| err.to_string())?;
        let parent = TreeNodeHash::try_from(node.parent).map_err(|err| err.to_string())?;
        let height = node.height;
        let is_committed = node.is_committed;

        Ok(Self::new(hash, parent, height, is_committed))
    }
}

impl From<KeyValue> for proto::validator_node::KeyValue {
    fn from(kv: KeyValue) -> Self {
        Self {
            key: kv.key,
            value: kv.value,
        }
    }
}

impl TryFrom<proto::validator_node::KeyValue> for KeyValue {
    type Error = String;

    fn try_from(kv: proto::validator_node::KeyValue) -> Result<Self, Self::Error> {
        if kv.key.is_empty() {
            return Err("KeyValue: key cannot be empty".to_string());
        }

        Ok(Self {
            key: kv.key,
            value: kv.value,
        })
    }
}

impl From<StateOpLogEntry> for proto::validator_node::StateOpLog {
    fn from(entry: StateOpLogEntry) -> Self {
        let DbStateOpLogEntry {
            height,
            merkle_root,
            operation,
            schema,
            key,
            value,
        } = entry.into_inner();
        Self {
            height,
            merkle_root: merkle_root.map(|r| r.as_bytes().to_vec()).unwrap_or_default(),
            operation: operation.as_op_str().to_string(),
            schema,
            key,
            value: value.unwrap_or_default(),
        }
    }
}
impl TryFrom<proto::validator_node::StateOpLog> for StateOpLogEntry {
    type Error = String;

    fn try_from(value: proto::validator_node::StateOpLog) -> Result<Self, Self::Error> {
        Ok(DbStateOpLogEntry {
            height: value.height,
            merkle_root: Some(value.merkle_root)
                .filter(|r| !r.is_empty())
                .map(TryInto::try_into)
                .transpose()
                .map_err(|_| "Invalid merkle root value".to_string())?,
            operation: value
                .operation
                .parse()
                .map_err(|_| "Invalid oplog operation string".to_string())?,
            schema: value.schema,
            key: value.key,
            value: Some(value.value).filter(|v| !v.is_empty()),
        }
        .into())
    }
}

//---------------------------------- Signature --------------------------------------------//
impl TryFrom<proto::common::Signature> for Signature {
    type Error = String;

    fn try_from(sig: proto::common::Signature) -> Result<Self, Self::Error> {
        let public_nonce = PublicKey::from_bytes(&sig.public_nonce).map_err(|e| e.to_string())?;
        let signature = PrivateKey::from_bytes(&sig.signature).map_err(|e| e.to_string())?;

        Ok(Self::new(public_nonce, signature))
    }
}

impl<T: Borrow<Signature>> From<T> for proto::common::Signature {
    fn from(sig: T) -> Self {
        Self {
            public_nonce: sig.borrow().get_public_nonce().to_vec(),
            signature: sig.borrow().get_signature().to_vec(),
        }
    }
}

//---------------------------------- Transaction --------------------------------------------//
impl TryFrom<proto::common::Transaction> for Transaction {
    type Error = String;

    fn try_from(request: proto::common::Transaction) -> Result<Self, Self::Error> {
        // let instructions = request
        //     .instructions
        //     .into_iter()
        //     .map(TryInto::try_into)
        //     .collect::<Result<Vec<tari_dan_engine::instruction::Instruction>, _>>()?;
        // let signature: Signature = request.signature.ok_or("invalid signature")?.try_into()?;
        // let instruction_signature = signature.try_into()?;
        // let sender_public_key =
        //     PublicKey::from_bytes(&request.sender_public_key).map_err(|_| "invalid sender_public_key")?;
        // let transaction = Transaction::new(instructions, instruction_signature, sender_public_key);
        //
        // Ok(transaction)
        todo!()
    }
}

impl TryFrom<proto::common::Instruction> for tari_dan_engine::instruction::Instruction {
    type Error = String;

    fn try_from(request: proto::common::Instruction) -> Result<Self, Self::Error> {
        let package_address =
            Hash::deserialize(&mut &request.package_address[..]).map_err(|_| "invalid package_addresss")?;
        let args = request
            .args
            .into_iter()
            .map(|b| Arg::from_bytes(&b))
            .collect::<Result<Vec<_>, _>>()
            .map_err(|e| e.to_string())?;
        let instruction = match request.instruction_type {
            // function
            0 => {
                let template = request.template;
                let function = request.function;
                tari_dan_engine::instruction::Instruction::CallFunction {
                    package_address,
                    template,
                    function,
                    args: todo!(),
                }
            },
            // method
            1 => {
                let component_address =
                    Hash::deserialize(&mut &request.component_address[..]).map_err(|_| "invalid component_address")?;
                let method = request.method;
                tari_dan_engine::instruction::Instruction::CallMethod {
                    package_address,
                    component_address,
                    method,
                    args: todo!(),
                }
            },
            _ => return Err("invalid instruction_type".to_string()),
        };

        Ok(instruction)
    }
}

impl From<Transaction> for proto::common::Transaction {
    fn from(transaction: Transaction) -> Self {
        let (instructions, signature, sender_public_key) = transaction.destruct();

        proto::common::Transaction {
            instructions: instructions.into_iter().map(Into::into).collect(),
            signature: Some(signature.signature().into()),
            sender_public_key: sender_public_key.to_vec(),
            balance_proof: todo!(),
            inputs: todo!(),
            max_instruction_outputs: todo!(),
            outputs: todo!(),
            fee: todo!(),
        }
    }
}

impl From<tari_dan_engine::instruction::Instruction> for proto::common::Instruction {
    fn from(instruction: tari_dan_engine::instruction::Instruction) -> Self {
        // let mut result = proto::validator_node::Instruction::default();
        //
        // match instruction {
        //     tari_dan_engine::instruction::Instruction::CallFunction {
        //         package_address,
        //         template,
        //         function,
        //         args,
        //     } => {
        //         result.instruction_type = 0;
        //         result.package_address = package_address.to_vec();
        //         result.template = template;
        //         result.function = function;
        //         result.args = args.into_iter().map(|a| a.to_bytes()).collect();
        //     },
        //     tari_dan_engine::instruction::Instruction::CallMethod {
        //         component_address,
        //         package_address,
        //         method,
        //         args,
        //     } => {
        //         result.instruction_type = 1;
        //         result.package_address = package_address.to_vec();
        //         result.component_address = component_address.to_vec();
        //         result.method = method;
        //         result.args = args.into_iter().map(|a| a.to_bytes()).collect();
        //     },
<<<<<<< HEAD
            _ => todo!(),
=======
        //     _ => todo!(),
>>>>>>> 2ddf5987
        // }
        //
        // result
        todo!()
    }
}<|MERGE_RESOLUTION|>--- conflicted
+++ resolved
@@ -424,11 +424,7 @@
         //         result.method = method;
         //         result.args = args.into_iter().map(|a| a.to_bytes()).collect();
         //     },
-<<<<<<< HEAD
-            _ => todo!(),
-=======
         //     _ => todo!(),
->>>>>>> 2ddf5987
         // }
         //
         // result
