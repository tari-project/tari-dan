--- conflicted
+++ resolved
@@ -397,7 +397,6 @@
 
 impl From<tari_dan_engine::instruction::Instruction> for proto::common::Instruction {
     fn from(instruction: tari_dan_engine::instruction::Instruction) -> Self {
-<<<<<<< HEAD
         // let mut result = proto::validator_node::Instruction::default();
         //
         // match instruction {
@@ -411,7 +410,7 @@
         //         result.package_address = package_address.to_vec();
         //         result.template = template;
         //         result.function = function;
-        //         result.args = args;
+        //         result.args = args.into_iter().map(|a| a.to_bytes()).collect();
         //     },
         //     tari_dan_engine::instruction::Instruction::CallMethod {
         //         component_address,
@@ -423,44 +422,12 @@
         //         result.package_address = package_address.to_vec();
         //         result.component_address = component_address.to_vec();
         //         result.method = method;
-        //         result.args = args;
+        //         result.args = args.into_iter().map(|a| a.to_bytes()).collect();
         //     },
+            _ => todo!(),
         // }
         //
         // result
         todo!()
-=======
-        let mut result = proto::validator_node::Instruction::default();
-
-        match instruction {
-            tari_dan_engine::instruction::Instruction::CallFunction {
-                package_address,
-                template,
-                function,
-                args,
-            } => {
-                result.instruction_type = 0;
-                result.package_address = package_address.to_vec();
-                result.template = template;
-                result.function = function;
-                result.args = args.into_iter().map(|a| a.to_bytes()).collect();
-            },
-            tari_dan_engine::instruction::Instruction::CallMethod {
-                component_address,
-                package_address,
-                method,
-                args,
-            } => {
-                result.instruction_type = 1;
-                result.package_address = package_address.to_vec();
-                result.component_address = component_address.to_vec();
-                result.method = method;
-                result.args = args.into_iter().map(|a| a.to_bytes()).collect();
-            },
-            _ => todo!(),
-        }
-
-        result
->>>>>>> 9ef9cccf
     }
 }