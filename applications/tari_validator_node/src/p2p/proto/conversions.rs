//  Copyright 2022, The Tari Project
//
//  Redistribution and use in source and binary forms, with or without modification, are permitted provided that the
//  following conditions are met:
//
//  1. Redistributions of source code must retain the above copyright notice, this list of conditions and the following
//  disclaimer.
//
//  2. Redistributions in binary form must reproduce the above copyright notice, this list of conditions and the
//  following disclaimer in the documentation and/or other materials provided with the distribution.
//
//  3. Neither the name of the copyright holder nor the names of its contributors may be used to endorse or promote
//  products derived from this software without specific prior written permission.
//
//  THIS SOFTWARE IS PROVIDED BY THE COPYRIGHT HOLDERS AND CONTRIBUTORS "AS IS" AND ANY EXPRESS OR IMPLIED WARRANTIES,
//  INCLUDING, BUT NOT LIMITED TO, THE IMPLIED WARRANTIES OF MERCHANTABILITY AND FITNESS FOR A PARTICULAR PURPOSE ARE
//  DISCLAIMED. IN NO EVENT SHALL THE COPYRIGHT HOLDER OR CONTRIBUTORS BE LIABLE FOR ANY DIRECT, INDIRECT, INCIDENTAL,
//  SPECIAL, EXEMPLARY, OR CONSEQUENTIAL DAMAGES (INCLUDING, BUT NOT LIMITED TO, PROCUREMENT OF SUBSTITUTE GOODS OR
//  SERVICES; LOSS OF USE, DATA, OR PROFITS; OR BUSINESS INTERRUPTION) HOWEVER CAUSED AND ON ANY THEORY OF LIABILITY,
//  WHETHER IN CONTRACT, STRICT LIABILITY, OR TORT (INCLUDING NEGLIGENCE OR OTHERWISE) ARISING IN ANY WAY OUT OF THE
//  USE OF THIS SOFTWARE, EVEN IF ADVISED OF THE POSSIBILITY OF SUCH DAMAGE.

use std::{
    borrow::Borrow,
    convert::{TryFrom, TryInto},
};

use borsh::de::BorshDeserialize;
use tari_common_types::types::{PrivateKey, PublicKey, Signature};
use tari_comms::types::CommsPublicKey;
use tari_crypto::tari_utilities::ByteArray;
use tari_dan_common_types::TemplateId;
use tari_dan_core::models::{
    CheckpointData,
    HotStuffMessage,
    HotStuffMessageType,
    HotStuffTreeNode,
    Node,
    QuorumCertificate,
    TariDanPayload,
    TreeNodeHash,
    ValidatorSignature,
    ViewId,
};
use tari_dan_engine::{
    instruction::Transaction,
    state::{
        models::{KeyValue, StateOpLogEntry, StateRoot},
        DbStateOpLogEntry,
    },
};
use tari_template_lib::{args::Arg, Hash};

use crate::p2p::proto;

impl From<HotStuffMessage<TariDanPayload, CommsPublicKey>> for proto::consensus::HotStuffMessage {
    fn from(source: HotStuffMessage<TariDanPayload, CommsPublicKey>) -> Self {
        todo!()
        // Self {
        //     message_type: i32::from(source.message_type().as_u8()),
        //     node: source.node().map(|n| n.clone().into()),
        //     justify: source.justify().map(|j| j.clone().into()),
        //     partial_sig: source.partial_sig().map(|s| s.clone().into()),
        //     view_number: source.view_number().as_u64(),
        //     node_hash: source
        //         .node_hash()
        //         .copied()
        //         .unwrap_or_else(TreeNodeHash::zero)
        //         .as_bytes()
        //         .to_vec(),
        //     checkpoint_signature: source.checkpoint_signature().map(Into::into),
        //     contract_id: source.contract_id().to_vec(),
        // }
    }
}

impl From<HotStuffTreeNode<CommsPublicKey>> for proto::consensus::HotStuffTreeNode {
    fn from(source: HotStuffTreeNode<CommsPublicKey>) -> Self {
        todo!()
        // Self {
        //     parent: Vec::from(source.parent().as_bytes()),
        //     payload: Some(source.payload().clone().into()),
        //     height: source.height(),
        //     state_root: Vec::from(source.state_root().as_bytes()),
        // }
    }
}

impl From<QuorumCertificate> for proto::consensus::QuorumCertificate {
    fn from(source: QuorumCertificate) -> Self {
        todo!()
        // Self {
        //     message_type: i32::from(source.message_type().as_u8()),
        //     node_hash: Vec::from(source.node_hash().as_bytes()),
        //     view_number: source.view_number().as_u64(),
        //     signature: source.signature().map(|s| s.clone().into()),
        // }
    }
}

impl From<ValidatorSignature> for proto::consensus::ValidatorSignature {
    fn from(_s: ValidatorSignature) -> Self {
        Self {}
    }
}

impl From<TariDanPayload> for proto::consensus::TariDanPayload {
    fn from(source: TariDanPayload) -> Self {
        Self {
            transaction: Some(source.transaction().clone().into()),
        }
    }
}

impl TryFrom<proto::consensus::HotStuffMessage> for HotStuffMessage<TariDanPayload, CommsPublicKey> {
    type Error = String;

    fn try_from(value: proto::consensus::HotStuffMessage) -> Result<Self, Self::Error> {
        todo!()
        // let node_hash = if value.node_hash.is_empty() {
        //     None
        // } else {
        //     Some(TreeNodeHash::try_from(value.node_hash).map_err(|err| err.to_string())?)
        // };
        // Ok(Self::new(
        //     ViewId(value.view_number),
        //     HotStuffMessageType::try_from(u8::try_from(value.message_type).unwrap())?,
        //     value.justify.map(|j| j.try_into()).transpose()?,
        //     value.node.map(|n| n.try_into()).transpose()?,
        //     node_hash,
        //     value.partial_sig.map(|p| p.try_into()).transpose()?,
        //     value.checkpoint_signature.map(|p| p.try_into()).transpose()?,
        //     value
        //         .contract_id
        //         .try_into()
        //         .map_err(|err| format!("Not a valid contract ID:{}", err))?,
        // ))
    }
}

impl TryFrom<proto::consensus::QuorumCertificate> for QuorumCertificate {
    type Error = String;

    fn try_from(value: proto::consensus::QuorumCertificate) -> Result<Self, Self::Error> {
        // Ok(Self::new(
        //     HotStuffMessageType::try_from(u8::try_from(value.message_type).unwrap())?,
        //     ViewId(value.view_number),
        //     TreeNodeHash::try_from(value.node_hash).map_err(|err| err.to_string())?,
        //     value.signature.map(|s| s.try_into()).transpose()?,
        // ))
        todo!()
    }
}

impl TryFrom<proto::consensus::HotStuffTreeNode> for HotStuffTreeNode<CommsPublicKey> {
    type Error = String;

    fn try_from(value: proto::consensus::HotStuffTreeNode) -> Result<Self, Self::Error> {
        todo!()
        // if value.parent.is_empty() {
        //     return Err("parent not provided".to_string());
        // }
        // let state_root = value
        //     .state_root
        //     .try_into()
        //     .map(StateRoot::new)
        //     .map_err(|_| "Incorrect length for state_root")?;
        // Ok(Self::new(
        //     TreeNodeHash::try_from(value.parent).map_err(|_| "Incorrect length for parent")?,
        //     value
        //         .payload
        //         .map(|p| p.try_into())
        //         .transpose()?
        //         .ok_or("payload not provided")?,
        //     state_root,
        //     value.height,
        // ))
    }
}

impl TryFrom<proto::consensus::ValidatorSignature> for ValidatorSignature {
    type Error = String;

    fn try_from(_value: proto::consensus::ValidatorSignature) -> Result<Self, Self::Error> {
        todo!()
        // Ok(Self {})
    }
}

impl TryFrom<proto::consensus::TariDanPayload> for TariDanPayload {
    type Error = String;

    fn try_from(value: proto::consensus::TariDanPayload) -> Result<Self, Self::Error> {
        // let instruction_set = value
        //     .instruction_set
        //     .ok_or_else(|| "Instructions were not present".to_string())?
        //     .try_into()?;
        // let checkpoint = value.checkpoint.map(|c| c.try_into()).transpose()?;
        //
        // Ok(Self::new(instruction_set, checkpoint))
        todo!()
    }
}

impl From<Node> for proto::common::Node {
    fn from(node: Node) -> Self {
        Self {
            hash: node.hash().as_bytes().to_vec(),
            parent: node.parent().as_bytes().to_vec(),
            height: node.height(),
            is_committed: node.is_committed(),
        }
    }
}

impl TryFrom<proto::common::Node> for Node {
    type Error = String;

    fn try_from(node: proto::common::Node) -> Result<Self, Self::Error> {
        let hash = TreeNodeHash::try_from(node.hash).map_err(|err| err.to_string())?;
        let parent = TreeNodeHash::try_from(node.parent).map_err(|err| err.to_string())?;
        let height = node.height;
        let is_committed = node.is_committed;

        Ok(Self::new(hash, parent, height, is_committed))
    }
}

impl From<KeyValue> for proto::validator_node::KeyValue {
    fn from(kv: KeyValue) -> Self {
        Self {
            key: kv.key,
            value: kv.value,
        }
    }
}

impl TryFrom<proto::validator_node::KeyValue> for KeyValue {
    type Error = String;

    fn try_from(kv: proto::validator_node::KeyValue) -> Result<Self, Self::Error> {
        if kv.key.is_empty() {
            return Err("KeyValue: key cannot be empty".to_string());
        }

        Ok(Self {
            key: kv.key,
            value: kv.value,
        })
    }
}

impl From<StateOpLogEntry> for proto::validator_node::StateOpLog {
    fn from(entry: StateOpLogEntry) -> Self {
        let DbStateOpLogEntry {
            height,
            merkle_root,
            operation,
            schema,
            key,
            value,
        } = entry.into_inner();
        Self {
            height,
            merkle_root: merkle_root.map(|r| r.as_bytes().to_vec()).unwrap_or_default(),
            operation: operation.as_op_str().to_string(),
            schema,
            key,
            value: value.unwrap_or_default(),
        }
    }
}
impl TryFrom<proto::validator_node::StateOpLog> for StateOpLogEntry {
    type Error = String;

    fn try_from(value: proto::validator_node::StateOpLog) -> Result<Self, Self::Error> {
        Ok(DbStateOpLogEntry {
            height: value.height,
            merkle_root: Some(value.merkle_root)
                .filter(|r| !r.is_empty())
                .map(TryInto::try_into)
                .transpose()
                .map_err(|_| "Invalid merkle root value".to_string())?,
            operation: value
                .operation
                .parse()
                .map_err(|_| "Invalid oplog operation string".to_string())?,
            schema: value.schema,
            key: value.key,
            value: Some(value.value).filter(|v| !v.is_empty()),
        }
        .into())
    }
}

//---------------------------------- Signature --------------------------------------------//
impl TryFrom<proto::common::Signature> for Signature {
    type Error = String;

    fn try_from(sig: proto::common::Signature) -> Result<Self, Self::Error> {
        let public_nonce = PublicKey::from_bytes(&sig.public_nonce).map_err(|e| e.to_string())?;
        let signature = PrivateKey::from_bytes(&sig.signature).map_err(|e| e.to_string())?;

        Ok(Self::new(public_nonce, signature))
    }
}

impl<T: Borrow<Signature>> From<T> for proto::common::Signature {
    fn from(sig: T) -> Self {
        Self {
            public_nonce: sig.borrow().get_public_nonce().to_vec(),
            signature: sig.borrow().get_signature().to_vec(),
        }
    }
}

//---------------------------------- Transaction --------------------------------------------//
impl TryFrom<proto::common::Transaction> for Transaction {
    type Error = String;

    fn try_from(request: proto::common::Transaction) -> Result<Self, Self::Error> {
        // let instructions = request
        //     .instructions
        //     .into_iter()
        //     .map(TryInto::try_into)
        //     .collect::<Result<Vec<tari_dan_engine::instruction::Instruction>, _>>()?;
        // let signature: Signature = request.signature.ok_or("invalid signature")?.try_into()?;
        // let instruction_signature = signature.try_into()?;
        // let sender_public_key =
        //     PublicKey::from_bytes(&request.sender_public_key).map_err(|_| "invalid sender_public_key")?;
        // let transaction = Transaction::new(instructions, instruction_signature, sender_public_key);
        //
        // Ok(transaction)
        todo!()
    }
}

impl TryFrom<proto::common::Instruction> for tari_dan_engine::instruction::Instruction {
    type Error = String;

    fn try_from(request: proto::common::Instruction) -> Result<Self, Self::Error> {
        let package_address =
            Hash::deserialize(&mut &request.package_address[..]).map_err(|_| "invalid package_addresss")?;
        let args = request
            .args
            .into_iter()
            .map(TryInto::try_into)
            .collect::<Result<Vec<Arg>, _>>()?;
        let instruction = match request.instruction_type {
            // function
            0 => {
                let template = request.template;
                let function = request.function;
                tari_dan_engine::instruction::Instruction::CallFunction {
                    package_address,
                    template,
                    function,
                    args: todo!(),
                }
            },
            // method
            1 => {
                let component_address =
                    Hash::deserialize(&mut &request.component_address[..]).map_err(|_| "invalid component_address")?;
                let method = request.method;
                tari_dan_engine::instruction::Instruction::CallMethod {
                    package_address,
                    component_address,
                    method,
                    args: todo!(),
                }
            },
            2 => tari_dan_engine::instruction::Instruction::PutLastInstructionOutputOnWorkspace { key: request.key },
            _ => return Err("invalid instruction_type".to_string()),
        };

        Ok(instruction)
    }
}

impl From<Transaction> for proto::common::Transaction {
    fn from(transaction: Transaction) -> Self {
        let (instructions, signature, sender_public_key) = transaction.destruct();

        proto::common::Transaction {
            instructions: instructions.into_iter().map(Into::into).collect(),
            signature: Some(signature.signature().into()),
            sender_public_key: sender_public_key.to_vec(),
            balance_proof: todo!(),
            inputs: todo!(),
            max_instruction_outputs: todo!(),
            outputs: todo!(),
            fee: todo!(),
        }
    }
}

impl From<tari_dan_engine::instruction::Instruction> for proto::common::Instruction {
    fn from(instruction: tari_dan_engine::instruction::Instruction) -> Self {
<<<<<<< HEAD
        let mut result = proto::validator_node::Instruction::default();

        match instruction {
            tari_dan_engine::instruction::Instruction::CallFunction {
                package_address,
                template,
                function,
                args,
            } => {
                result.instruction_type = 0;
                result.package_address = package_address.to_vec();
                result.template = template;
                result.function = function;
                result.args = args.into_iter().map(Into::into).collect();
            },
            tari_dan_engine::instruction::Instruction::CallMethod {
                component_address,
                package_address,
                method,
                args,
            } => {
                result.instruction_type = 1;
                result.package_address = package_address.to_vec();
                result.component_address = component_address.to_vec();
                result.method = method;
                result.args = args.into_iter().map(Into::into).collect();
            },
            tari_dan_engine::instruction::Instruction::PutLastInstructionOutputOnWorkspace { key } => {
                result.instruction_type = 2;
                result.key = key;
            },
        }

        result
    }
}

impl TryFrom<proto::validator_node::Arg> for Arg {
    type Error = String;

    fn try_from(request: proto::validator_node::Arg) -> Result<Self, Self::Error> {
        let data = request.data.clone();
        let arg = match request.arg_type {
            0 => Arg::Literal(data),
            1 => Arg::FromWorkspace(data),
            _ => return Err("invalid arg_type".to_string()),
        };

        Ok(arg)
    }
}

impl From<Arg> for proto::validator_node::Arg {
    fn from(arg: Arg) -> Self {
        let mut result = proto::validator_node::Arg::default();

        match arg {
            Arg::Literal(data) => {
                result.arg_type = 0;
                result.data = data;
            },
            Arg::FromWorkspace(data) => {
                result.arg_type = 1;
                result.data = data;
            },
        }

        result
=======
        // let mut result = proto::validator_node::Instruction::default();
        //
        // match instruction {
        //     tari_dan_engine::instruction::Instruction::CallFunction {
        //         package_address,
        //         template,
        //         function,
        //         args,
        //     } => {
        //         result.instruction_type = 0;
        //         result.package_address = package_address.to_vec();
        //         result.template = template;
        //         result.function = function;
        //         result.args = args.into_iter().map(|a| a.to_bytes()).collect();
        //     },
        //     tari_dan_engine::instruction::Instruction::CallMethod {
        //         component_address,
        //         package_address,
        //         method,
        //         args,
        //     } => {
        //         result.instruction_type = 1;
        //         result.package_address = package_address.to_vec();
        //         result.component_address = component_address.to_vec();
        //         result.method = method;
        //         result.args = args.into_iter().map(|a| a.to_bytes()).collect();
        //     },
        //     _ => todo!(),
        // }
        //
        // result
        todo!()
>>>>>>> 29f4ea5f
    }
}<|MERGE_RESOLUTION|>--- conflicted
+++ resolved
@@ -397,76 +397,6 @@
 
 impl From<tari_dan_engine::instruction::Instruction> for proto::common::Instruction {
     fn from(instruction: tari_dan_engine::instruction::Instruction) -> Self {
-<<<<<<< HEAD
-        let mut result = proto::validator_node::Instruction::default();
-
-        match instruction {
-            tari_dan_engine::instruction::Instruction::CallFunction {
-                package_address,
-                template,
-                function,
-                args,
-            } => {
-                result.instruction_type = 0;
-                result.package_address = package_address.to_vec();
-                result.template = template;
-                result.function = function;
-                result.args = args.into_iter().map(Into::into).collect();
-            },
-            tari_dan_engine::instruction::Instruction::CallMethod {
-                component_address,
-                package_address,
-                method,
-                args,
-            } => {
-                result.instruction_type = 1;
-                result.package_address = package_address.to_vec();
-                result.component_address = component_address.to_vec();
-                result.method = method;
-                result.args = args.into_iter().map(Into::into).collect();
-            },
-            tari_dan_engine::instruction::Instruction::PutLastInstructionOutputOnWorkspace { key } => {
-                result.instruction_type = 2;
-                result.key = key;
-            },
-        }
-
-        result
-    }
-}
-
-impl TryFrom<proto::validator_node::Arg> for Arg {
-    type Error = String;
-
-    fn try_from(request: proto::validator_node::Arg) -> Result<Self, Self::Error> {
-        let data = request.data.clone();
-        let arg = match request.arg_type {
-            0 => Arg::Literal(data),
-            1 => Arg::FromWorkspace(data),
-            _ => return Err("invalid arg_type".to_string()),
-        };
-
-        Ok(arg)
-    }
-}
-
-impl From<Arg> for proto::validator_node::Arg {
-    fn from(arg: Arg) -> Self {
-        let mut result = proto::validator_node::Arg::default();
-
-        match arg {
-            Arg::Literal(data) => {
-                result.arg_type = 0;
-                result.data = data;
-            },
-            Arg::FromWorkspace(data) => {
-                result.arg_type = 1;
-                result.data = data;
-            },
-        }
-
-        result
-=======
         // let mut result = proto::validator_node::Instruction::default();
         //
         // match instruction {
@@ -499,6 +429,39 @@
         //
         // result
         todo!()
->>>>>>> 29f4ea5f
+    }
+}
+
+impl TryFrom<proto::validator_node::Arg> for Arg {
+    type Error = String;
+
+    fn try_from(request: proto::validator_node::Arg) -> Result<Self, Self::Error> {
+        let data = request.data.clone();
+        let arg = match request.arg_type {
+            0 => Arg::Literal(data),
+            1 => Arg::FromWorkspace(data),
+            _ => return Err("invalid arg_type".to_string()),
+        };
+
+        Ok(arg)
+    }
+}
+
+impl From<Arg> for proto::validator_node::Arg {
+    fn from(arg: Arg) -> Self {
+        let mut result = proto::validator_node::Arg::default();
+
+        match arg {
+            Arg::Literal(data) => {
+                result.arg_type = 0;
+                result.data = data;
+            },
+            Arg::FromWorkspace(data) => {
+                result.arg_type = 1;
+                result.data = data;
+            },
+        }
+
+        result
     }
 }