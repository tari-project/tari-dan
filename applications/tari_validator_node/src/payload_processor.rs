//   Copyright 2022. The Tari Project
//
//   Redistribution and use in source and binary forms, with or without modification, are permitted provided that the
//   following conditions are met:
//
//   1. Redistributions of source code must retain the above copyright notice, this list of conditions and the following
//   disclaimer.
//
//   2. Redistributions in binary form must reproduce the above copyright notice, this list of conditions and the
//   following disclaimer in the documentation and/or other materials provided with the distribution.
//
//   3. Neither the name of the copyright holder nor the names of its contributors may be used to endorse or promote
//   products derived from this software without specific prior written permission.
//
//   THIS SOFTWARE IS PROVIDED BY THE COPYRIGHT HOLDERS AND CONTRIBUTORS "AS IS" AND ANY EXPRESS OR IMPLIED WARRANTIES,
//   INCLUDING, BUT NOT LIMITED TO, THE IMPLIED WARRANTIES OF MERCHANTABILITY AND FITNESS FOR A PARTICULAR PURPOSE ARE
//   DISCLAIMED. IN NO EVENT SHALL THE COPYRIGHT HOLDER OR CONTRIBUTORS BE LIABLE FOR ANY DIRECT, INDIRECT, INCIDENTAL,
//   SPECIAL, EXEMPLARY, OR CONSEQUENTIAL DAMAGES (INCLUDING, BUT NOT LIMITED TO, PROCUREMENT OF SUBSTITUTE GOODS OR
//   SERVICES; LOSS OF USE, DATA, OR PROFITS; OR BUSINESS INTERRUPTION) HOWEVER CAUSED AND ON ANY THEORY OF LIABILITY,
//   WHETHER IN CONTRACT, STRICT LIABILITY, OR TORT (INCLUDING NEGLIGENCE OR OTHERWISE) ARISING IN ANY WAY OUT OF THE
//   USE OF THIS SOFTWARE, EVEN IF ADVISED OF THE POSSIBILITY OF SUCH DAMAGE.

use std::{
<<<<<<< HEAD
    collections::{hash_map::RandomState, HashMap, HashSet},
    iter::FromIterator,
    sync::Arc,
=======
    collections::{BTreeSet, HashMap},
    convert::TryFrom,
>>>>>>> b8d903fc
};

use tari_crypto::tari_utilities::ByteArray;
use tari_dan_common_types::{services::template_provider::TemplateProvider, ObjectPledge, ShardId, SubstateState};
use tari_dan_core::{
    models::TariDanPayload,
    services::{PayloadProcessor, PayloadProcessorError},
};
use tari_dan_engine::{
    bootstrap_state,
    fees::{FeeModule, FeeTable},
    packager::{LoadedTemplate, Package},
    runtime::{AuthParams, ConsensusContext, RuntimeModule},
    state_store::{memory::MemoryStateStore, AtomicDb, StateReader, StateStoreError, StateWriter},
    transaction::TransactionProcessor,
};
use tari_engine_types::{
    commit_result::{ExecuteResult, FinalizeResult, RejectReason},
    substate::{Substate, SubstateAddress},
};
use tari_template_lib::{
    crypto::RistrettoPublicKeyBytes,
    models::{Amount, ComponentAddress, TemplateAddress},
    prelude::NonFungibleAddress,
};
use tari_transaction::Transaction;

#[derive(Debug, Clone)]
pub struct TariDanPayloadProcessor<TTemplateProvider> {
<<<<<<< HEAD
    template_provider: Arc<TTemplateProvider>,
}

impl<TTemplateProvider> TariDanPayloadProcessor<TTemplateProvider> {
    pub fn new(template_provider: TTemplateProvider) -> Self {
        Self {
            template_provider: Arc::new(template_provider),
=======
    template_provider: TTemplateProvider,
    fee_table: FeeTable,
}

impl<TTemplateProvider> TariDanPayloadProcessor<TTemplateProvider> {
    pub fn new(template_provider: TTemplateProvider, fee_table: FeeTable) -> Self {
        Self {
            template_provider,
            fee_table,
>>>>>>> b8d903fc
        }
    }
}

impl<TTemplateProvider> PayloadProcessor<TariDanPayload> for TariDanPayloadProcessor<TTemplateProvider>
where TTemplateProvider: TemplateProvider<Template = LoadedTemplate>
{
    fn process_payload(
        &self,
        payload: TariDanPayload,
        pledges: HashMap<ShardId, ObjectPledge>,
        consensus: ConsensusContext,
    ) -> Result<ExecuteResult, PayloadProcessorError> {
        let transaction = payload.into_payload();
<<<<<<< HEAD
        // let mut template_addresses = HashSet::<_, RandomState>::from_iter(transaction.required_templates());
        // let components = transaction.required_components();
=======
        let mut template_addresses = transaction.required_templates();
        let components = transaction.required_components();
>>>>>>> b8d903fc

        let state_store = create_populated_state_store(pledges.into_values())?;
        // template_addresses.extend(load_template_addresses_for_components(&state_store, &components)?);

        // let package = build_package(&self.template_provider, template_addresses)?;

        // Include ownership token for the signers of this in the auth scope
        let owner_token = get_auth_token(&transaction);
        let auth_params = AuthParams {
            initial_ownership_proofs: vec![owner_token],
        };

<<<<<<< HEAD
        let modules = vec![]; // No modules for now, currently used in tests. Also will be useful for more advanced use-cases like fees, etc.

        let processor = TransactionProcessor::new(
            self.template_provider.clone(),
=======
        // 1 per byte
        // Divide by 2 to account for the cost of CBOR
        let initial_cost = self.fee_table.per_kb_wasm_size() * package.total_code_byte_size() as u64 / 1024 / 2;
        let modules: Vec<Box<dyn RuntimeModule>> = vec![Box::new(FeeModule::new(initial_cost, self.fee_table.clone()))];

        let processor = TransactionProcessor::new(
            package,
>>>>>>> b8d903fc
            state_store,
            auth_params,
            consensus,
            modules,
<<<<<<< HEAD
=======
            Amount::try_from(self.fee_table.loan()).expect("Fee loan too large"),
>>>>>>> b8d903fc
        );
        let tx_hash = *transaction.hash();
        match processor.execute(transaction) {
            Ok(result) => Ok(result),
            Err(err) => Ok(ExecuteResult {
                finalize: FinalizeResult::reject(tx_hash, RejectReason::ExecutionFailure(err.to_string())),
                transaction_failure: None,
                fee_receipt: None,
            }),
        }
    }
}

fn build_package<TTemplateProvider: TemplateProvider<Template = LoadedTemplate>>(
    template_provider: &TTemplateProvider,
    template_addresses: BTreeSet<TemplateAddress>,
) -> Result<Package, PayloadProcessorError> {
    let mut builder = Package::builder();

    for addr in template_addresses {
        let template = template_provider
            .get_template_module(&addr)
            .map_err(|err| PayloadProcessorError::FailedToLoadTemplate(err.into()))?;
        builder.add_template(addr, template);
    }

    Ok(builder.build())
}

fn get_auth_token(transaction: &Transaction) -> NonFungibleAddress {
    let public_key = RistrettoPublicKeyBytes::from_bytes(transaction.sender_public_key().as_bytes())
        .expect("Expected public key to be 32 bytes");
    NonFungibleAddress::from_public_key(public_key)
}

fn load_template_addresses_for_components(
    state_db: &MemoryStateStore,
    components: &BTreeSet<ComponentAddress>,
) -> Result<BTreeSet<TemplateAddress>, PayloadProcessorError> {
    let access = state_db
        .read_access()
        .map_err(PayloadProcessorError::FailedToLoadTemplate)?;
    let mut template_addresses = BTreeSet::new();
    for component in components {
        let component = access.get_state::<_, Substate>(&SubstateAddress::Component(*component))?;
        let component = component
            .into_substate_value()
            .into_component()
            .expect("Component substate should be a component");
        template_addresses.insert(component.template_address);
    }
    Ok(template_addresses)
}

fn create_populated_state_store<I: IntoIterator<Item = ObjectPledge>>(
    inputs: I,
) -> Result<MemoryStateStore, StateStoreError> {
    let state_db = MemoryStateStore::default();

    // Populate state db with inputs
    let mut tx = state_db.write_access()?;
    // Add bootstrapped substates
    bootstrap_state(&mut tx)?;

    for input in inputs {
        match input.current_state {
            SubstateState::Up { address, data, .. } => {
                log::debug!(target: "tari::dan_layer::payload_processor",
                    "State store input substate: {} v{}",
                    address,
                    data.version()
                );
                tx.set_state(&address, data)?;
            },
            SubstateState::DoesNotExist | SubstateState::Down { .. } => { /* Do nothing */ },
        }
    }
    tx.commit()?;

    Ok(state_db)
}<|MERGE_RESOLUTION|>--- conflicted
+++ resolved
@@ -21,14 +21,9 @@
 //   USE OF THIS SOFTWARE, EVEN IF ADVISED OF THE POSSIBILITY OF SUCH DAMAGE.
 
 use std::{
-<<<<<<< HEAD
-    collections::{hash_map::RandomState, HashMap, HashSet},
-    iter::FromIterator,
-    sync::Arc,
-=======
     collections::{BTreeSet, HashMap},
     convert::TryFrom,
->>>>>>> b8d903fc
+    sync::Arc,
 };
 
 use tari_crypto::tari_utilities::ByteArray;
@@ -58,25 +53,15 @@
 
 #[derive(Debug, Clone)]
 pub struct TariDanPayloadProcessor<TTemplateProvider> {
-<<<<<<< HEAD
     template_provider: Arc<TTemplateProvider>,
-}
-
-impl<TTemplateProvider> TariDanPayloadProcessor<TTemplateProvider> {
-    pub fn new(template_provider: TTemplateProvider) -> Self {
-        Self {
-            template_provider: Arc::new(template_provider),
-=======
-    template_provider: TTemplateProvider,
     fee_table: FeeTable,
 }
 
 impl<TTemplateProvider> TariDanPayloadProcessor<TTemplateProvider> {
     pub fn new(template_provider: TTemplateProvider, fee_table: FeeTable) -> Self {
         Self {
-            template_provider,
+            template_provider: Arc::new(template_provider),
             fee_table,
->>>>>>> b8d903fc
         }
     }
 }
@@ -91,13 +76,8 @@
         consensus: ConsensusContext,
     ) -> Result<ExecuteResult, PayloadProcessorError> {
         let transaction = payload.into_payload();
-<<<<<<< HEAD
-        // let mut template_addresses = HashSet::<_, RandomState>::from_iter(transaction.required_templates());
+        // let mut template_addresses = transaction.required_templates();
         // let components = transaction.required_components();
-=======
-        let mut template_addresses = transaction.required_templates();
-        let components = transaction.required_components();
->>>>>>> b8d903fc
 
         let state_store = create_populated_state_store(pledges.into_values())?;
         // template_addresses.extend(load_template_addresses_for_components(&state_store, &components)?);
@@ -110,28 +90,18 @@
             initial_ownership_proofs: vec![owner_token],
         };
 
-<<<<<<< HEAD
-        let modules = vec![]; // No modules for now, currently used in tests. Also will be useful for more advanced use-cases like fees, etc.
-
-        let processor = TransactionProcessor::new(
-            self.template_provider.clone(),
-=======
         // 1 per byte
         // Divide by 2 to account for the cost of CBOR
         let initial_cost = self.fee_table.per_kb_wasm_size() * package.total_code_byte_size() as u64 / 1024 / 2;
         let modules: Vec<Box<dyn RuntimeModule>> = vec![Box::new(FeeModule::new(initial_cost, self.fee_table.clone()))];
 
         let processor = TransactionProcessor::new(
-            package,
->>>>>>> b8d903fc
+            self.template_provider.clone(),
             state_store,
             auth_params,
             consensus,
             modules,
-<<<<<<< HEAD
-=======
             Amount::try_from(self.fee_table.loan()).expect("Fee loan too large"),
->>>>>>> b8d903fc
         );
         let tx_hash = *transaction.hash();
         match processor.execute(transaction) {
