//   Copyright 2022. The Tari Project
//
//   Redistribution and use in source and binary forms, with or without modification, are permitted provided that the
//   following conditions are met:
//
//   1. Redistributions of source code must retain the above copyright notice, this list of conditions and the following
//   disclaimer.
//
//   2. Redistributions in binary form must reproduce the above copyright notice, this list of conditions and the
//   following disclaimer in the documentation and/or other materials provided with the distribution.
//
//   3. Neither the name of the copyright holder nor the names of its contributors may be used to endorse or promote
//   products derived from this software without specific prior written permission.
//
//   THIS SOFTWARE IS PROVIDED BY THE COPYRIGHT HOLDERS AND CONTRIBUTORS "AS IS" AND ANY EXPRESS OR IMPLIED WARRANTIES,
//   INCLUDING, BUT NOT LIMITED TO, THE IMPLIED WARRANTIES OF MERCHANTABILITY AND FITNESS FOR A PARTICULAR PURPOSE ARE
//   DISCLAIMED. IN NO EVENT SHALL THE COPYRIGHT HOLDER OR CONTRIBUTORS BE LIABLE FOR ANY DIRECT, INDIRECT, INCIDENTAL,
//   SPECIAL, EXEMPLARY, OR CONSEQUENTIAL DAMAGES (INCLUDING, BUT NOT LIMITED TO, PROCUREMENT OF SUBSTITUTE GOODS OR
//   SERVICES; LOSS OF USE, DATA, OR PROFITS; OR BUSINESS INTERRUPTION) HOWEVER CAUSED AND ON ANY THEORY OF LIABILITY,
//   WHETHER IN CONTRACT, STRICT LIABILITY, OR TORT (INCLUDING NEGLIGENCE OR OTHERWISE) ARISING IN ANY WAY OUT OF THE
//   USE OF THIS SOFTWARE, EVEN IF ADVISED OF THE POSSIBILITY OF SUCH DAMAGE.

use std::{
    fs,
    io,
    net::{IpAddr, Ipv4Addr, SocketAddr},
    sync::Arc,
};

use tari_app_utilities::{identity_management, identity_management::load_from_json};
use tari_common::{
    configuration::bootstrap::{grpc_default_port, ApplicationType},
    exit_codes::{ExitCode, ExitError},
};
use tari_comms::{protocol::rpc::RpcServer, CommsNode, NodeIdentity, UnspawnedCommsNode};
use tari_dan_core::workers::events::{EventSubscription, HotStuffEvent};
use tari_dan_storage::global::GlobalDb;
use tari_dan_storage_sqlite::{global::SqliteGlobalDbAdapter, SqliteDbFactory};
use tari_p2p::initialization::spawn_comms_using_transport;
use tari_shutdown::ShutdownSignal;

use crate::{
    auto_registration,
    base_layer_scanner,
    comms,
    grpc::services::base_node_client::GrpcBaseNodeClient,
    p2p::{
        create_validator_node_rpc_service,
        services::{
            comms_peer_provider::CommsPeerProvider,
            epoch_manager,
            epoch_manager::handle::EpochManagerHandle,
            hotstuff,
            mempool,
            mempool::MempoolHandle,
            messaging,
            messaging::{DanMessageReceivers, DanMessageSenders},
            networking,
            networking::NetworkingHandle,
            template_manager,
            template_manager::{TemplateManager, TemplateManagerHandle},
        },
    },
    payload_processor::TariDanPayloadProcessor,
    ApplicationConfig,
};

const _LOG_TARGET: &str = "tari_validator_node::bootstrap";

pub async fn spawn_services(
    config: &ApplicationConfig,
    shutdown: ShutdownSignal,
    node_identity: Arc<NodeIdentity>,
    global_db: GlobalDb<SqliteGlobalDbAdapter>,
    sqlite_db: SqliteDbFactory,
) -> Result<Services, anyhow::Error> {
    let mut p2p_config = config.validator_node.p2p.clone();
    p2p_config.transport.tor.identity = load_from_json(&config.validator_node.tor_identity_file)
        .map_err(|e| ExitError::new(ExitCode::ConfigError, e))?;

    ensure_directories_exist(config)?;

    // Connection to base node
    let base_node_client = GrpcBaseNodeClient::new(config.validator_node.base_node_grpc_address.unwrap_or_else(|| {
        let port = grpc_default_port(ApplicationType::BaseNode, config.network);
        SocketAddr::new(IpAddr::V4(Ipv4Addr::new(127, 0, 0, 1)), port)
    }));

    // Initialize comms
    let (comms, message_channel) = comms::initialize(node_identity.clone(), config, shutdown.clone()).await?;

    // Spawn messaging
    let (message_senders, message_receivers) = messaging::new_messaging_channel(10);
    let mempool_new_tx = message_senders.tx_new_transaction_message.clone();
    let outbound_messaging = messaging::spawn(
        node_identity.public_key().clone(),
        message_channel,
        message_senders.clone(),
    );

    let DanMessageReceivers {
        rx_consensus_message,
        rx_vote_message,
        rx_new_transaction_message,
        rx_network_announce,
    } = message_receivers;

    // Epoch manager
    let epoch_manager = epoch_manager::spawn(
        sqlite_db.clone(),
        base_node_client.clone(),
        node_identity.public_key().clone(),
        shutdown.clone(),
    );

    // Mempool
    let mempool = mempool::spawn(rx_new_transaction_message, mempool_new_tx, outbound_messaging.clone());

    // Networking
    let peer_provider = CommsPeerProvider::new(comms.peer_manager());
    let networking = networking::spawn(
        rx_network_announce,
        node_identity.clone(),
        outbound_messaging.clone(),
        peer_provider.clone(),
        comms.connectivity(),
    );

    // Template manager
    let template_manager = template_manager::spawn(sqlite_db.clone(), shutdown.clone());

    // Base Node scanner
    base_layer_scanner::spawn(
        config.validator_node.clone(),
        global_db.clone(),
        base_node_client.clone(),
        epoch_manager.clone(),
        template_manager.clone(),
        shutdown.clone(),
    );

    // Payload processor
    // TODO: we recreate the db template manager here, we could use the TemplateManagerHandle, but this is async, which
    //       would force the PayloadProcessor to be async (maybe that is ok, or maybe we dont need the template manager
    //       to be async if it doesn't have to download the templates).
    let payload_processor = TariDanPayloadProcessor::new(TemplateManager::new(sqlite_db));

    // Consensus
    let hotstuff_events = hotstuff::try_spawn(
        node_identity.clone(),
        &config.validator_node,
        outbound_messaging,
        epoch_manager.clone(),
        mempool.clone(),
        payload_processor,
        rx_consensus_message,
        rx_vote_message,
        shutdown.clone(),
    )?;

    let comms = setup_p2p_rpc(config, comms, message_senders, peer_provider);
    let comms = spawn_comms_using_transport(comms, p2p_config.transport.clone())
        .await
        .map_err(|e| ExitError::new(ExitCode::ConfigError, format!("Could not spawn using transport: {}", e)))?;

    // Save final node identity after comms has initialized. This is required because the public_address can be
    // changed by comms during initialization when using tor.
    save_identities(config, &comms)?;

    // Auto-registration
    if config.validator_node.auto_register {
        auto_registration::spawn(config.clone(), node_identity.clone(), epoch_manager.clone(), shutdown);
    }

    Ok(Services {
        comms,
        networking,
        mempool,
        epoch_manager,
<<<<<<< HEAD
        hotstuff_events,
=======
        template_manager,
>>>>>>> 7324dd2d
    })
}

fn save_identities(config: &ApplicationConfig, comms: &CommsNode) -> Result<(), ExitError> {
    identity_management::save_as_json(&config.validator_node.identity_file, &*comms.node_identity())
        .map_err(|e| ExitError::new(ExitCode::ConfigError, format!("Failed to save node identity: {}", e)))?;

    if let Some(hs) = comms.hidden_service() {
        identity_management::save_as_json(&config.validator_node.tor_identity_file, hs.tor_identity())
            .map_err(|e| ExitError::new(ExitCode::ConfigError, format!("Failed to save tor identity: {}", e)))?;
    }
    Ok(())
}

fn ensure_directories_exist(config: &ApplicationConfig) -> io::Result<()> {
    fs::create_dir_all(&config.validator_node.data_dir)?;
    fs::create_dir_all(&config.validator_node.p2p.datastore_path)?;
    Ok(())
}

pub struct Services {
    pub comms: CommsNode,
    pub networking: NetworkingHandle,
    pub mempool: MempoolHandle,
    pub epoch_manager: EpochManagerHandle,
<<<<<<< HEAD
    pub hotstuff_events: EventSubscription<HotStuffEvent>,
=======
    pub template_manager: TemplateManagerHandle,
>>>>>>> 7324dd2d
}

fn setup_p2p_rpc(
    config: &ApplicationConfig,
    comms: UnspawnedCommsNode,
    message_senders: DanMessageSenders,
    peer_provider: CommsPeerProvider,
) -> UnspawnedCommsNode {
    let rpc_server = RpcServer::builder()
        .with_maximum_simultaneous_sessions(config.validator_node.p2p.rpc_max_simultaneous_sessions)
        .finish()
        .add_service(create_validator_node_rpc_service(message_senders, peer_provider));

    comms.add_protocol_extension(rpc_server)
}<|MERGE_RESOLUTION|>--- conflicted
+++ resolved
@@ -177,11 +177,8 @@
         networking,
         mempool,
         epoch_manager,
-<<<<<<< HEAD
+        template_manager,
         hotstuff_events,
-=======
-        template_manager,
->>>>>>> 7324dd2d
     })
 }
 
@@ -207,11 +204,8 @@
     pub networking: NetworkingHandle,
     pub mempool: MempoolHandle,
     pub epoch_manager: EpochManagerHandle,
-<<<<<<< HEAD
+    pub template_manager: TemplateManagerHandle,
     pub hotstuff_events: EventSubscription<HotStuffEvent>,
-=======
-    pub template_manager: TemplateManagerHandle,
->>>>>>> 7324dd2d
 }
 
 fn setup_p2p_rpc(
