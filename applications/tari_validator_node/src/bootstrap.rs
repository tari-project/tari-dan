//   Copyright 2022. The Tari Project
//
//   Redistribution and use in source and binary forms, with or without modification, are permitted provided that the
//   following conditions are met:
//
//   1. Redistributions of source code must retain the above copyright notice, this list of conditions and the following
//   disclaimer.
//
//   2. Redistributions in binary form must reproduce the above copyright notice, this list of conditions and the
//   following disclaimer in the documentation and/or other materials provided with the distribution.
//
//   3. Neither the name of the copyright holder nor the names of its contributors may be used to endorse or promote
//   products derived from this software without specific prior written permission.
//
//   THIS SOFTWARE IS PROVIDED BY THE COPYRIGHT HOLDERS AND CONTRIBUTORS "AS IS" AND ANY EXPRESS OR IMPLIED WARRANTIES,
//   INCLUDING, BUT NOT LIMITED TO, THE IMPLIED WARRANTIES OF MERCHANTABILITY AND FITNESS FOR A PARTICULAR PURPOSE ARE
//   DISCLAIMED. IN NO EVENT SHALL THE COPYRIGHT HOLDER OR CONTRIBUTORS BE LIABLE FOR ANY DIRECT, INDIRECT, INCIDENTAL,
//   SPECIAL, EXEMPLARY, OR CONSEQUENTIAL DAMAGES (INCLUDING, BUT NOT LIMITED TO, PROCUREMENT OF SUBSTITUTE GOODS OR
//   SERVICES; LOSS OF USE, DATA, OR PROFITS; OR BUSINESS INTERRUPTION) HOWEVER CAUSED AND ON ANY THEORY OF LIABILITY,
//   WHETHER IN CONTRACT, STRICT LIABILITY, OR TORT (INCLUDING NEGLIGENCE OR OTHERWISE) ARISING IN ANY WAY OUT OF THE
//   USE OF THIS SOFTWARE, EVEN IF ADVISED OF THE POSSIBILITY OF SUCH DAMAGE.

use std::{fs, io, ops::DerefMut, str::FromStr};

use anyhow::anyhow;
use futures::{future, FutureExt};
use libp2p::identity;
use log::info;
use minotari_app_utilities::identity_management;
use serde::Serialize;
use sqlite_message_logger::SqliteMessageLogger;
use tari_base_node_client::grpc::GrpcBaseNodeClient;
use tari_common::{
    configuration::bootstrap::{grpc_default_port, ApplicationType},
    exit_codes::{ExitCode, ExitError},
};
use tari_common_types::types::PublicKey;
use tari_core::transactions::transaction_components::ValidatorNodeSignature;
use tari_crypto::tari_utilities::ByteArray;
use tari_dan_app_utilities::{
    base_layer_scanner,
    consensus_constants::ConsensusConstants,
    keypair::RistrettoKeypair,
    seed_peer::SeedPeer,
    substate_file_cache::SubstateFileCache,
    template_manager,
    template_manager::{implementation::TemplateManager, interface::TemplateManagerHandle},
    transaction_executor::TariDanTransactionProcessor,
};
use tari_dan_common_types::{Epoch, NodeAddressable, NodeHeight, PeerAddress, SubstateAddress};
use tari_dan_engine::fees::FeeTable;
use tari_dan_p2p::TariMessagingSpec;
use tari_dan_storage::{
    consensus_models::{Block, BlockId, ExecutedTransaction, SubstateRecord},
    global::GlobalDb,
    StateStore,
    StateStoreReadTransaction,
    StateStoreWriteTransaction,
    StorageError,
};
use tari_dan_storage_sqlite::global::SqliteGlobalDbAdapter;
use tari_engine_types::{resource::Resource, substate::SubstateId};
use tari_epoch_manager::base_layer::{EpochManagerConfig, EpochManagerHandle};
use tari_indexer_lib::substate_scanner::SubstateScanner;
use tari_networking::{MessagingMode, NetworkingHandle, SwarmConfig};
use tari_rpc_framework::RpcServer;
use tari_shutdown::ShutdownSignal;
use tari_state_store_sqlite::SqliteStateStore;
use tari_template_lib::{
    auth::ResourceAccessRules,
    constants::{CONFIDENTIAL_TARI_RESOURCE_ADDRESS, PUBLIC_IDENTITY_RESOURCE_ADDRESS},
    crypto::RistrettoPublicKeyBytes,
    models::Metadata,
    prelude::{OwnerRule, ResourceType},
    resource::TOKEN_SYMBOL,
};
use tari_transaction::Transaction;
use tari_validator_node_rpc::client::TariValidatorNodeRpcClientFactory;
use tokio::{sync::mpsc, task::JoinHandle};

use crate::{
    consensus,
    consensus::ConsensusHandle,
    dry_run_transaction_processor::DryRunTransactionProcessor,
    p2p::{
        create_tari_validator_node_rpc_service,
        services::{
            mempool,
            mempool::{
                ClaimFeeTransactionValidator,
                EpochRangeValidator,
                FeeTransactionValidator,
                HasInputs,
                HasInvolvedShards,
                InputRefsValidator,
                MempoolError,
                MempoolHandle,
                OutputsDontExistLocally,
                TemplateExistsValidator,
                TransactionSignatureValidator,
                Validator,
            },
            messaging::{ConsensusInboundMessaging, ConsensusOutboundMessaging, Gossip},
        },
    },
    registration,
    substate_resolver::TariSubstateResolver,
    virtual_substate::VirtualSubstateManager,
    ApplicationConfig,
    ValidatorNodeConfig,
};

const LOG_TARGET: &str = "tari::validator_node::bootstrap";

#[allow(clippy::too_many_lines)]
pub async fn spawn_services(
    config: &ApplicationConfig,
    shutdown: ShutdownSignal,
    keypair: RistrettoKeypair,
    global_db: GlobalDb<SqliteGlobalDbAdapter<PeerAddress>>,
    consensus_constants: ConsensusConstants,
) -> Result<Services, anyhow::Error> {
    let mut handles = Vec::with_capacity(8);

    ensure_directories_exist(config)?;

    // Connection to base node
    let base_node_client =
        GrpcBaseNodeClient::new(config.validator_node.base_node_grpc_address.clone().unwrap_or_else(|| {
            let port = grpc_default_port(ApplicationType::BaseNode, config.network);
            format!("127.0.0.1:{port}")
        }));

    // Networking
    let (tx_consensus_messages, rx_consensus_messages) = mpsc::unbounded_channel();
    let (tx_gossip_messages, rx_gossip_messages) = mpsc::unbounded_channel();
    let identity = identity::Keypair::sr25519_from_bytes(keypair.secret_key().as_bytes().to_vec()).map_err(|e| {
        ExitError::new(
            ExitCode::ConfigError,
            format!("Failed to create libp2p identity from secret bytes: {}", e),
        )
    })?;
    let seed_peers = config
        .peer_seeds
        .peer_seeds
        .iter()
        .map(|s| SeedPeer::from_str(s))
        .collect::<anyhow::Result<Vec<_>>>()?;
    let seed_peers = seed_peers
        .into_iter()
        .flat_map(|p| {
            let peer_id = p.to_peer_id();
            p.addresses.into_iter().map(move |a| (peer_id, a))
        })
        .collect();
    let (mut networking, join_handle) = tari_networking::spawn(
        identity,
        MessagingMode::Enabled {
            tx_messages: tx_consensus_messages,
            tx_gossip_messages,
        },
        tari_networking::Config {
            listener_port: config.validator_node.p2p.listener_port,
            swarm: SwarmConfig {
                protocol_version: format!("/tari/{}/0.0.1", config.network).parse().unwrap(),
                user_agent: "/tari/validator/0.0.1".to_string(),
                enable_mdns: config.validator_node.p2p.enable_mdns,
                ..Default::default()
            },
            reachability_mode: config.validator_node.p2p.reachability_mode.into(),
            announce: true,
            ..Default::default()
        },
        seed_peers,
        shutdown.clone(),
    )?;
    handles.push(join_handle);

    // Spawn messaging
    let message_logger = SqliteMessageLogger::new(config.validator_node.data_dir.join("message_log.sqlite"));

    // Connect to shard db
    let state_store =
        SqliteStateStore::connect(&format!("sqlite://{}", config.validator_node.state_db_path().display()))?;
    state_store.with_write_tx(|tx| bootstrap_state(tx))?;

    // Epoch manager
    let (epoch_manager, join_handle) = tari_epoch_manager::base_layer::spawn_service(
        // TODO: We should be able to pass consensus constants here. However, these are currently located in dan_core
        // which depends on epoch_manager, so would be a circular dependency.
        EpochManagerConfig {
            base_layer_confirmations: consensus_constants.base_layer_confirmations,
            committee_size: consensus_constants.committee_size,
        },
        global_db.clone(),
        base_node_client.clone(),
        keypair.public_key().clone(),
        shutdown.clone(),
    );
    handles.push(join_handle);

    // Create registration file
    create_registration_file(config, &epoch_manager, &keypair).await?;

    // Template manager
    let template_manager = TemplateManager::initialize(global_db.clone(), config.validator_node.templates.clone())?;
    let (template_manager_service, join_handle) =
        template_manager::implementation::spawn(template_manager.clone(), shutdown.clone());
    handles.push(join_handle);

    // Payload processor
    let fee_table = if config.validator_node.no_fees {
        FeeTable::zero_rated()
    } else {
        FeeTable {
            per_module_call_cost: 1,
            per_byte_storage_cost: 1,
            per_event_cost: 1,
            per_log_cost: 1,
        }
    };
    let payload_processor = TariDanTransactionProcessor::new(template_manager.clone(), fee_table);

    let validator_node_client_factory = TariValidatorNodeRpcClientFactory::new(networking.clone());

    // Consensus
    let (tx_executed_transaction, rx_executed_transaction) = mpsc::channel(10);
<<<<<<< HEAD
=======
    let foreign_receive_counter = state_store.with_read_tx(|tx| ForeignReceiveCounters::get(tx))?;

    let local_address = PeerAddress::from(keypair.public_key().clone());
    let (loopback_sender, loopback_receiver) = mpsc::unbounded_channel();
    let inbound_messaging = ConsensusInboundMessaging::new(
        local_address,
        rx_consensus_messages,
        loopback_receiver,
        message_logger.clone(),
    );
    let outbound_messaging =
        ConsensusOutboundMessaging::new(loopback_sender, networking.clone(), message_logger.clone());

>>>>>>> ea56d599
    let (consensus_join_handle, consensus_handle, rx_consensus_to_mempool) = consensus::spawn(
        state_store.clone(),
        keypair.clone(),
        epoch_manager.clone(),
        rx_executed_transaction,
        inbound_messaging,
        outbound_messaging.clone(),
        validator_node_client_factory.clone(),
        shutdown.clone(),
    )
    .await;
    handles.push(consensus_join_handle);

    // substate cache
    let substate_cache_dir = config.common.base_path.join("substate_cache");
    let substate_cache = SubstateFileCache::new(substate_cache_dir)
        .map_err(|e| ExitError::new(ExitCode::ConfigError, format!("Substate cache error: {}", e)))?;

    // Mempool
    let virtual_substate_manager = VirtualSubstateManager::new(state_store.clone(), epoch_manager.clone());
    let scanner = SubstateScanner::new(
        epoch_manager.clone(),
        validator_node_client_factory.clone(),
        substate_cache,
    );
    let substate_resolver = TariSubstateResolver::new(
        state_store.clone(),
        scanner,
        epoch_manager.clone(),
        virtual_substate_manager.clone(),
    );

    let gossip = Gossip::new(networking.clone(), rx_gossip_messages);

    let (mempool, join_handle) = mempool::spawn(
        gossip,
        tx_executed_transaction,
        epoch_manager.clone(),
        payload_processor.clone(),
        substate_resolver.clone(),
        create_mempool_before_execute_validator(
            &config.validator_node,
            template_manager.clone(),
            epoch_manager.clone(),
        ),
        create_mempool_after_execute_validator(state_store.clone()),
        state_store.clone(),
        rx_consensus_to_mempool,
        consensus_handle.clone(),
    );
    handles.push(join_handle);

    // Base Node scanner
    let join_handle = base_layer_scanner::spawn(
        global_db.clone(),
        base_node_client.clone(),
        epoch_manager.clone(),
        template_manager_service.clone(),
        shutdown.clone(),
        consensus_constants,
        state_store.clone(),
        config.validator_node.scan_base_layer,
        config.validator_node.base_layer_scanning_interval,
    );
    handles.push(join_handle);

    spawn_p2p_rpc(
        config,
        &mut networking,
        state_store.clone(),
        mempool.clone(),
        virtual_substate_manager,
    )
    .await?;
    // Save final node identity after comms has initialized. This is required because the public_address can be
    // changed by comms during initialization when using tor.
    save_identities(config, &keypair)?;

    // Auto-registration
    if config.validator_node.auto_register {
        let handle = registration::spawn(config.clone(), keypair.clone(), epoch_manager.clone(), shutdown);
        handles.push(handle);
    } else {
        info!(target: LOG_TARGET, "♽️ Node auto registration is disabled");
    }

    let dry_run_transaction_processor =
        DryRunTransactionProcessor::new(epoch_manager.clone(), payload_processor, substate_resolver);

    Ok(Services {
        keypair,
        networking,
        mempool,
        epoch_manager,
        template_manager: template_manager_service,
        consensus_handle,
        global_db,
        state_store,
        dry_run_transaction_processor,
        handles,
        validator_node_client_factory,
    })
}

async fn create_registration_file(
    config: &ApplicationConfig,
    epoch_manager: &EpochManagerHandle<PeerAddress>,
    keypair: &RistrettoKeypair,
) -> Result<(), anyhow::Error> {
    let fee_claim_public_key = config.validator_node.fee_claim_public_key.clone();
    epoch_manager
        .set_fee_claim_public_key(fee_claim_public_key.clone())
        .await?;

    let signature = ValidatorNodeSignature::sign(keypair.secret_key(), &fee_claim_public_key, b"");
    #[derive(Serialize)]
    struct ValidatorRegistrationFile {
        signature: ValidatorNodeSignature,
        public_key: PublicKey,
        claim_public_key: PublicKey,
    }
    let registration = ValidatorRegistrationFile {
        signature,
        public_key: keypair.public_key().clone(),
        claim_public_key: fee_claim_public_key,
    };
    fs::write(
        config.common.base_path.join("registration.json"),
        serde_json::to_string(&registration)?,
    )
    .map_err(|e| ExitError::new(ExitCode::UnknownError, e))?;
    Ok(())
}

fn save_identities(config: &ApplicationConfig, keypair: &RistrettoKeypair) -> Result<(), ExitError> {
    identity_management::save_as_json(&config.validator_node.identity_file, keypair)
        .map_err(|e| ExitError::new(ExitCode::ConfigError, format!("Failed to save node identity: {}", e)))?;

    Ok(())
}

fn ensure_directories_exist(config: &ApplicationConfig) -> io::Result<()> {
    fs::create_dir_all(&config.validator_node.data_dir)?;
    Ok(())
}

pub struct Services {
    pub keypair: RistrettoKeypair,
    pub networking: NetworkingHandle<TariMessagingSpec>,
    pub mempool: MempoolHandle,
    pub epoch_manager: EpochManagerHandle<PeerAddress>,
    pub template_manager: TemplateManagerHandle,
    pub consensus_handle: ConsensusHandle,
    pub global_db: GlobalDb<SqliteGlobalDbAdapter<PeerAddress>>,
    pub dry_run_transaction_processor: DryRunTransactionProcessor,
    pub validator_node_client_factory: TariValidatorNodeRpcClientFactory,
    pub state_store: SqliteStateStore<PeerAddress>,

    pub handles: Vec<JoinHandle<Result<(), anyhow::Error>>>,
}

impl Services {
    pub async fn on_any_exit(&mut self) -> Result<(), anyhow::Error> {
        // JoinHandler panics if polled again after reading the Result, we fuse the future to prevent this.
        let fused = self.handles.iter_mut().map(|h| h.fuse());
        let (res, _, _) = future::select_all(fused).await;
        res.unwrap_or_else(|e| Err(anyhow!("Task panicked: {}", e)))
    }
}

async fn spawn_p2p_rpc(
    config: &ApplicationConfig,
    networking: &mut NetworkingHandle<TariMessagingSpec>,
    shard_store_store: SqliteStateStore<PeerAddress>,
    mempool: MempoolHandle,
    virtual_substate_manager: VirtualSubstateManager<SqliteStateStore<PeerAddress>, EpochManagerHandle<PeerAddress>>,
) -> anyhow::Result<()> {
    let rpc_server = RpcServer::builder()
        .with_maximum_simultaneous_sessions(config.validator_node.rpc.max_simultaneous_sessions)
        .with_maximum_sessions_per_client(config.validator_node.rpc.max_sessions_per_client)
        .finish()
        .add_service(create_tari_validator_node_rpc_service(
            shard_store_store,
            mempool,
            virtual_substate_manager,
        ));

    let (notify_tx, notify_rx) = mpsc::unbounded_channel();
    networking
        .add_protocol_notifier(rpc_server.all_protocols().iter().cloned(), notify_tx)
        .await?;
    tokio::spawn(rpc_server.serve(notify_rx));
    Ok(())
}

// TODO: Figure out the best way to have the engine shard store mirror these bootstrapped states.
fn bootstrap_state<TTx>(tx: &mut TTx) -> Result<(), StorageError>
where
    TTx: StateStoreWriteTransaction + DerefMut,
    TTx::Target: StateStoreReadTransaction,
    TTx::Addr: NodeAddressable + Serialize,
{
    let genesis_block = Block::genesis();
    let substate_id = SubstateId::Resource(PUBLIC_IDENTITY_RESOURCE_ADDRESS);
    let substate_address = SubstateAddress::from_address(&substate_id, 0);
    let mut metadata: Metadata = Default::default();
    metadata.insert(TOKEN_SYMBOL, "ID".to_string());
    if !SubstateRecord::exists(tx.deref_mut(), &substate_address)? {
        // Create the resource for public identity
        SubstateRecord {
            substate_id,
            version: 0,
            substate_value: Resource::new(
                ResourceType::NonFungible,
                RistrettoPublicKeyBytes::default(),
                OwnerRule::None,
                ResourceAccessRules::new(),
                metadata,
            )
            .into(),
            state_hash: Default::default(),
            created_by_transaction: Default::default(),
            created_justify: *genesis_block.justify().id(),
            created_block: BlockId::genesis(),
            created_height: NodeHeight(0),
            created_at_epoch: Epoch(0),
            destroyed: None,
        }
        .create(tx)?;
    }

    let substate_id = SubstateId::Resource(CONFIDENTIAL_TARI_RESOURCE_ADDRESS);
    let substate_address = SubstateAddress::from_address(&substate_id, 0);
    let mut metadata = Metadata::new();
    metadata.insert(TOKEN_SYMBOL, "tXTR2".to_string());
    if !SubstateRecord::exists(tx.deref_mut(), &substate_address)? {
        SubstateRecord {
            substate_id,
            version: 0,
            substate_value: Resource::new(
                ResourceType::Confidential,
                RistrettoPublicKeyBytes::default(),
                OwnerRule::None,
                ResourceAccessRules::new(),
                metadata,
            )
            .into(),
            state_hash: Default::default(),
            created_by_transaction: Default::default(),
            created_justify: *genesis_block.justify().id(),
            created_block: BlockId::genesis(),
            created_height: NodeHeight(0),
            created_at_epoch: Epoch(0),
            destroyed: None,
        }
        .create(tx)?;
    }

    Ok(())
}

fn create_mempool_before_execute_validator(
    config: &ValidatorNodeConfig,
    template_manager: TemplateManager<PeerAddress>,
    epoch_manager: EpochManagerHandle<PeerAddress>,
) -> impl Validator<Transaction, Error = MempoolError> {
    let mut validator = TransactionSignatureValidator
        .and_then(TemplateExistsValidator::new(template_manager))
        .and_then(EpochRangeValidator::new(epoch_manager.clone()))
        .and_then(ClaimFeeTransactionValidator::new(epoch_manager))
        .boxed();
    if !config.no_fees {
        // A transaction without fee payment may have 0 inputs.
        validator = HasInputs::new()
            .and_then(validator)
            .and_then(FeeTransactionValidator)
            .boxed();
    }
    validator
}

fn create_mempool_after_execute_validator<TAddr: NodeAddressable>(
    store: SqliteStateStore<TAddr>,
) -> impl Validator<ExecutedTransaction, Error = MempoolError> {
    HasInvolvedShards::new()
        .and_then(InputRefsValidator::new())
        .and_then(OutputsDontExistLocally::new(store))
}<|MERGE_RESOLUTION|>--- conflicted
+++ resolved
@@ -225,9 +225,6 @@
 
     // Consensus
     let (tx_executed_transaction, rx_executed_transaction) = mpsc::channel(10);
-<<<<<<< HEAD
-=======
-    let foreign_receive_counter = state_store.with_read_tx(|tx| ForeignReceiveCounters::get(tx))?;
 
     let local_address = PeerAddress::from(keypair.public_key().clone());
     let (loopback_sender, loopback_receiver) = mpsc::unbounded_channel();
@@ -240,7 +237,6 @@
     let outbound_messaging =
         ConsensusOutboundMessaging::new(loopback_sender, networking.clone(), message_logger.clone());
 
->>>>>>> ea56d599
     let (consensus_join_handle, consensus_handle, rx_consensus_to_mempool) = consensus::spawn(
         state_store.clone(),
         keypair.clone(),
