--- conflicted
+++ resolved
@@ -93,12 +93,8 @@
     } = message_receivers;
 
     // Epoch manager
-<<<<<<< HEAD
-    let epoch_manager_handle = epoch_manager::spawn(
-        global_db.clone(),
-=======
     let epoch_manager = epoch_manager::spawn(
->>>>>>> 1212ec95
+        sqlite_db.clone(),
         base_node_client.clone(),
         node_identity.public_key().clone(),
         shutdown.clone(),
