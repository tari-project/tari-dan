//   Copyright 2022. The Tari Project
//
//   Redistribution and use in source and binary forms, with or without modification, are permitted provided that the
//   following conditions are met:
//
//   1. Redistributions of source code must retain the above copyright notice, this list of conditions and the following
//   disclaimer.
//
//   2. Redistributions in binary form must reproduce the above copyright notice, this list of conditions and the
//   following disclaimer in the documentation and/or other materials provided with the distribution.
//
//   3. Neither the name of the copyright holder nor the names of its contributors may be used to endorse or promote
//   products derived from this software without specific prior written permission.
//
//   THIS SOFTWARE IS PROVIDED BY THE COPYRIGHT HOLDERS AND CONTRIBUTORS "AS IS" AND ANY EXPRESS OR IMPLIED WARRANTIES,
//   INCLUDING, BUT NOT LIMITED TO, THE IMPLIED WARRANTIES OF MERCHANTABILITY AND FITNESS FOR A PARTICULAR PURPOSE ARE
//   DISCLAIMED. IN NO EVENT SHALL THE COPYRIGHT HOLDER OR CONTRIBUTORS BE LIABLE FOR ANY DIRECT, INDIRECT, INCIDENTAL,
//   SPECIAL, EXEMPLARY, OR CONSEQUENTIAL DAMAGES (INCLUDING, BUT NOT LIMITED TO, PROCUREMENT OF SUBSTITUTE GOODS OR
//   SERVICES; LOSS OF USE, DATA, OR PROFITS; OR BUSINESS INTERRUPTION) HOWEVER CAUSED AND ON ANY THEORY OF LIABILITY,
//   WHETHER IN CONTRACT, STRICT LIABILITY, OR TORT (INCLUDING NEGLIGENCE OR OTHERWISE) ARISING IN ANY WAY OUT OF THE
//   USE OF THIS SOFTWARE, EVEN IF ADVISED OF THE POSSIBILITY OF SUCH DAMAGE.

use std::{fs, io, ops::DerefMut, str::FromStr};

use anyhow::anyhow;
use futures::{future, FutureExt};
use libp2p::identity;
use log::info;
use minotari_app_utilities::identity_management;
use serde::Serialize;
use sqlite_message_logger::SqliteMessageLogger;
use tari_base_node_client::grpc::GrpcBaseNodeClient;
use tari_common::{
    configuration::{
        bootstrap::{grpc_default_port, ApplicationType},
        Network,
    },
    exit_codes::{ExitCode, ExitError},
};
use tari_common_types::types::PublicKey;
#[cfg(not(feature = "metrics"))]
use tari_consensus::traits::hooks::NoopHooks;
use tari_core::transactions::transaction_components::ValidatorNodeSignature;
use tari_crypto::tari_utilities::ByteArray;
use tari_dan_app_utilities::{
    base_layer_scanner,
    consensus_constants::ConsensusConstants,
    keypair::RistrettoKeypair,
    seed_peer::SeedPeer,
    substate_file_cache::SubstateFileCache,
    template_manager,
    template_manager::{implementation::TemplateManager, interface::TemplateManagerHandle},
    transaction_executor::TariDanTransactionProcessor,
};
use tari_dan_common_types::{Epoch, NodeAddressable, NodeHeight, PeerAddress, SubstateAddress};
use tari_dan_engine::fees::FeeTable;
use tari_dan_p2p::TariMessagingSpec;
use tari_dan_storage::{
    consensus_models::{Block, BlockId, ExecutedTransaction, SubstateRecord},
    global::GlobalDb,
    StateStore,
    StateStoreReadTransaction,
    StateStoreWriteTransaction,
    StorageError,
};
use tari_dan_storage_sqlite::global::SqliteGlobalDbAdapter;
use tari_engine_types::{resource::Resource, substate::SubstateId};
use tari_epoch_manager::base_layer::{EpochManagerConfig, EpochManagerHandle};
use tari_indexer_lib::substate_scanner::SubstateScanner;
use tari_networking::{MessagingMode, NetworkingHandle, SwarmConfig};
use tari_rpc_framework::RpcServer;
use tari_shutdown::ShutdownSignal;
use tari_state_store_sqlite::SqliteStateStore;
use tari_template_lib::{
    auth::ResourceAccessRules,
    constants::{CONFIDENTIAL_TARI_RESOURCE_ADDRESS, PUBLIC_IDENTITY_RESOURCE_ADDRESS},
    crypto::RistrettoPublicKeyBytes,
    models::Metadata,
    prelude::{OwnerRule, ResourceType},
    resource::TOKEN_SYMBOL,
};
use tari_transaction::Transaction;
use tari_validator_node_rpc::client::TariValidatorNodeRpcClientFactory;
use tokio::{sync::mpsc, task::JoinHandle};

#[cfg(feature = "metrics")]
use crate::consensus::metrics::PrometheusConsensusMetrics;
use crate::{
    consensus::{self, ConsensusHandle, TariDanBlockTransactionExecutorBuilder},
    dry_run_transaction_processor::DryRunTransactionProcessor,
    p2p::{
        create_tari_validator_node_rpc_service,
        services::{
            mempool::{
                self,
                ClaimFeeTransactionValidator,
                EpochRangeValidator,
                FeeTransactionValidator,
                HasInputs,
                HasInvolvedShards,
                InputRefsValidator,
                MempoolError,
                MempoolHandle,
                OutputsDontExistLocally,
                TemplateExistsValidator,
                TransactionSignatureValidator,
                Validator,
            },
            messaging::{ConsensusInboundMessaging, ConsensusOutboundMessaging, Gossip},
        },
    },
    registration,
    substate_resolver::TariSubstateResolver,
    virtual_substate::VirtualSubstateManager,
    ApplicationConfig,
    ValidatorNodeConfig,
};

const LOG_TARGET: &str = "tari::validator_node::bootstrap";

#[allow(clippy::too_many_lines)]
pub async fn spawn_services(
    config: &ApplicationConfig,
    shutdown: ShutdownSignal,
    keypair: RistrettoKeypair,
    global_db: GlobalDb<SqliteGlobalDbAdapter<PeerAddress>>,
    consensus_constants: ConsensusConstants,
    #[cfg(feature = "metrics")] metrics_registry: &prometheus::Registry,
) -> Result<Services, anyhow::Error> {
    let mut handles = Vec::with_capacity(8);

    ensure_directories_exist(config)?;

    // Connection to base node
    let base_node_client =
        GrpcBaseNodeClient::new(config.validator_node.base_node_grpc_address.clone().unwrap_or_else(|| {
            let port = grpc_default_port(ApplicationType::BaseNode, config.network);
            format!("127.0.0.1:{port}")
        }));

    // Networking
    let (tx_consensus_messages, rx_consensus_messages) = mpsc::unbounded_channel();
    let (tx_gossip_messages, rx_gossip_messages) = mpsc::unbounded_channel();
    let identity = identity::Keypair::sr25519_from_bytes(keypair.secret_key().as_bytes().to_vec()).map_err(|e| {
        ExitError::new(
            ExitCode::ConfigError,
            format!("Failed to create libp2p identity from secret bytes: {}", e),
        )
    })?;
    let seed_peers = config
        .peer_seeds
        .peer_seeds
        .iter()
        .map(|s| SeedPeer::from_str(s))
        .collect::<anyhow::Result<Vec<_>>>()?;
    let seed_peers = seed_peers
        .into_iter()
        .flat_map(|p| {
            let peer_id = p.to_peer_id();
            p.addresses.into_iter().map(move |a| (peer_id, a))
        })
        .collect();
    let (mut networking, join_handle) = tari_networking::spawn(
        identity,
        MessagingMode::Enabled {
            tx_messages: tx_consensus_messages,
            tx_gossip_messages,
        },
        tari_networking::Config {
            listener_port: config.validator_node.p2p.listener_port,
            swarm: SwarmConfig {
                protocol_version: format!("/tari/{}/0.0.1", config.network).parse().unwrap(),
                user_agent: "/tari/validator/0.0.1".to_string(),
                enable_mdns: config.validator_node.p2p.enable_mdns,
                ..Default::default()
            },
            reachability_mode: config.validator_node.p2p.reachability_mode.into(),
            announce: true,
            ..Default::default()
        },
        seed_peers,
        shutdown.clone(),
    )?;
    handles.push(join_handle);

    // Spawn messaging
    let message_logger = SqliteMessageLogger::new(config.validator_node.data_dir.join("message_log.sqlite"));

    // Connect to shard db
    let state_store =
        SqliteStateStore::connect(&format!("sqlite://{}", config.validator_node.state_db_path().display()))?;
    state_store.with_write_tx(|tx| bootstrap_state(tx, config.network))?;

    // Epoch manager
    let (epoch_manager, join_handle) = tari_epoch_manager::base_layer::spawn_service(
        config.network,
        // TODO: We should be able to pass consensus constants here. However, these are currently located in dan_core
        // which depends on epoch_manager, so would be a circular dependency.
        EpochManagerConfig {
            base_layer_confirmations: consensus_constants.base_layer_confirmations,
            committee_size: consensus_constants.committee_size,
        },
        global_db.clone(),
        base_node_client.clone(),
        keypair.public_key().clone(),
        shutdown.clone(),
    );
    handles.push(join_handle);

    // Create registration file
    create_registration_file(config, &epoch_manager, &keypair).await?;

    // Template manager
    let template_manager = TemplateManager::initialize(global_db.clone(), config.validator_node.templates.clone())?;
    let (template_manager_service, join_handle) =
        template_manager::implementation::spawn(template_manager.clone(), shutdown.clone());
    handles.push(join_handle);

    // Payload processor
    let fee_table = if config.validator_node.no_fees {
        FeeTable::zero_rated()
    } else {
        FeeTable {
            per_module_call_cost: 1,
            per_byte_storage_cost: 1,
            per_event_cost: 1,
            per_log_cost: 1,
        }
    };
    let payload_processor = TariDanTransactionProcessor::new(config.network, template_manager.clone(), fee_table);

    let validator_node_client_factory = TariValidatorNodeRpcClientFactory::new(networking.clone());

    // Consensus
    let (tx_executed_transaction, rx_executed_transaction) = mpsc::channel(10);

    let local_address = PeerAddress::from(keypair.public_key().clone());
    let (loopback_sender, loopback_receiver) = mpsc::unbounded_channel();
    let inbound_messaging = ConsensusInboundMessaging::new(
        local_address,
        rx_consensus_messages,
        loopback_receiver,
        message_logger.clone(),
    );
    let outbound_messaging =
        ConsensusOutboundMessaging::new(loopback_sender, networking.clone(), message_logger.clone());

<<<<<<< HEAD
    let transaction_executor_builder = TariDanBlockTransactionExecutorBuilder::new(epoch_manager.clone(), payload_processor.clone());
=======
    #[cfg(feature = "metrics")]
    let metrics = PrometheusConsensusMetrics::new(state_store.clone(), metrics_registry);
    #[cfg(not(feature = "metrics"))]
    let metrics = NoopHooks;
>>>>>>> 3cfbf6e7

    let (consensus_join_handle, consensus_handle, rx_consensus_to_mempool) = consensus::spawn(
        config.network,
        state_store.clone(),
        keypair.clone(),
        epoch_manager.clone(),
        rx_executed_transaction,
        inbound_messaging,
        outbound_messaging.clone(),
        validator_node_client_factory.clone(),
        metrics,
        shutdown.clone(),
        transaction_executor_builder,
    )
    .await;
    handles.push(consensus_join_handle);

    // substate cache
    let substate_cache_dir = config.common.base_path.join("substate_cache");
    let substate_cache = SubstateFileCache::new(substate_cache_dir)
        .map_err(|e| ExitError::new(ExitCode::ConfigError, format!("Substate cache error: {}", e)))?;

    // Mempool
    let virtual_substate_manager = VirtualSubstateManager::new(state_store.clone(), epoch_manager.clone());
    let scanner = SubstateScanner::new(
        epoch_manager.clone(),
        validator_node_client_factory.clone(),
        substate_cache,
    );
    let substate_resolver = TariSubstateResolver::new(
        state_store.clone(),
        scanner,
        epoch_manager.clone(),
        virtual_substate_manager.clone(),
    );

    let gossip = Gossip::new(networking.clone(), rx_gossip_messages);

    let (mempool, join_handle) = mempool::spawn(
        gossip,
        tx_executed_transaction,
        epoch_manager.clone(),
        payload_processor.clone(),
        substate_resolver.clone(),
        create_mempool_before_execute_validator(
            &config.validator_node,
            template_manager.clone(),
            epoch_manager.clone(),
        ),
        create_mempool_after_execute_validator(state_store.clone()),
        state_store.clone(),
        rx_consensus_to_mempool,
        consensus_handle.clone(),
        #[cfg(feature = "metrics")]
        metrics_registry,
    );
    handles.push(join_handle);

    // Base Node scanner
    let join_handle = base_layer_scanner::spawn(
        config.network,
        global_db.clone(),
        base_node_client.clone(),
        epoch_manager.clone(),
        template_manager_service.clone(),
        shutdown.clone(),
        consensus_constants,
        state_store.clone(),
        config.validator_node.scan_base_layer,
        config.validator_node.base_layer_scanning_interval,
    );
    handles.push(join_handle);

    spawn_p2p_rpc(
        config,
        &mut networking,
        state_store.clone(),
        mempool.clone(),
        virtual_substate_manager,
    )
    .await?;
    // Save final node identity after comms has initialized. This is required because the public_address can be
    // changed by comms during initialization when using tor.
    save_identities(config, &keypair)?;

    // Auto-registration
    if config.validator_node.auto_register {
        let handle = registration::spawn(config.clone(), keypair.clone(), epoch_manager.clone(), shutdown);
        handles.push(handle);
    } else {
        info!(target: LOG_TARGET, "♽️ Node auto registration is disabled");
    }

    let dry_run_transaction_processor =
        DryRunTransactionProcessor::new(epoch_manager.clone(), payload_processor, substate_resolver);

    Ok(Services {
        keypair,
        networking,
        mempool,
        epoch_manager,
        template_manager: template_manager_service,
        consensus_handle,
        global_db,
        state_store,
        dry_run_transaction_processor,
        handles,
        validator_node_client_factory,
    })
}

async fn create_registration_file(
    config: &ApplicationConfig,
    epoch_manager: &EpochManagerHandle<PeerAddress>,
    keypair: &RistrettoKeypair,
) -> Result<(), anyhow::Error> {
    let fee_claim_public_key = config.validator_node.fee_claim_public_key.clone();
    epoch_manager
        .set_fee_claim_public_key(fee_claim_public_key.clone())
        .await?;

    let signature = ValidatorNodeSignature::sign(keypair.secret_key(), &fee_claim_public_key, b"");
    #[derive(Serialize)]
    struct ValidatorRegistrationFile {
        signature: ValidatorNodeSignature,
        public_key: PublicKey,
        claim_public_key: PublicKey,
    }
    let registration = ValidatorRegistrationFile {
        signature,
        public_key: keypair.public_key().clone(),
        claim_public_key: fee_claim_public_key,
    };
    fs::write(
        config.common.base_path.join("registration.json"),
        serde_json::to_string(&registration)?,
    )
    .map_err(|e| ExitError::new(ExitCode::UnknownError, e))?;
    Ok(())
}

fn save_identities(config: &ApplicationConfig, keypair: &RistrettoKeypair) -> Result<(), ExitError> {
    identity_management::save_as_json(&config.validator_node.identity_file, keypair)
        .map_err(|e| ExitError::new(ExitCode::ConfigError, format!("Failed to save node identity: {}", e)))?;

    Ok(())
}

fn ensure_directories_exist(config: &ApplicationConfig) -> io::Result<()> {
    fs::create_dir_all(&config.validator_node.data_dir)?;
    Ok(())
}

pub struct Services {
    pub keypair: RistrettoKeypair,
    pub networking: NetworkingHandle<TariMessagingSpec>,
    pub mempool: MempoolHandle,
    pub epoch_manager: EpochManagerHandle<PeerAddress>,
    pub template_manager: TemplateManagerHandle,
    pub consensus_handle: ConsensusHandle,
    pub global_db: GlobalDb<SqliteGlobalDbAdapter<PeerAddress>>,
    pub dry_run_transaction_processor: DryRunTransactionProcessor,
    pub validator_node_client_factory: TariValidatorNodeRpcClientFactory,
    pub state_store: SqliteStateStore<PeerAddress>,

    pub handles: Vec<JoinHandle<Result<(), anyhow::Error>>>,
}

impl Services {
    pub async fn on_any_exit(&mut self) -> Result<(), anyhow::Error> {
        // JoinHandler panics if polled again after reading the Result, we fuse the future to prevent this.
        let fused = self.handles.iter_mut().map(|h| h.fuse());
        let (res, _, _) = future::select_all(fused).await;
        res.unwrap_or_else(|e| Err(anyhow!("Task panicked: {}", e)))
    }
}

async fn spawn_p2p_rpc(
    config: &ApplicationConfig,
    networking: &mut NetworkingHandle<TariMessagingSpec>,
    shard_store_store: SqliteStateStore<PeerAddress>,
    mempool: MempoolHandle,
    virtual_substate_manager: VirtualSubstateManager<SqliteStateStore<PeerAddress>, EpochManagerHandle<PeerAddress>>,
) -> anyhow::Result<()> {
    let rpc_server = RpcServer::builder()
        .with_maximum_simultaneous_sessions(config.validator_node.rpc.max_simultaneous_sessions)
        .with_maximum_sessions_per_client(config.validator_node.rpc.max_sessions_per_client)
        .finish()
        .add_service(create_tari_validator_node_rpc_service(
            shard_store_store,
            mempool,
            virtual_substate_manager,
        ));

    let (notify_tx, notify_rx) = mpsc::unbounded_channel();
    networking
        .add_protocol_notifier(rpc_server.all_protocols().iter().cloned(), notify_tx)
        .await?;
    tokio::spawn(rpc_server.serve(notify_rx));
    Ok(())
}

// TODO: Figure out the best way to have the engine shard store mirror these bootstrapped states.
fn bootstrap_state<TTx>(tx: &mut TTx, network: Network) -> Result<(), StorageError>
where
    TTx: StateStoreWriteTransaction + DerefMut,
    TTx::Target: StateStoreReadTransaction,
    TTx::Addr: NodeAddressable + Serialize,
{
    let genesis_block = Block::genesis(network);
    let substate_id = SubstateId::Resource(PUBLIC_IDENTITY_RESOURCE_ADDRESS);
    let substate_address = SubstateAddress::from_address(&substate_id, 0);
    let mut metadata: Metadata = Default::default();
    metadata.insert(TOKEN_SYMBOL, "ID".to_string());
    if !SubstateRecord::exists(tx.deref_mut(), &substate_address)? {
        // Create the resource for public identity
        SubstateRecord {
            substate_id,
            version: 0,
            substate_value: Resource::new(
                ResourceType::NonFungible,
                RistrettoPublicKeyBytes::default(),
                OwnerRule::None,
                ResourceAccessRules::new(),
                metadata,
            )
            .into(),
            state_hash: Default::default(),
            created_by_transaction: Default::default(),
            created_justify: *genesis_block.justify().id(),
            created_block: BlockId::genesis(),
            created_height: NodeHeight(0),
            created_at_epoch: Epoch(0),
            destroyed: None,
        }
        .create(tx)?;
    }

    let substate_id = SubstateId::Resource(CONFIDENTIAL_TARI_RESOURCE_ADDRESS);
    let substate_address = SubstateAddress::from_address(&substate_id, 0);
    let mut metadata = Metadata::new();
    metadata.insert(TOKEN_SYMBOL, "tXTR2".to_string());
    if !SubstateRecord::exists(tx.deref_mut(), &substate_address)? {
        SubstateRecord {
            substate_id,
            version: 0,
            substate_value: Resource::new(
                ResourceType::Confidential,
                RistrettoPublicKeyBytes::default(),
                OwnerRule::None,
                ResourceAccessRules::new(),
                metadata,
            )
            .into(),
            state_hash: Default::default(),
            created_by_transaction: Default::default(),
            created_justify: *genesis_block.justify().id(),
            created_block: BlockId::genesis(),
            created_height: NodeHeight(0),
            created_at_epoch: Epoch(0),
            destroyed: None,
        }
        .create(tx)?;
    }

    Ok(())
}

fn create_mempool_before_execute_validator(
    config: &ValidatorNodeConfig,
    template_manager: TemplateManager<PeerAddress>,
    epoch_manager: EpochManagerHandle<PeerAddress>,
) -> impl Validator<Transaction, Error = MempoolError> {
    let mut validator = TransactionSignatureValidator
        .and_then(TemplateExistsValidator::new(template_manager))
        .and_then(EpochRangeValidator::new(epoch_manager.clone()))
        .and_then(ClaimFeeTransactionValidator::new(epoch_manager))
        .boxed();
    if !config.no_fees {
        // A transaction without fee payment may have 0 inputs.
        validator = HasInputs::new()
            .and_then(validator)
            .and_then(FeeTransactionValidator)
            .boxed();
    }
    validator
}

fn create_mempool_after_execute_validator<TAddr: NodeAddressable>(
    store: SqliteStateStore<TAddr>,
) -> impl Validator<ExecutedTransaction, Error = MempoolError> {
    HasInvolvedShards::new()
        .and_then(InputRefsValidator::new())
        .and_then(OutputsDontExistLocally::new(store))
}<|MERGE_RESOLUTION|>--- conflicted
+++ resolved
@@ -245,14 +245,12 @@
     let outbound_messaging =
         ConsensusOutboundMessaging::new(loopback_sender, networking.clone(), message_logger.clone());
 
-<<<<<<< HEAD
     let transaction_executor_builder = TariDanBlockTransactionExecutorBuilder::new(epoch_manager.clone(), payload_processor.clone());
-=======
+
     #[cfg(feature = "metrics")]
     let metrics = PrometheusConsensusMetrics::new(state_store.clone(), metrics_registry);
     #[cfg(not(feature = "metrics"))]
     let metrics = NoopHooks;
->>>>>>> 3cfbf6e7
 
     let (consensus_join_handle, consensus_handle, rx_consensus_to_mempool) = consensus::spawn(
         config.network,
