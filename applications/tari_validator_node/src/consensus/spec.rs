//    Copyright 2023 The Tari Project
//    SPDX-License-Identifier: BSD-3-Clause

use sqlite_message_logger::SqliteMessageLogger;
use tari_consensus::traits::ConsensusSpec;
use tari_dan_app_utilities::signature_service::TariSignatureService;
use tari_dan_common_types::PeerAddress;
use tari_epoch_manager::base_layer::EpochManagerHandle;
use tari_rpc_state_sync::RpcStateSyncManager;
use tari_state_store_sqlite::SqliteStateStore;

<<<<<<< HEAD
use crate::consensus::{leader_selection::RoundRobinLeaderStrategy, state_manager::TariStateManager};
=======
use crate::{
    consensus::{
        leader_selection::RoundRobinLeaderStrategy,
        signature_service::TariSignatureService,
        state_manager::TariStateManager,
    },
    p2p::services::messaging::{ConsensusInboundMessaging, ConsensusOutboundMessaging},
};
>>>>>>> b526c09f

#[derive(Clone)]
pub struct TariConsensusSpec;

impl ConsensusSpec for TariConsensusSpec {
    type Addr = PeerAddress;
    type EpochManager = EpochManagerHandle<Self::Addr>;
    type InboundMessaging = ConsensusInboundMessaging<SqliteMessageLogger>;
    type LeaderStrategy = RoundRobinLeaderStrategy;
    type OutboundMessaging = ConsensusOutboundMessaging<SqliteMessageLogger>;
    type SignatureService = TariSignatureService;
    type StateManager = TariStateManager;
    type StateStore = SqliteStateStore<Self::Addr>;
    type SyncManager = RpcStateSyncManager<Self>;
}<|MERGE_RESOLUTION|>--- conflicted
+++ resolved
@@ -9,18 +9,13 @@
 use tari_rpc_state_sync::RpcStateSyncManager;
 use tari_state_store_sqlite::SqliteStateStore;
 
-<<<<<<< HEAD
-use crate::consensus::{leader_selection::RoundRobinLeaderStrategy, state_manager::TariStateManager};
-=======
 use crate::{
     consensus::{
         leader_selection::RoundRobinLeaderStrategy,
-        signature_service::TariSignatureService,
         state_manager::TariStateManager,
     },
     p2p::services::messaging::{ConsensusInboundMessaging, ConsensusOutboundMessaging},
 };
->>>>>>> b526c09f
 
 #[derive(Clone)]
 pub struct TariConsensusSpec;
