--- conflicted
+++ resolved
@@ -20,11 +20,8 @@
 // WHETHER IN CONTRACT, STRICT LIABILITY, OR TORT (INCLUDING NEGLIGENCE OR OTHERWISE) ARISING IN ANY WAY OUT OF THE
 // USE OF THIS SOFTWARE, EVEN IF ADVISED OF THE POSSIBILITY OF SUCH DAMAGE.
 
-<<<<<<< HEAD
 mod base_layer_scanner;
-=======
 mod bootstrap;
->>>>>>> 98c4d6ad
 mod cli;
 mod cmd_args;
 mod comms;
@@ -47,29 +44,11 @@
     initialize_logging,
     load_configuration,
 };
-<<<<<<< HEAD
-use tari_comms::{
-    multiaddr::Multiaddr,
-    peer_manager::PeerFeatures,
-    utils::multiaddr::multiaddr_to_socketaddr,
-    NodeIdentity,
-};
-use tari_comms_dht::Dht;
-use tari_dan_core::{
-    services::{mempool::service::MempoolServiceHandle, ConcreteAssetProxy, ServiceSpecification},
-    storage::{global::GlobalDb, DbFactory},
-};
+use tari_comms::{peer_manager::PeerFeatures, NodeIdentity};
+use tari_dan_core::storage::{global::GlobalDb, DbFactory};
 use tari_dan_storage_sqlite::{global::SqliteGlobalDbBackendAdapter, SqliteDbFactory};
-use tari_p2p::comms_connector::SubscriptionFactory;
-use tari_service_framework::ServiceHandles;
 use tari_shutdown::{Shutdown, ShutdownSignal};
-use tari_validator_node_grpc::rpc::validator_node_server::ValidatorNodeServer;
 use template_manager::TemplateManager;
-=======
-use tari_comms::{peer_manager::PeerFeatures, NodeIdentity};
-use tari_dan_storage_sqlite::SqliteDbFactory;
-use tari_shutdown::{Shutdown, ShutdownSignal};
->>>>>>> 98c4d6ad
 use tokio::{runtime, runtime::Runtime, task};
 
 use crate::{
@@ -77,12 +56,8 @@
     cli::Cli,
     config::{ApplicationConfig, ValidatorNodeConfig},
     dan_node::DanNode,
-<<<<<<< HEAD
-    default_service_specification::DefaultServiceSpecification,
     epoch_manager::EpochManager,
-    grpc::{services::base_node_client::GrpcBaseNodeClient, validator_node_grpc_server::ValidatorNodeGrpcServer},
-=======
->>>>>>> 98c4d6ad
+    grpc::services::base_node_client::GrpcBaseNodeClient,
     json_rpc::run_json_rpc,
 };
 
@@ -129,16 +104,9 @@
         PeerFeatures::NONE,
     )?;
     let db_factory = SqliteDbFactory::new(config.validator_node.data_dir.clone());
-<<<<<<< HEAD
     let global_db = db_factory
         .get_or_create_global_db()
         .map_err(|e| ExitError::new(ExitCode::DatabaseError, e))?;
-    let mempool_service = MempoolServiceHandle::new();
-=======
-    // let global_db = db_factory
-    //     .get_or_create_global_db()
-    //     .map_err(|e| ExitError::new(ExitCode::DatabaseError, e))?;
->>>>>>> 98c4d6ad
 
     info!(
         target: LOG_TARGET,
@@ -161,14 +129,14 @@
     // let grpc_server: ValidatorNodeGrpcServer<DefaultServiceSpecification> =
     //     ValidatorNodeGrpcServer::new(node_identity.as_ref().clone(), db_factory.clone(), asset_proxy);
 
-    let epoch_manager = Arc::new(EpochManager::new());
-    let template_manager = Arc::new(TemplateManager::new(db_factory.clone()));
-
     // Run the gRPC API
     // if let Some(address) = config.validator_node.grpc_address.clone() {
     //     println!("Started GRPC server on {}", address);
     //     task::spawn(run_grpc(grpc_server, address, shutdown.to_signal()));
     // }
+
+    let epoch_manager = Arc::new(EpochManager::new());
+    let template_manager = Arc::new(TemplateManager::new(db_factory.clone()));
 
     // Run the JSON-RPC API
     if let Some(address) = config.validator_node.json_rpc_address {
@@ -211,20 +179,8 @@
     epoch_manager: Arc<EpochManager>,
     template_manager: Arc<TemplateManager>,
 ) -> Result<(), ExitError> {
-<<<<<<< HEAD
     let node = DanNode::new(config, node_identity, global_db, epoch_manager, template_manager);
-    node.start(
-        shutdown_signal,
-        mempool_service,
-        db_factory,
-        handles,
-        subscription_factory,
-    )
-    .await
-=======
-    let node = DanNode::new(config, node_identity);
     node.start(shutdown_signal, db_factory).await
->>>>>>> 98c4d6ad
 }
 
 // async fn run_grpc<TServiceSpecification: ServiceSpecification + 'static>(
