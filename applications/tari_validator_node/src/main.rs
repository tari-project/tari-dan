// Copyright 2021. The Tari Project
//
// Redistribution and use in source and binary forms, with or without modification, are permitted provided that the
// following conditions are met:
//
// 1. Redistributions of source code must retain the above copyright notice, this list of conditions and the following
// disclaimer.
//
// 2. Redistributions in binary form must reproduce the above copyright notice, this list of conditions and the
// following disclaimer in the documentation and/or other materials provided with the distribution.
//
// 3. Neither the name of the copyright holder nor the names of its contributors may be used to endorse or promote
// products derived from this software without specific prior written permission.
//
// THIS SOFTWARE IS PROVIDED BY THE COPYRIGHT HOLDERS AND CONTRIBUTORS "AS IS" AND ANY EXPRESS OR IMPLIED WARRANTIES,
// INCLUDING, BUT NOT LIMITED TO, THE IMPLIED WARRANTIES OF MERCHANTABILITY AND FITNESS FOR A PARTICULAR PURPOSE ARE
// DISCLAIMED. IN NO EVENT SHALL THE COPYRIGHT HOLDER OR CONTRIBUTORS BE LIABLE FOR ANY DIRECT, INDIRECT, INCIDENTAL,
// SPECIAL, EXEMPLARY, OR CONSEQUENTIAL DAMAGES (INCLUDING, BUT NOT LIMITED TO, PROCUREMENT OF SUBSTITUTE GOODS OR
// SERVICES; LOSS OF USE, DATA, OR PROFITS; OR BUSINESS INTERRUPTION) HOWEVER CAUSED AND ON ANY THEORY OF LIABILITY,
// WHETHER IN CONTRACT, STRICT LIABILITY, OR TORT (INCLUDING NEGLIGENCE OR OTHERWISE) ARISING IN ANY WAY OUT OF THE
// USE OF THIS SOFTWARE, EVEN IF ADVISED OF THE POSSIBILITY OF SUCH DAMAGE.

mod auto_registration;
mod base_layer_scanner;
mod bootstrap;
mod cli;
mod comms;
mod config;
mod dan_node;
mod default_service_specification;
mod grpc;
mod http_ui;
mod json_rpc;
mod p2p;
mod payload_processor;
mod template_registration_signing;
mod validator_node_registration_signing;

use std::{io, process};

use clap::Parser;
use log::*;
use serde::{Deserialize, Serialize};
use tari_app_utilities::identity_management::setup_node_identity;
use tari_common::{
    exit_codes::{ExitCode, ExitError},
    initialize_logging,
    load_configuration,
};
use tari_dan_common_types::ShardId;
use tari_dan_core::{services::base_node_error::BaseNodeError, storage::DbFactory, DigitalAssetError};
use tari_dan_storage_sqlite::SqliteDbFactory;
use tari_shutdown::{Shutdown, ShutdownSignal};
use tokio::{runtime, runtime::Runtime, task};

use crate::{
    bootstrap::{spawn_services, Services},
    cli::Cli,
    config::{ApplicationConfig, ValidatorNodeConfig},
    dan_node::DanNode,
    grpc::services::{base_node_client::GrpcBaseNodeClient, wallet_client::GrpcWalletClient},
    http_ui::server::run_http_ui_server,
    json_rpc::{run_json_rpc, JsonRpcHandlers},
    p2p::services::networking::DAN_PEER_FEATURES,
};

const LOG_TARGET: &str = "tari::validator_node::app";

fn main() {
    // Uncomment to enable tokio tracing via tokio-console
    // console_subscriber::init();

    if let Err(err) = main_inner() {
        let exit_code = err.exit_code;
        eprintln!("{:?}", err);
        error!(
            target: LOG_TARGET,
            "Exiting with code ({}): {:?}", exit_code as i32, exit_code
        );
        process::exit(exit_code as i32);
    }
}

fn main_inner() -> Result<(), ExitError> {
    let cli = Cli::parse();
    let config_path = cli.common.config_path();
    let cfg = load_configuration(config_path, true, &cli)?;
    initialize_logging(
        &cli.common.log_config_path("validator"),
        include_str!("../log4rs_sample.yml"),
    )?;
    let config = ApplicationConfig::load_from(&cfg)?;
    println!("Starting validator node on network {}", config.network);
    let runtime = build_runtime()?;
    runtime.block_on(run_node(&config))?;

    Ok(())
}

#[derive(Debug, thiserror::Error)]
pub enum ShardKeyError {
    #[error("Path is not a file")]
    NotFile,
    #[error("Malformed shard key file: {0}")]
    JsonError(#[from] json5::Error),
    #[error(transparent)]
    Io(#[from] io::Error),
    #[error("Not yet mined")]
    NotYetMined,
    #[error("Not yet registered")]
    NotYetRegistered,
    #[error("Registration failed")]
    RegistrationFailed,
    #[error("Registration error {0}")]
    RegistrationError(#[from] DigitalAssetError),
    #[error("Base node error: {0}")]
    BaseNodeError(#[from] BaseNodeError),
}

#[derive(Serialize, Deserialize)]
pub struct ShardKey {
    is_registered: bool,
    shard_id: Option<ShardId>,
}

async fn run_node(config: &ApplicationConfig) -> Result<(), ExitError> {
    let shutdown = Shutdown::new();

    let node_identity = setup_node_identity(
        &config.validator_node.identity_file,
        config.validator_node.public_address.as_ref(),
        true,
        DAN_PEER_FEATURES,
    )?;
    let db_factory = SqliteDbFactory::new(config.validator_node.data_dir.clone());
    let global_db = db_factory
        .get_or_create_global_db()
        .map_err(|e| ExitError::new(ExitCode::DatabaseError, e))?;

    info!(
        target: LOG_TARGET,
        "🚀 Node starting with pub key: {}, address: {}",
        node_identity.public_key(),
        node_identity.public_address()
    );

    // fs::create_dir_all(&global.peer_db_path).map_err(|err| ExitError::new(ExitCode::ConfigError, err))?;
<<<<<<< HEAD
    let mut base_node_client = GrpcBaseNodeClient::new(config.validator_node.base_node_grpc_address);
    let mut wallet_client = GrpcWalletClient::new(config.validator_node.wallet_grpc_address);
    let vn_registration = auto_register_vn(&mut wallet_client, &mut base_node_client, &node_identity, config).await;
    println!("VN Registration result : {:?}", vn_registration);

=======
    let base_node_client = GrpcBaseNodeClient::new(config.validator_node.base_node_grpc_address);
>>>>>>> b64cf187
    let services = spawn_services(
        config,
        shutdown.to_signal(),
        node_identity.clone(),
        global_db,
        db_factory,
    )
    .await?;

    // Run the JSON-RPC API
    if let Some(address) = config.validator_node.json_rpc_address {
        info!(target: LOG_TARGET, "🌐 Started JSON-RPC server on {}", address);
        let handlers = JsonRpcHandlers::new(
            GrpcWalletClient::new(config.validator_node.wallet_grpc_address),
            base_node_client,
            &services,
        );
        task::spawn(run_json_rpc(address, handlers));
    }

    // Run the http ui
    if let Some(address) = config.validator_node.http_ui_address {
        info!(target: LOG_TARGET, "🕸️ Started HTTP UI server on {}", address);
        task::spawn(run_http_ui_server(
            address,
            config.validator_node.json_rpc_address.map(|addr| addr.to_string()),
        ));
    }

    // Show the validator node identity
    info!(target: LOG_TARGET, "🚀 Validator node started!");

    run_dan_node(services, shutdown.to_signal()).await?;

    Ok(())
}

fn build_runtime() -> Result<Runtime, ExitError> {
    let mut builder = runtime::Builder::new_multi_thread();
    builder
        .enable_all()
        .build()
        .map_err(|e| ExitError::new(ExitCode::UnknownError, e))
}

async fn run_dan_node(services: Services, shutdown_signal: ShutdownSignal) -> Result<(), ExitError> {
    let node = DanNode::new(services);
    node.start(shutdown_signal).await
}<|MERGE_RESOLUTION|>--- conflicted
+++ resolved
@@ -145,15 +145,7 @@
     );
 
     // fs::create_dir_all(&global.peer_db_path).map_err(|err| ExitError::new(ExitCode::ConfigError, err))?;
-<<<<<<< HEAD
-    let mut base_node_client = GrpcBaseNodeClient::new(config.validator_node.base_node_grpc_address);
-    let mut wallet_client = GrpcWalletClient::new(config.validator_node.wallet_grpc_address);
-    let vn_registration = auto_register_vn(&mut wallet_client, &mut base_node_client, &node_identity, config).await;
-    println!("VN Registration result : {:?}", vn_registration);
-
-=======
     let base_node_client = GrpcBaseNodeClient::new(config.validator_node.base_node_grpc_address);
->>>>>>> b64cf187
     let services = spawn_services(
         config,
         shutdown.to_signal(),
