// Copyright 2021. The Tari Project
//
// Redistribution and use in source and binary forms, with or without modification, are permitted provided that the
// following conditions are met:
//
// 1. Redistributions of source code must retain the above copyright notice, this list of conditions and the following
// disclaimer.
//
// 2. Redistributions in binary form must reproduce the above copyright notice, this list of conditions and the
// following disclaimer in the documentation and/or other materials provided with the distribution.
//
// 3. Neither the name of the copyright holder nor the names of its contributors may be used to endorse or promote
// products derived from this software without specific prior written permission.
//
// THIS SOFTWARE IS PROVIDED BY THE COPYRIGHT HOLDERS AND CONTRIBUTORS "AS IS" AND ANY EXPRESS OR IMPLIED WARRANTIES,
// INCLUDING, BUT NOT LIMITED TO, THE IMPLIED WARRANTIES OF MERCHANTABILITY AND FITNESS FOR A PARTICULAR PURPOSE ARE
// DISCLAIMED. IN NO EVENT SHALL THE COPYRIGHT HOLDER OR CONTRIBUTORS BE LIABLE FOR ANY DIRECT, INDIRECT, INCIDENTAL,
// SPECIAL, EXEMPLARY, OR CONSEQUENTIAL DAMAGES (INCLUDING, BUT NOT LIMITED TO, PROCUREMENT OF SUBSTITUTE GOODS OR
// SERVICES; LOSS OF USE, DATA, OR PROFITS; OR BUSINESS INTERRUPTION) HOWEVER CAUSED AND ON ANY THEORY OF LIABILITY,
// WHETHER IN CONTRACT, STRICT LIABILITY, OR TORT (INCLUDING NEGLIGENCE OR OTHERWISE) ARISING IN ANY WAY OUT OF THE
// USE OF THIS SOFTWARE, EVEN IF ADVISED OF THE POSSIBILITY OF SUCH DAMAGE.

mod base_layer_scanner;
mod bootstrap;
mod cli;
mod cmd_args;
mod comms;
mod config;
mod dan_node;
mod default_service_specification;
mod grpc;
mod json_rpc;
mod p2p;
mod registration_signing;

use std::{fs, io, process};

use clap::Parser;
use log::*;
use serde::{Deserialize, Serialize};
use tari_app_utilities::identity_management::setup_node_identity;
use tari_common::{
    exit_codes::{ExitCode, ExitError},
    initialize_logging,
    load_configuration,
};
use tari_comms::{peer_manager::PeerFeatures, NodeIdentity};
use tari_dan_common_types::ShardId;
use tari_dan_core::{
    services::{base_node_error::BaseNodeError, BaseNodeClient},
    storage::DbFactory,
    DigitalAssetError,
};
use tari_dan_storage_sqlite::SqliteDbFactory;
use tari_shutdown::{Shutdown, ShutdownSignal};
use tokio::{runtime, runtime::Runtime, task};

use crate::{
    bootstrap::{spawn_services, Services},
    cli::Cli,
    config::{ApplicationConfig, ValidatorNodeConfig},
    dan_node::DanNode,
    grpc::services::{base_node_client::GrpcBaseNodeClient, wallet_client::GrpcWalletClient},
    json_rpc::{run_json_rpc, JsonRpcHandlers},
};

const LOG_TARGET: &str = "tari::validator_node::app";

fn main() {
    // Uncomment to enable tokio tracing via tokio-console
    // console_subscriber::init();

    if let Err(err) = main_inner() {
        let exit_code = err.exit_code;
        eprintln!("{:?}", err);
        error!(
            target: LOG_TARGET,
            "Exiting with code ({}): {:?}", exit_code as i32, exit_code
        );
        process::exit(exit_code as i32);
    }
}

fn main_inner() -> Result<(), ExitError> {
    let cli = Cli::parse();
    let config_path = cli.common.config_path();
    let cfg = load_configuration(config_path, true, &cli)?;
    initialize_logging(
        &cli.common.log_config_path("validator"),
        include_str!("../log4rs_sample.yml"),
    )?;
    let config = ApplicationConfig::load_from(&cfg)?;
    println!("Starting validator node on network {}", config.network);
    let runtime = build_runtime()?;
    runtime.block_on(run_node(&config))?;

    Ok(())
}

#[derive(Debug, thiserror::Error)]
pub enum ShardKeyError {
    #[error("Path is not a file")]
    NotFile,
    #[error("Malformed shard key file: {0}")]
    JsonError(#[from] json5::Error),
    #[error(transparent)]
    Io(#[from] io::Error),
    #[error("Not yet mined")]
    NotYetMined,
    #[error("Not yet registered")]
    NotYetRegistered,
    #[error("Registration failed")]
    RegistrationFailed,
    #[error("Registration error {0}")]
    RegistrationError(#[from] DigitalAssetError),
    #[error("Base node error: {0}")]
    BaseNodeError(#[from] BaseNodeError),
}

#[derive(Serialize, Deserialize)]
pub struct ShardKey {
    is_registered: bool,
    shard_id: Option<ShardId>,
}

async fn auto_register_vn(
    wallet_client: &mut GrpcWalletClient,
    base_node_client: &mut GrpcBaseNodeClient,
    node_identity: &NodeIdentity,
    config: &ApplicationConfig,
) -> Result<ShardId, ShardKeyError> {
    let path = &config.validator_node.shard_key_file;
    if !path.exists() {
        // If we don't have the shard key file, we want to send registration tx
        let vn = wallet_client.register_validator_node(node_identity).await?;
        if vn.is_success {
            println!("Registering VN was successful {:?}", vn);
            let shard_key = ShardKey {
                is_registered: true,
                shard_id: None,
            };
            let json = json5::to_string(&shard_key)?;
            if let Some(p) = path.parent() {
                if !p.exists() {
                    fs::create_dir_all(p)?;
                }
            }
            fs::write(path, json.as_bytes())?;
            Err(ShardKeyError::NotYetRegistered)
        } else {
            Err(ShardKeyError::RegistrationFailed)
        }
    } else {
        let shard_key_str = fs::read_to_string(path)?;
        let shard_key = json5::from_str::<ShardKey>(&shard_key_str)?;
        if shard_key.shard_id.is_none() {
            // We already sent the registration tx, we are just waiting for it to be mined.
            let tip = base_node_client.get_tip_info().await?.height_of_longest_chain;
            let shard_id = base_node_client
                .get_shard_key(tip, node_identity.public_key())
                .await
                .map_err(|_| ShardKeyError::NotYetMined)?;
            let shard_key = ShardKey {
                is_registered: true,
                shard_id: Some(shard_id),
            };
            let json = json5::to_string(&shard_key)?;
            if let Some(p) = path.parent() {
                if !p.exists() {
                    fs::create_dir_all(p)?;
                }
            }
            fs::write(path, json.as_bytes())?;
            Ok(shard_id)
        } else {
            shard_key.shard_id.ok_or(ShardKeyError::NotYetMined)
        }
    }
}

async fn run_node(config: &ApplicationConfig) -> Result<(), ExitError> {
    let shutdown = Shutdown::new();

    let node_identity = setup_node_identity(
        &config.validator_node.identity_file,
        config.validator_node.public_address.as_ref(),
        true,
        PeerFeatures::NONE,
    )?;
    let db_factory = SqliteDbFactory::new(config.validator_node.data_dir.clone());
    let global_db = db_factory
        .get_or_create_global_db()
        .map_err(|e| ExitError::new(ExitCode::DatabaseError, e))?;

    info!(
        target: LOG_TARGET,
        "Node starting with pub key: {}, node_id: {}",
        node_identity.public_key(),
        node_identity.node_id()
    );

    // Show the validator node identity
    info!(target: LOG_TARGET, "🚀 Validator node started!");
    info!(target: LOG_TARGET, "{}", node_identity);

    // Run the JSON-RPC API
    if let Some(address) = config.validator_node.json_rpc_address {
        info!(target: LOG_TARGET, "Started JSON-RPC server on {}", address);
        let handlers = JsonRpcHandlers::new(
            node_identity.clone(),
            GrpcWalletClient::new(config.validator_node.wallet_grpc_address),
        );
        task::spawn(run_json_rpc(address, handlers));
    }

    // fs::create_dir_all(&global.peer_db_path).map_err(|err| ExitError::new(ExitCode::ConfigError, err))?;
    let mut base_node_client = GrpcBaseNodeClient::new(config.validator_node.base_node_grpc_address);
    let mut wallet_client = GrpcWalletClient::new(config.validator_node.wallet_grpc_address);
    let vn_registration = auto_register_vn(&mut wallet_client, &mut base_node_client, &node_identity, config).await;
    println!("VN Registration result : {:?}", vn_registration);
    let services = spawn_services(
        config,
        shutdown.to_signal(),
        node_identity.clone(),
        global_db,
        db_factory,
    )
    .await?;

<<<<<<< HEAD
    run_dan_node(shutdown.to_signal()).await?;
=======
    // Run the JSON-RPC API
    if let Some(address) = config.validator_node.json_rpc_address {
        info!(target: LOG_TARGET, "Started JSON-RPC server on {}", address);
        let handlers = JsonRpcHandlers::new(
            node_identity.clone(),
            GrpcWalletClient::new(config.validator_node.wallet_grpc_address),
        );
        task::spawn(run_json_rpc(address, handlers));
    }

    // Show the validator node identity
    info!(target: LOG_TARGET, "🚀 Validator node started!");
    info!(target: LOG_TARGET, "{}", node_identity);

    run_dan_node(services, shutdown.to_signal()).await?;
>>>>>>> 551d4edc

    Ok(())
}

fn build_runtime() -> Result<Runtime, ExitError> {
    let mut builder = runtime::Builder::new_multi_thread();
    builder
        .enable_all()
        .build()
        .map_err(|e| ExitError::new(ExitCode::UnknownError, e))
}

async fn run_dan_node(services: Services, shutdown_signal: ShutdownSignal) -> Result<(), ExitError> {
    let node = DanNode::new(services);
    node.start(shutdown_signal).await
}<|MERGE_RESOLUTION|>--- conflicted
+++ resolved
@@ -227,9 +227,6 @@
     )
     .await?;
 
-<<<<<<< HEAD
-    run_dan_node(shutdown.to_signal()).await?;
-=======
     // Run the JSON-RPC API
     if let Some(address) = config.validator_node.json_rpc_address {
         info!(target: LOG_TARGET, "Started JSON-RPC server on {}", address);
@@ -245,7 +242,6 @@
     info!(target: LOG_TARGET, "{}", node_identity);
 
     run_dan_node(services, shutdown.to_signal()).await?;
->>>>>>> 551d4edc
 
     Ok(())
 }
