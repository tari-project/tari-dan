// Copyright 2021. The Tari Project
//
// Redistribution and use in source and binary forms, with or without modification, are permitted provided that the
// following conditions are met:
//
// 1. Redistributions of source code must retain the above copyright notice, this list of conditions and the following
// disclaimer.
//
// 2. Redistributions in binary form must reproduce the above copyright notice, this list of conditions and the
// following disclaimer in the documentation and/or other materials provided with the distribution.
//
// 3. Neither the name of the copyright holder nor the names of its contributors may be used to endorse or promote
// products derived from this software without specific prior written permission.
//
// THIS SOFTWARE IS PROVIDED BY THE COPYRIGHT HOLDERS AND CONTRIBUTORS "AS IS" AND ANY EXPRESS OR IMPLIED WARRANTIES,
// INCLUDING, BUT NOT LIMITED TO, THE IMPLIED WARRANTIES OF MERCHANTABILITY AND FITNESS FOR A PARTICULAR PURPOSE ARE
// DISCLAIMED. IN NO EVENT SHALL THE COPYRIGHT HOLDER OR CONTRIBUTORS BE LIABLE FOR ANY DIRECT, INDIRECT, INCIDENTAL,
// SPECIAL, EXEMPLARY, OR CONSEQUENTIAL DAMAGES (INCLUDING, BUT NOT LIMITED TO, PROCUREMENT OF SUBSTITUTE GOODS OR
// SERVICES; LOSS OF USE, DATA, OR PROFITS; OR BUSINESS INTERRUPTION) HOWEVER CAUSED AND ON ANY THEORY OF LIABILITY,
// WHETHER IN CONTRACT, STRICT LIABILITY, OR TORT (INCLUDING NEGLIGENCE OR OTHERWISE) ARISING IN ANY WAY OUT OF THE
// USE OF THIS SOFTWARE, EVEN IF ADVISED OF THE POSSIBILITY OF SUCH DAMAGE.

<<<<<<< HEAD
mod asset;
mod base_layer_scanner;
=======
>>>>>>> 35456d04
mod cli;
mod cmd_args;
mod comms;
mod config;
mod dan_node;
mod default_service_specification;
mod epoch_manager;
mod grpc;
mod json_rpc;
mod p2p;
mod template_manager;

use std::{process, sync::Arc};

use clap::Parser;
use futures::FutureExt;
use log::*;
use tari_app_utilities::identity_management::setup_node_identity;
use tari_common::{
    exit_codes::{ExitCode, ExitError},
    initialize_logging,
    load_configuration,
};
use tari_comms::{
    multiaddr::Multiaddr,
    peer_manager::PeerFeatures,
    utils::multiaddr::multiaddr_to_socketaddr,
    NodeIdentity,
};
use tari_comms_dht::Dht;
<<<<<<< HEAD
use tari_dan_core::{
    services::{
        mempool::service::MempoolServiceHandle,
        ConcreteAcceptanceManager,
        ConcreteAssetProcessor,
        ConcreteAssetProxy,
        ServiceSpecification,
    },
    storage::{global::GlobalDb, DbFactory},
};
use tari_dan_storage_sqlite::{global::SqliteGlobalDbBackendAdapter, SqliteDbFactory};
=======
use tari_dan_core::services::{mempool::service::MempoolServiceHandle, ConcreteAssetProxy, ServiceSpecification};
use tari_dan_storage_sqlite::SqliteDbFactory;
use tari_p2p::comms_connector::SubscriptionFactory;
use tari_service_framework::ServiceHandles;
>>>>>>> 35456d04
use tari_shutdown::{Shutdown, ShutdownSignal};
use tari_validator_node_grpc::rpc::validator_node_server::ValidatorNodeServer;
use template_manager::TemplateManager;
use tokio::{runtime, runtime::Runtime, task};
use tonic::transport::Server;

use crate::{
    cli::Cli,
    config::{ApplicationConfig, ValidatorNodeConfig},
    dan_node::DanNode,
    default_service_specification::DefaultServiceSpecification,
<<<<<<< HEAD
    epoch_manager::EpochManager,
    grpc::{
        services::{base_node_client::GrpcBaseNodeClient, wallet_client::GrpcWalletClient},
        validator_node_grpc_server::ValidatorNodeGrpcServer,
    },
=======
    grpc::{services::base_node_client::GrpcBaseNodeClient, validator_node_grpc_server::ValidatorNodeGrpcServer},
    json_rpc::run_json_rpc,
>>>>>>> 35456d04
    p2p::services::rpc_client::TariCommsValidatorNodeClientFactory,
};

const LOG_TARGET: &str = "tari::validator_node::app";

fn main() {
    // Uncomment to enable tokio tracing via tokio-console
    // console_subscriber::init();

    if let Err(err) = main_inner() {
        let exit_code = err.exit_code;
        eprintln!("{:?}", err);
        error!(
            target: LOG_TARGET,
            "Exiting with code ({}): {:?}", exit_code as i32, exit_code
        );
        process::exit(exit_code as i32);
    }
}

fn main_inner() -> Result<(), ExitError> {
    let cli = Cli::parse();
    let config_path = cli.common.config_path();
    let cfg = load_configuration(config_path, true, &cli)?;
    initialize_logging(
        &cli.common.log_config_path("validator"),
        include_str!("../log4rs_sample.yml"),
    )?;
    let config = ApplicationConfig::load_from(&cfg)?;
    println!("Starting validator node on network {}", config.network);
    let runtime = build_runtime()?;
    runtime.block_on(run_node(&config))?;

    Ok(())
}

async fn run_node(config: &ApplicationConfig) -> Result<(), ExitError> {
    let shutdown = Shutdown::new();

    let node_identity = setup_node_identity(
        &config.validator_node.identity_file,
        config.validator_node.public_address.as_ref(),
        true,
        PeerFeatures::NONE,
    )?;
    let db_factory = SqliteDbFactory::new(config.validator_node.data_dir.clone());
    // let global_db = db_factory
    //     .get_or_create_global_db()
    //     .map_err(|e| ExitError::new(ExitCode::DatabaseError, e))?;
    let mempool_service = MempoolServiceHandle::new();

    info!(
        target: LOG_TARGET,
        "Node starting with pub key: {}, node_id: {}",
        node_identity.public_key(),
        node_identity.node_id()
    );
    // fs::create_dir_all(&global.peer_db_path).map_err(|err| ExitError::new(ExitCode::ConfigError, err))?;
    let (handles, _subscription_factory) = comms::build_service_and_comms_stack(
        config,
        shutdown.to_signal(),
        node_identity.clone(),
        mempool_service.clone(),
    )
    .await?;
    let validator_node_client_factory =
        TariCommsValidatorNodeClientFactory::new(handles.expect_handle::<Dht>().dht_requester());
    let base_node_client = GrpcBaseNodeClient::new(config.validator_node.base_node_grpc_address);
    let asset_proxy: ConcreteAssetProxy<DefaultServiceSpecification> = ConcreteAssetProxy::new(
        base_node_client.clone(),
        validator_node_client_factory,
        5,
        mempool_service.clone(),
        db_factory.clone(),
    );
<<<<<<< HEAD
    let wallet_client = GrpcWalletClient::new(config.validator_node.wallet_grpc_address);
    let _acceptance_manager = ConcreteAcceptanceManager::new(wallet_client.clone(), base_node_client);
    let grpc_server: ValidatorNodeGrpcServer<DefaultServiceSpecification> = ValidatorNodeGrpcServer::new(
        node_identity.as_ref().clone(),
        db_factory.clone(),
        asset_processor,
        asset_proxy,
    );
    let epoch_manager = Arc::new(EpochManager::new());
    let template_manager = Arc::new(TemplateManager::new(db_factory.clone()));
=======
    let grpc_server: ValidatorNodeGrpcServer<DefaultServiceSpecification> =
        ValidatorNodeGrpcServer::new(node_identity.as_ref().clone(), db_factory.clone(), asset_proxy);
>>>>>>> 35456d04

    // Run the gRPC API
    if let Some(address) = config.validator_node.grpc_address.clone() {
        println!("Started GRPC server on {}", address);
        task::spawn(run_grpc(grpc_server, address, shutdown.to_signal()));
    }

    // Run the JSON-RPC API
    if let Some(address) = config.validator_node.json_rpc_address {
        println!("Started JSON-RPC server on {}", address);
        task::spawn(run_json_rpc(address, node_identity.as_ref().clone()));
    }

    // Show the validator node identity
    println!("🚀 Validator node started!");
    println!("{}", node_identity);

    run_dan_node(
        shutdown.to_signal(),
        config.validator_node.clone(),
        // mempool_service,
        // db_factory,
        // handles,
        // subscription_factory,
        node_identity,
<<<<<<< HEAD
        global_db,
        epoch_manager.clone(),
        template_manager.clone(),
=======
>>>>>>> 35456d04
    )
    .await?;

    Ok(())
}

fn build_runtime() -> Result<Runtime, ExitError> {
    let mut builder = runtime::Builder::new_multi_thread();
    builder
        .enable_all()
        .build()
        .map_err(|e| ExitError::new(ExitCode::UnknownError, e))
}

async fn run_dan_node(
    shutdown_signal: ShutdownSignal,
    config: ValidatorNodeConfig,
    // mempool_service: MempoolServiceHandle,
    // db_factory: SqliteDbFactory,
    // handles: ServiceHandles,
    // subscription_factory: Arc<SubscriptionFactory>,
    node_identity: Arc<NodeIdentity>,
<<<<<<< HEAD
    global_db: GlobalDb<SqliteGlobalDbBackendAdapter>,
    epoch_manager: Arc<EpochManager>,
    template_manager: Arc<TemplateManager>,
) -> Result<(), ExitError> {
    let node = DanNode::new(config, node_identity, global_db, epoch_manager, template_manager);
=======
) -> Result<(), ExitError> {
    let node = DanNode::new(config, node_identity);
>>>>>>> 35456d04
    node.start(
        shutdown_signal,
        // mempool_service,
        // db_factory,
        // handles,
        // subscription_factory,
    )
    .await
}

async fn run_grpc<TServiceSpecification: ServiceSpecification + 'static>(
    grpc_server: ValidatorNodeGrpcServer<TServiceSpecification>,
    grpc_address: Multiaddr,
    shutdown_signal: ShutdownSignal,
) -> Result<(), anyhow::Error> {
    println!("Starting GRPC on {}", grpc_address);
    info!(target: LOG_TARGET, "Starting GRPC on {}", grpc_address);

    let grpc_address = multiaddr_to_socketaddr(&grpc_address)?;

    Server::builder()
        .add_service(ValidatorNodeServer::new(grpc_server))
        .serve_with_shutdown(grpc_address, shutdown_signal.map(|_| ()))
        .await
        .map_err(|err| {
            error!(target: LOG_TARGET, "GRPC encountered an error: {}", err);
            err
        })?;

    info!("Stopping GRPC");
    info!(target: LOG_TARGET, "Stopping GRPC");
    Ok(())
}<|MERGE_RESOLUTION|>--- conflicted
+++ resolved
@@ -20,11 +20,7 @@
 // WHETHER IN CONTRACT, STRICT LIABILITY, OR TORT (INCLUDING NEGLIGENCE OR OTHERWISE) ARISING IN ANY WAY OUT OF THE
 // USE OF THIS SOFTWARE, EVEN IF ADVISED OF THE POSSIBILITY OF SUCH DAMAGE.
 
-<<<<<<< HEAD
-mod asset;
 mod base_layer_scanner;
-=======
->>>>>>> 35456d04
 mod cli;
 mod cmd_args;
 mod comms;
@@ -55,24 +51,13 @@
     NodeIdentity,
 };
 use tari_comms_dht::Dht;
-<<<<<<< HEAD
 use tari_dan_core::{
-    services::{
-        mempool::service::MempoolServiceHandle,
-        ConcreteAcceptanceManager,
-        ConcreteAssetProcessor,
-        ConcreteAssetProxy,
-        ServiceSpecification,
-    },
+    services::{mempool::service::MempoolServiceHandle, ConcreteAssetProxy, ServiceSpecification},
     storage::{global::GlobalDb, DbFactory},
 };
 use tari_dan_storage_sqlite::{global::SqliteGlobalDbBackendAdapter, SqliteDbFactory};
-=======
-use tari_dan_core::services::{mempool::service::MempoolServiceHandle, ConcreteAssetProxy, ServiceSpecification};
-use tari_dan_storage_sqlite::SqliteDbFactory;
 use tari_p2p::comms_connector::SubscriptionFactory;
 use tari_service_framework::ServiceHandles;
->>>>>>> 35456d04
 use tari_shutdown::{Shutdown, ShutdownSignal};
 use tari_validator_node_grpc::rpc::validator_node_server::ValidatorNodeServer;
 use template_manager::TemplateManager;
@@ -84,16 +69,9 @@
     config::{ApplicationConfig, ValidatorNodeConfig},
     dan_node::DanNode,
     default_service_specification::DefaultServiceSpecification,
-<<<<<<< HEAD
     epoch_manager::EpochManager,
-    grpc::{
-        services::{base_node_client::GrpcBaseNodeClient, wallet_client::GrpcWalletClient},
-        validator_node_grpc_server::ValidatorNodeGrpcServer,
-    },
-=======
     grpc::{services::base_node_client::GrpcBaseNodeClient, validator_node_grpc_server::ValidatorNodeGrpcServer},
     json_rpc::run_json_rpc,
->>>>>>> 35456d04
     p2p::services::rpc_client::TariCommsValidatorNodeClientFactory,
 };
 
@@ -140,9 +118,9 @@
         PeerFeatures::NONE,
     )?;
     let db_factory = SqliteDbFactory::new(config.validator_node.data_dir.clone());
-    // let global_db = db_factory
-    //     .get_or_create_global_db()
-    //     .map_err(|e| ExitError::new(ExitCode::DatabaseError, e))?;
+    let global_db = db_factory
+        .get_or_create_global_db()
+        .map_err(|e| ExitError::new(ExitCode::DatabaseError, e))?;
     let mempool_service = MempoolServiceHandle::new();
 
     info!(
@@ -152,7 +130,7 @@
         node_identity.node_id()
     );
     // fs::create_dir_all(&global.peer_db_path).map_err(|err| ExitError::new(ExitCode::ConfigError, err))?;
-    let (handles, _subscription_factory) = comms::build_service_and_comms_stack(
+    let (handles, subscription_factory) = comms::build_service_and_comms_stack(
         config,
         shutdown.to_signal(),
         node_identity.clone(),
@@ -169,21 +147,11 @@
         mempool_service.clone(),
         db_factory.clone(),
     );
-<<<<<<< HEAD
-    let wallet_client = GrpcWalletClient::new(config.validator_node.wallet_grpc_address);
-    let _acceptance_manager = ConcreteAcceptanceManager::new(wallet_client.clone(), base_node_client);
-    let grpc_server: ValidatorNodeGrpcServer<DefaultServiceSpecification> = ValidatorNodeGrpcServer::new(
-        node_identity.as_ref().clone(),
-        db_factory.clone(),
-        asset_processor,
-        asset_proxy,
-    );
+    let grpc_server: ValidatorNodeGrpcServer<DefaultServiceSpecification> =
+        ValidatorNodeGrpcServer::new(node_identity.as_ref().clone(), db_factory.clone(), asset_proxy);
+
     let epoch_manager = Arc::new(EpochManager::new());
     let template_manager = Arc::new(TemplateManager::new(db_factory.clone()));
-=======
-    let grpc_server: ValidatorNodeGrpcServer<DefaultServiceSpecification> =
-        ValidatorNodeGrpcServer::new(node_identity.as_ref().clone(), db_factory.clone(), asset_proxy);
->>>>>>> 35456d04
 
     // Run the gRPC API
     if let Some(address) = config.validator_node.grpc_address.clone() {
@@ -204,17 +172,14 @@
     run_dan_node(
         shutdown.to_signal(),
         config.validator_node.clone(),
-        // mempool_service,
-        // db_factory,
-        // handles,
-        // subscription_factory,
+        mempool_service,
+        db_factory,
+        handles,
+        subscription_factory,
         node_identity,
-<<<<<<< HEAD
         global_db,
         epoch_manager.clone(),
         template_manager.clone(),
-=======
->>>>>>> 35456d04
     )
     .await?;
 
@@ -232,27 +197,22 @@
 async fn run_dan_node(
     shutdown_signal: ShutdownSignal,
     config: ValidatorNodeConfig,
-    // mempool_service: MempoolServiceHandle,
-    // db_factory: SqliteDbFactory,
-    // handles: ServiceHandles,
-    // subscription_factory: Arc<SubscriptionFactory>,
+    mempool_service: MempoolServiceHandle,
+    db_factory: SqliteDbFactory,
+    handles: ServiceHandles,
+    subscription_factory: Arc<SubscriptionFactory>,
     node_identity: Arc<NodeIdentity>,
-<<<<<<< HEAD
     global_db: GlobalDb<SqliteGlobalDbBackendAdapter>,
     epoch_manager: Arc<EpochManager>,
     template_manager: Arc<TemplateManager>,
 ) -> Result<(), ExitError> {
     let node = DanNode::new(config, node_identity, global_db, epoch_manager, template_manager);
-=======
-) -> Result<(), ExitError> {
-    let node = DanNode::new(config, node_identity);
->>>>>>> 35456d04
     node.start(
         shutdown_signal,
-        // mempool_service,
-        // db_factory,
-        // handles,
-        // subscription_factory,
+        mempool_service,
+        db_factory,
+        handles,
+        subscription_factory,
     )
     .await
 }
