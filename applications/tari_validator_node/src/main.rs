// Copyright 2021. The Tari Project
//
// Redistribution and use in source and binary forms, with or without modification, are permitted provided that the
// following conditions are met:
//
// 1. Redistributions of source code must retain the above copyright notice, this list of conditions and the following
// disclaimer.
//
// 2. Redistributions in binary form must reproduce the above copyright notice, this list of conditions and the
// following disclaimer in the documentation and/or other materials provided with the distribution.
//
// 3. Neither the name of the copyright holder nor the names of its contributors may be used to endorse or promote
// products derived from this software without specific prior written permission.
//
// THIS SOFTWARE IS PROVIDED BY THE COPYRIGHT HOLDERS AND CONTRIBUTORS "AS IS" AND ANY EXPRESS OR IMPLIED WARRANTIES,
// INCLUDING, BUT NOT LIMITED TO, THE IMPLIED WARRANTIES OF MERCHANTABILITY AND FITNESS FOR A PARTICULAR PURPOSE ARE
// DISCLAIMED. IN NO EVENT SHALL THE COPYRIGHT HOLDER OR CONTRIBUTORS BE LIABLE FOR ANY DIRECT, INDIRECT, INCIDENTAL,
// SPECIAL, EXEMPLARY, OR CONSEQUENTIAL DAMAGES (INCLUDING, BUT NOT LIMITED TO, PROCUREMENT OF SUBSTITUTE GOODS OR
// SERVICES; LOSS OF USE, DATA, OR PROFITS; OR BUSINESS INTERRUPTION) HOWEVER CAUSED AND ON ANY THEORY OF LIABILITY,
// WHETHER IN CONTRACT, STRICT LIABILITY, OR TORT (INCLUDING NEGLIGENCE OR OTHERWISE) ARISING IN ANY WAY OUT OF THE
// USE OF THIS SOFTWARE, EVEN IF ADVISED OF THE POSSIBILITY OF SUCH DAMAGE.

mod base_layer_scanner;
mod bootstrap;
mod cli;
mod cmd_args;
mod comms;
mod config;
mod dan_node;
mod default_service_specification;
mod grpc;
mod http_ui;
mod json_rpc;
mod p2p;
mod registration_signing;

use std::{fs, io, process};

use clap::Parser;
use log::*;
use serde::{Deserialize, Serialize};
use tari_app_utilities::identity_management::setup_node_identity;
use tari_common::{
    exit_codes::{ExitCode, ExitError},
    initialize_logging,
    load_configuration,
};
use tari_comms::{peer_manager::PeerFeatures, NodeIdentity};
use tari_dan_common_types::ShardId;
use tari_dan_core::{
    services::{base_node_error::BaseNodeError, BaseNodeClient},
    storage::DbFactory,
    DigitalAssetError,
};
use tari_dan_storage_sqlite::SqliteDbFactory;
use tari_shutdown::{Shutdown, ShutdownSignal};
use tokio::{runtime, runtime::Runtime, task};

use crate::{
    bootstrap::{spawn_services, Services},
    cli::Cli,
    config::{ApplicationConfig, ValidatorNodeConfig},
    dan_node::DanNode,
    grpc::services::{base_node_client::GrpcBaseNodeClient, wallet_client::GrpcWalletClient},
    http_ui::server::run_http_ui_server,
    json_rpc::{run_json_rpc, JsonRpcHandlers},
};

const LOG_TARGET: &str = "tari::validator_node::app";

fn main() {
    // Uncomment to enable tokio tracing via tokio-console
    // console_subscriber::init();

    if let Err(err) = main_inner() {
        let exit_code = err.exit_code;
        eprintln!("{:?}", err);
        error!(
            target: LOG_TARGET,
            "Exiting with code ({}): {:?}", exit_code as i32, exit_code
        );
        process::exit(exit_code as i32);
    }
}

fn main_inner() -> Result<(), ExitError> {
    let cli = Cli::parse();
    let config_path = cli.common.config_path();
    let cfg = load_configuration(config_path, true, &cli)?;
    initialize_logging(
        &cli.common.log_config_path("validator"),
        include_str!("../log4rs_sample.yml"),
    )?;
    let config = ApplicationConfig::load_from(&cfg)?;
    println!("Starting validator node on network {}", config.network);
    let runtime = build_runtime()?;
    runtime.block_on(run_node(&config))?;

    Ok(())
}

#[derive(Debug, thiserror::Error)]
pub enum ShardKeyError {
    #[error("Path is not a file")]
    NotFile,
    #[error("Malformed shard key file: {0}")]
    JsonError(#[from] json5::Error),
    #[error(transparent)]
    Io(#[from] io::Error),
    #[error("Not yet mined")]
    NotYetMined,
    #[error("Not yet registered")]
    NotYetRegistered,
    #[error("Registration failed")]
    RegistrationFailed,
    #[error("Registration error {0}")]
    RegistrationError(#[from] DigitalAssetError),
    #[error("Base node error: {0}")]
    BaseNodeError(#[from] BaseNodeError),
}

#[derive(Serialize, Deserialize)]
pub struct ShardKey {
    is_registered: bool,
    shard_id: Option<ShardId>,
}

async fn auto_register_vn(
    wallet_client: &mut GrpcWalletClient,
    base_node_client: &mut GrpcBaseNodeClient,
    node_identity: &NodeIdentity,
    config: &ApplicationConfig,
) -> Result<ShardId, ShardKeyError> {
    let path = &config.validator_node.shard_key_file;

    // We already sent the registration tx, we are just waiting for it to be mined.
    let tip = base_node_client.get_tip_info().await?.height_of_longest_chain;
    let shard_id = base_node_client
        .get_shard_key(tip, node_identity.public_key())
        .await
        .map_err(ShardKeyError::BaseNodeError)?;
    if let Some(shard_id) = shard_id {
        let shard_key = ShardKey {
            is_registered: true,
            shard_id: Some(shard_id),
        };
        let json = json5::to_string(&shard_key)?;
        fs::write(path, json.as_bytes())?;
        Ok(shard_id)
    } else {
        let vn = wallet_client.register_validator_node(node_identity).await?;
        if vn.is_success {
            println!("Registering VN was successful {:?}", vn);
            let shard_key = ShardKey {
                is_registered: true,
                shard_id: None,
            };
            let json = json5::to_string(&shard_key)?;
            if let Some(p) = path.parent() {
                if !p.exists() {
                    fs::create_dir_all(p)?;
                }
            }
            fs::write(path, json.as_bytes())?;
            Err(ShardKeyError::NotYetRegistered)
        } else {
            Err(ShardKeyError::RegistrationFailed)
        }
    }
}

async fn run_node(config: &ApplicationConfig) -> Result<(), ExitError> {
    let shutdown = Shutdown::new();

    let node_identity = setup_node_identity(
        &config.validator_node.identity_file,
        config.validator_node.public_address.as_ref(),
        true,
        PeerFeatures::NONE,
    )?;
    let db_factory = SqliteDbFactory::new(config.validator_node.data_dir.clone());
    let global_db = db_factory
        .get_or_create_global_db()
        .map_err(|e| ExitError::new(ExitCode::DatabaseError, e))?;

    info!(
        target: LOG_TARGET,
        "Node starting with pub key: {}, node_id: {}",
        node_identity.public_key(),
        node_identity.node_id()
    );
    // fs::create_dir_all(&global.peer_db_path).map_err(|err| ExitError::new(ExitCode::ConfigError, err))?;
    let mut base_node_client = GrpcBaseNodeClient::new(config.validator_node.base_node_grpc_address);
    let mut wallet_client = GrpcWalletClient::new(config.validator_node.wallet_grpc_address);
    let vn_registration = auto_register_vn(&mut wallet_client, &mut base_node_client, &node_identity, config).await;
    println!("VN Registration result : {:?}", vn_registration);
<<<<<<< HEAD
    let comms_task = spawn_services(
=======
    let services = spawn_services(
>>>>>>> a2c45456
        config,
        shutdown.to_signal(),
        node_identity.clone(),
        global_db,
        db_factory,
    );

    // Run the http ui
    if let Some(address) = config.validator_node.http_ui_address {
        info!(target: LOG_TARGET, "Started HTTP UI server on {}", address);

        task::spawn(run_http_ui_server(address));
    }

    // Show the validator node identity
    info!(target: LOG_TARGET, "🚀 Validator node started!");
    info!(target: LOG_TARGET, "{}", node_identity);

<<<<<<< HEAD
    comms_task.await?;
    run_dan_node(shutdown.to_signal()).await?;
=======
    run_dan_node(services, shutdown.to_signal()).await?;
>>>>>>> a2c45456

    Ok(())
}

fn build_runtime() -> Result<Runtime, ExitError> {
    let mut builder = runtime::Builder::new_multi_thread();
    builder
        .enable_all()
        .build()
        .map_err(|e| ExitError::new(ExitCode::UnknownError, e))
}

async fn run_dan_node(services: Services, shutdown_signal: ShutdownSignal) -> Result<(), ExitError> {
    let node = DanNode::new(services);
    node.start(shutdown_signal).await
}

// async fn run_grpc<TServiceSpecification: ServiceSpecification + 'static>(
//     grpc_server: ValidatorNodeGrpcServer<TServiceSpecification>,
//     grpc_address: Multiaddr,
//     shutdown_signal: ShutdownSignal,
// ) -> Result<(), anyhow::Error> {
//     println!("Starting GRPC on {}", grpc_address);
//     info!(target: LOG_TARGET, "Starting GRPC on {}", grpc_address);
//
//     let grpc_address = multiaddr_to_socketaddr(&grpc_address)?;
//
//     Server::builder()
//         .add_service(ValidatorNodeServer::new(grpc_server))
//         .serve_with_shutdown(grpc_address, shutdown_signal.map(|_| ()))
//         .await
//         .map_err(|err| {
//             error!(target: LOG_TARGET, "GRPC encountered an error: {}", err);
//             err
//         })?;
//
//     info!("Stopping GRPC");
//     info!(target: LOG_TARGET, "Stopping GRPC");
//     Ok(())
// }<|MERGE_RESOLUTION|>--- conflicted
+++ resolved
@@ -194,11 +194,7 @@
     let mut wallet_client = GrpcWalletClient::new(config.validator_node.wallet_grpc_address);
     let vn_registration = auto_register_vn(&mut wallet_client, &mut base_node_client, &node_identity, config).await;
     println!("VN Registration result : {:?}", vn_registration);
-<<<<<<< HEAD
-    let comms_task = spawn_services(
-=======
     let services = spawn_services(
->>>>>>> a2c45456
         config,
         shutdown.to_signal(),
         node_identity.clone(),
@@ -217,12 +213,7 @@
     info!(target: LOG_TARGET, "🚀 Validator node started!");
     info!(target: LOG_TARGET, "{}", node_identity);
 
-<<<<<<< HEAD
-    comms_task.await?;
-    run_dan_node(shutdown.to_signal()).await?;
-=======
     run_dan_node(services, shutdown.to_signal()).await?;
->>>>>>> a2c45456
 
     Ok(())
 }
