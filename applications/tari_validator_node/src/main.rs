// Copyright 2021. The Tari Project
//
// Redistribution and use in source and binary forms, with or without modification, are permitted provided that the
// following conditions are met:
//
// 1. Redistributions of source code must retain the above copyright notice, this list of conditions and the following
// disclaimer.
//
// 2. Redistributions in binary form must reproduce the above copyright notice, this list of conditions and the
// following disclaimer in the documentation and/or other materials provided with the distribution.
//
// 3. Neither the name of the copyright holder nor the names of its contributors may be used to endorse or promote
// products derived from this software without specific prior written permission.
//
// THIS SOFTWARE IS PROVIDED BY THE COPYRIGHT HOLDERS AND CONTRIBUTORS "AS IS" AND ANY EXPRESS OR IMPLIED WARRANTIES,
// INCLUDING, BUT NOT LIMITED TO, THE IMPLIED WARRANTIES OF MERCHANTABILITY AND FITNESS FOR A PARTICULAR PURPOSE ARE
// DISCLAIMED. IN NO EVENT SHALL THE COPYRIGHT HOLDER OR CONTRIBUTORS BE LIABLE FOR ANY DIRECT, INDIRECT, INCIDENTAL,
// SPECIAL, EXEMPLARY, OR CONSEQUENTIAL DAMAGES (INCLUDING, BUT NOT LIMITED TO, PROCUREMENT OF SUBSTITUTE GOODS OR
// SERVICES; LOSS OF USE, DATA, OR PROFITS; OR BUSINESS INTERRUPTION) HOWEVER CAUSED AND ON ANY THEORY OF LIABILITY,
// WHETHER IN CONTRACT, STRICT LIABILITY, OR TORT (INCLUDING NEGLIGENCE OR OTHERWISE) ARISING IN ANY WAY OUT OF THE
// USE OF THIS SOFTWARE, EVEN IF ADVISED OF THE POSSIBILITY OF SUCH DAMAGE.

mod base_layer_scanner;
mod bootstrap;
mod cli;
mod cmd_args;
mod comms;
mod config;
mod dan_node;
mod default_service_specification;
mod grpc;
mod json_rpc;
mod p2p;
mod registration_signing;

use std::{fs, io, process};

use clap::Parser;
use log::*;
use serde::{Deserialize, Serialize};
use tari_app_utilities::identity_management::setup_node_identity;
use tari_common::{
    exit_codes::{ExitCode, ExitError},
    initialize_logging,
    load_configuration,
};
use tari_comms::{peer_manager::PeerFeatures, NodeIdentity};
use tari_dan_common_types::ShardId;
use tari_dan_core::{
    services::{base_node_error::BaseNodeError, BaseNodeClient},
    storage::DbFactory,
    DigitalAssetError,
};
use tari_dan_storage_sqlite::SqliteDbFactory;
use tari_shutdown::{Shutdown, ShutdownSignal};
use tokio::{runtime, runtime::Runtime, task};

use crate::{
    bootstrap::{spawn_services, Services},
    cli::Cli,
    config::{ApplicationConfig, ValidatorNodeConfig},
    dan_node::DanNode,
    grpc::services::{base_node_client::GrpcBaseNodeClient, wallet_client::GrpcWalletClient},
    json_rpc::{run_json_rpc, JsonRpcHandlers},
};

const LOG_TARGET: &str = "tari::validator_node::app";

fn main() {
    // Uncomment to enable tokio tracing via tokio-console
    // console_subscriber::init();

    if let Err(err) = main_inner() {
        let exit_code = err.exit_code;
        eprintln!("{:?}", err);
        error!(
            target: LOG_TARGET,
            "Exiting with code ({}): {:?}", exit_code as i32, exit_code
        );
        process::exit(exit_code as i32);
    }
}

fn main_inner() -> Result<(), ExitError> {
    let cli = Cli::parse();
    let config_path = cli.common.config_path();
    let cfg = load_configuration(config_path, true, &cli)?;
    initialize_logging(
        &cli.common.log_config_path("validator"),
        include_str!("../log4rs_sample.yml"),
    )?;
    let config = ApplicationConfig::load_from(&cfg)?;
    println!("Starting validator node on network {}", config.network);
    let runtime = build_runtime()?;
    runtime.block_on(run_node(&config))?;

    Ok(())
}

#[derive(Debug, thiserror::Error)]
pub enum ShardKeyError {
    #[error("Path is not a file")]
    NotFile,
    #[error("Malformed shard key file: {0}")]
    JsonError(#[from] json5::Error),
    #[error(transparent)]
    Io(#[from] io::Error),
    #[error("Not yet mined")]
    NotYetMined,
    #[error("Not yet registered")]
    NotYetRegistered,
    #[error("Registration failed")]
    RegistrationFailed,
    #[error("Registration error {0}")]
    RegistrationError(#[from] DigitalAssetError),
    #[error("Base node error: {0}")]
    BaseNodeError(#[from] BaseNodeError),
}

#[derive(Serialize, Deserialize)]
pub struct ShardKey {
    is_registered: bool,
    shard_id: Option<ShardId>,
}

async fn auto_register_vn(
    wallet_client: &mut GrpcWalletClient,
    base_node_client: &mut GrpcBaseNodeClient,
    node_identity: &NodeIdentity,
    config: &ApplicationConfig,
) -> Result<ShardId, ShardKeyError> {
    let path = &config.validator_node.shard_key_file;
<<<<<<< HEAD
    #[allow(clippy::if_not_else)]
    if !path.exists() {
        // If we don't have the shard key file, we want to send registration tx
=======

    // We already sent the registration tx, we are just waiting for it to be mined.
    let tip = base_node_client.get_tip_info().await?.height_of_longest_chain;
    let shard_id = base_node_client
        .get_shard_key(tip, node_identity.public_key())
        .await
        .map_err(ShardKeyError::BaseNodeError)?;
    if let Some(shard_id) = shard_id {
        let shard_key = ShardKey {
            is_registered: true,
            shard_id: Some(shard_id),
        };
        let json = json5::to_string(&shard_key)?;
        fs::write(path, json.as_bytes())?;
        Ok(shard_id)
    } else {
>>>>>>> a2c45456
        let vn = wallet_client.register_validator_node(node_identity).await?;
        if vn.is_success {
            println!("Registering VN was successful {:?}", vn);
            let shard_key = ShardKey {
                is_registered: true,
                shard_id: None,
            };
            let json = json5::to_string(&shard_key)?;
            if let Some(p) = path.parent() {
                if !p.exists() {
                    fs::create_dir_all(p)?;
                }
            }
            fs::write(path, json.as_bytes())?;
            Err(ShardKeyError::NotYetRegistered)
        } else {
            Err(ShardKeyError::RegistrationFailed)
        }
    }
}

async fn run_node(config: &ApplicationConfig) -> Result<(), ExitError> {
    let shutdown = Shutdown::new();

    let node_identity = setup_node_identity(
        &config.validator_node.identity_file,
        config.validator_node.public_address.as_ref(),
        true,
        PeerFeatures::NONE,
    )?;
    let db_factory = SqliteDbFactory::new(config.validator_node.data_dir.clone());
    let global_db = db_factory
        .get_or_create_global_db()
        .map_err(|e| ExitError::new(ExitCode::DatabaseError, e))?;

    info!(
        target: LOG_TARGET,
        "Node starting with pub key: {}, node_id: {}",
        node_identity.public_key(),
        node_identity.node_id()
    );

    // Show the validator node identity
    info!(target: LOG_TARGET, "🚀 Validator node started!");
    info!(target: LOG_TARGET, "{}", node_identity);

    // Run the JSON-RPC API
    if let Some(address) = config.validator_node.json_rpc_address {
        info!(target: LOG_TARGET, "Started JSON-RPC server on {}", address);
        let handlers = JsonRpcHandlers::new(
            node_identity.clone(),
            GrpcWalletClient::new(config.validator_node.wallet_grpc_address),
        );
        task::spawn(run_json_rpc(address, handlers));
    }

    // fs::create_dir_all(&global.peer_db_path).map_err(|err| ExitError::new(ExitCode::ConfigError, err))?;
    let mut base_node_client = GrpcBaseNodeClient::new(config.validator_node.base_node_grpc_address);
    let mut wallet_client = GrpcWalletClient::new(config.validator_node.wallet_grpc_address);
    let vn_registration = auto_register_vn(&mut wallet_client, &mut base_node_client, &node_identity, config).await;
    println!("VN Registration result : {:?}", vn_registration);
    let services = spawn_services(
        config,
        shutdown.to_signal(),
        node_identity.clone(),
        global_db,
        db_factory,
    )
    .await?;

    // Run the JSON-RPC API
    if let Some(address) = config.validator_node.json_rpc_address {
        info!(target: LOG_TARGET, "Started JSON-RPC server on {}", address);
        let handlers = JsonRpcHandlers::new(
            node_identity.clone(),
            GrpcWalletClient::new(config.validator_node.wallet_grpc_address),
        );
        task::spawn(run_json_rpc(address, handlers));
    }

    // Show the validator node identity
    info!(target: LOG_TARGET, "🚀 Validator node started!");
    info!(target: LOG_TARGET, "{}", node_identity);

    run_dan_node(services, shutdown.to_signal()).await?;

    Ok(())
}

fn build_runtime() -> Result<Runtime, ExitError> {
    let mut builder = runtime::Builder::new_multi_thread();
    builder
        .enable_all()
        .build()
        .map_err(|e| ExitError::new(ExitCode::UnknownError, e))
}

async fn run_dan_node(services: Services, shutdown_signal: ShutdownSignal) -> Result<(), ExitError> {
    let node = DanNode::new(services);
    node.start(shutdown_signal).await
}<|MERGE_RESOLUTION|>--- conflicted
+++ resolved
@@ -130,11 +130,6 @@
     config: &ApplicationConfig,
 ) -> Result<ShardId, ShardKeyError> {
     let path = &config.validator_node.shard_key_file;
-<<<<<<< HEAD
-    #[allow(clippy::if_not_else)]
-    if !path.exists() {
-        // If we don't have the shard key file, we want to send registration tx
-=======
 
     // We already sent the registration tx, we are just waiting for it to be mined.
     let tip = base_node_client.get_tip_info().await?.height_of_longest_chain;
@@ -151,7 +146,6 @@
         fs::write(path, json.as_bytes())?;
         Ok(shard_id)
     } else {
->>>>>>> a2c45456
         let vn = wallet_client.register_validator_node(node_identity).await?;
         if vn.is_success {
             println!("Registering VN was successful {:?}", vn);
