--- conflicted
+++ resolved
@@ -14,19 +14,11 @@
 tari_comms = { git = "https://github.com/tari-project/tari.git", branch = "feature-dan", package = "tari_comms" }
 tari_comms_rpc_macros = { git = "https://github.com/tari-project/tari.git", branch = "feature-dan", package = "tari_comms_rpc_macros" }
 tari_crypto = { git = "https://github.com/tari-project/tari-crypto.git", tag = "v0.15.5" }
-<<<<<<< HEAD
-tari_mmr = { git = "https://github.com/tari-project/tari.git", tag = "v0.38.4", package = "tari_mmr" }
-tari_p2p = { git = "https://github.com/tari-project/tari.git", tag = "v0.38.4", package = "tari_p2p" }
-tari_shutdown = { git = "https://github.com/tari-project/tari.git", tag = "v0.38.4", package = "tari_shutdown" }
-tari_storage = { git = "https://github.com/tari-project/tari.git", tag = "v0.38.4", package = "tari_storage" }
-tari_core = { git = "https://github.com/tari-project/tari.git", branch="feature-dan", package = "tari_core", default-features = false, features = ["transactions"] }
-=======
 tari_mmr = { git = "https://github.com/tari-project/tari.git", branch = "feature-dan", package = "tari_mmr" }
 tari_p2p = { git = "https://github.com/tari-project/tari.git", branch = "feature-dan", package = "tari_p2p" }
 tari_shutdown = { git = "https://github.com/tari-project/tari.git", branch = "feature-dan", package = "tari_shutdown" }
 tari_storage = { git = "https://github.com/tari-project/tari.git", branch = "feature-dan", package = "tari_storage" }
 tari_core = { git = "https://github.com/tari-project/tari.git", branch = "feature-dan", package = "tari_core", default-features = false, features = ["transactions"] }
->>>>>>> 4e5e4850
 tari_dan_core = { path = "../../dan_layer/core" }
 tari_dan_storage_sqlite = { path = "../../dan_layer/storage_sqlite" }
 tari_dan_common_types = { path = "../../dan_layer/common_types" }
