--- conflicted
+++ resolved
@@ -46,12 +46,8 @@
 prost = "0.9"
 prost-types = "0.9"
 rand = "0.8"
-<<<<<<< HEAD
 reqwest = "0.11.11"
-serde = "1.0.126"
-=======
 serde = { version = "1.0.126", features = ["derive"] }
->>>>>>> 35456d04
 thiserror = "^1.0.20"
 tokio = { version = "1.10", features = ["macros", "time", "sync", "rt-multi-thread"] }
 tokio-stream = { version = "0.1.7", features = ["sync"] }
