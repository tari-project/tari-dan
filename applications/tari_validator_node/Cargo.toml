[package]
name = "tari_validator_node"
authors = ["The Tari Development Community"]
description = "The Tari validator node implementation"
repository = "https://github.com/tari-project/tari"
license = "BSD-3-Clause"
version = "0.35.1"
edition = "2018"

[dependencies]
tari_app_utilities = { git = "https://github.com/tari-project/tari.git", branch = "feature-dan" }
tari_app_grpc = { git = "https://github.com/tari-project/tari.git", branch = "feature-dan" }
tari_common = { git = "https://github.com/tari-project/tari.git", branch = "feature-dan" }
tari_comms = { git = "https://github.com/tari-project/tari.git", branch = "feature-dan" }
tari_comms_rpc_macros = { git = "https://github.com/tari-project/tari.git", branch = "feature-dan" }
tari_crypto = { git = "https://github.com/tari-project/tari-crypto.git", tag = "v0.15.6" }
tari_mmr = { git = "https://github.com/tari-project/tari.git", branch = "feature-dan" }
tari_p2p = { git = "https://github.com/tari-project/tari.git", branch = "feature-dan" }
tari_shutdown = { git = "https://github.com/tari-project/tari.git", branch = "feature-dan" }
tari_storage = { git = "https://github.com/tari-project/tari.git", branch = "feature-dan" }
tari_core = { git = "https://github.com/tari-project/tari.git", branch = "feature-dan", default-features = false, features = ["transactions"] }
tari_dan_core = { path = "../../dan_layer/core" }
tari_dan_storage = { path = "../../dan_layer/storage" }
tari_dan_storage_sqlite = { path = "../../dan_layer/storage_sqlite" }
tari_dan_common_types = { path = "../../dan_layer/common_types" }
tari_common_types = { git = "https://github.com/tari-project/tari.git", branch = "feature-dan" }
tari_dan_engine = { path = "../../dan_layer/engine" }
tari_template_lib = { path = "../../dan_layer/template_lib", features = ["json"] }
tari_base_node_grpc_client = { git = "https://github.com/tari-project/tari.git", branch = "feature-dan" }
tari_wallet_grpc_client = { git = "https://github.com/tari-project/tari.git", branch = "feature-dan" }
tari_engine_types = { path = "../../dan_layer/engine_types" }
tari_validator_node_client = { path = "../../clients/validator_node_client" }

anyhow = "1.0.53"
async-trait = "0.1.50"
axum = "0.5.15"
axum-jrpc = { version = "0.2.1", features = ["anyhow_error"] }
blake2 = "0.9.2"
borsh = { version = "0.9.3", default-features = false }
bytes = "1"
chrono = "0.4.22"
clap = { version = "3.2.5", features = ["env"] }
config = "0.13.0"
digest = "0.9.0"
futures = { version = "^0.3.1" }
json5 = "0.2.2"
include_dir = "0.7.2"
log = { version = "0.4.8", features = ["std"] }
log4rs = { version = "1.1.1", features = ["rolling_file_appender", "compound_policy", "size_trigger", "fixed_window_roller"] }
lmdb-zero = "0.4.4"
libsqlite3-sys = { version = "0.22.2", features = ["bundled"] }
prost = "0.9"
rand = "0.7"
reqwest = "0.11.11"
serde = { version = "1.0.126", features = ["derive"] }
serde_json = "1.0.64"
time = "0.3.15"
thiserror = "^1.0.20"
tokio = { version = "1.10", features = ["macros", "time", "sync", "rt-multi-thread"] }
tokio-stream = { version = "0.1.7", features = ["sync"] }
tonic = "0.6.2"
tower = "0.4"
tower-layer = "0.3"
tower-http = { version = "0.3.0", features = ["cors", "fs"] }

[build-dependencies]
tari_common = { git = "https://github.com/tari-project/tari.git", branch = "feature-dan", package = "tari_common", features = ["build"] }

[dev-dependencies]
<<<<<<< HEAD
tari_test_utils = { git = "https://github.com/tari-project/tari.git", branch = "feature-dan", package = "tari_test_utils" }
# FIXME: the newest version failed compilation due to a missing "bool_to_option” unstable feature
cucumber = { version = "0.13.0"} 
tokio = { version = "1.10", features = ["macros", "rt-multi-thread", "time"] }
tempfile = "3.3.0"

[[test]]
name = "cucumber" # this should be the same as the filename of your test target
harness = false # allows Cucumber to print output instead of libtest
=======
tari_test_utils = { git = "https://github.com/tari-project/tari.git", branch = "feature-dan" }

[build-dependencies]
tari_common = { git = "https://github.com/tari-project/tari.git", branch = "feature-dan", features = ["build"] }
>>>>>>> 152aad6b
<|MERGE_RESOLUTION|>--- conflicted
+++ resolved
@@ -61,13 +61,12 @@
 tonic = "0.6.2"
 tower = "0.4"
 tower-layer = "0.3"
-tower-http = { version = "0.3.0", features = ["cors", "fs"] }
+tower-http = { version = "0.3.0", features = ["cors"] }
 
 [build-dependencies]
 tari_common = { git = "https://github.com/tari-project/tari.git", branch = "feature-dan", package = "tari_common", features = ["build"] }
 
 [dev-dependencies]
-<<<<<<< HEAD
 tari_test_utils = { git = "https://github.com/tari-project/tari.git", branch = "feature-dan", package = "tari_test_utils" }
 # FIXME: the newest version failed compilation due to a missing "bool_to_option” unstable feature
 cucumber = { version = "0.13.0"} 
@@ -76,10 +75,4 @@
 
 [[test]]
 name = "cucumber" # this should be the same as the filename of your test target
-harness = false # allows Cucumber to print output instead of libtest
-=======
-tari_test_utils = { git = "https://github.com/tari-project/tari.git", branch = "feature-dan" }
-
-[build-dependencies]
-tari_common = { git = "https://github.com/tari-project/tari.git", branch = "feature-dan", features = ["build"] }
->>>>>>> 152aad6b
+harness = false # allows Cucumber to print output instead of libtest