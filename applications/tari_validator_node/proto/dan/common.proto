// Copyright 2022 The Tari Project
// SPDX-License-Identifier: BSD-3-Clause

syntax = "proto3";

package tari.dan.common;



message Node {
    bytes hash = 1;
    bytes parent = 2;
    uint32 height = 3;
    bool is_committed = 4;
}

message SignerSignature {
  bytes signer = 1;
  Signature signature = 2;
}

message Signature {
  bytes public_nonce = 1;
  bytes signature = 2;
}

message ThaumInput {
  enum InputType {
    STANDARD = 0;
    PEG_IN = 1;
  }
  InputType input_type = 1;
  // For standard
  bytes object_id = 2; // Synonymous with Output.hash on base layer
  // peg
  PegInInput peg_in = 3;
}

message PegInInput {
  bytes commitment = 1;
  uint64 burn_height = 2;
  MerkleProof burn_proof = 3;
  // A new spending key to prevent observers from stealing this peg in
  StealthAddress spending_key = 4;
  // Proof that the owner knows the commitment
  CommitmentSignature owner_proof = 5;
}

message ThaumOutput {
   bytes commitment = 1;
   StealthAddress owner = 2;
   bytes rangeproof =3;
}

message StealthAddress {
  bytes nonce = 1;
  bytes address = 2;
}

message CommitmentSignature {
  bytes public_nonce_commitment = 1;
  bytes signature_u = 2;
  bytes signature_v = 3;
}

message MerkleProof {
   repeated bytes branch = 1;
   uint32 depth = 2;
   uint32 path_bitmap = 3;
}

message Transaction {
  repeated ThaumInput inputs = 1;
  repeated ThaumOutput outputs = 2;
  repeated Instruction instructions = 3;
  uint32 max_instruction_outputs = 4;
  bytes balance_proof = 5;
  Signature signature = 6;
  uint64 fee = 7;
  bytes sender_public_key = 8;
  TransactionMeta meta = 9;
}

message Instruction {
  enum InstructionType {
    FUNCTION = 0;
    METHOD = 1;
    PUT_OUTPUT_IN_WORKSPACE = 2;
  }
  InstructionType instruction_type = 1;

  // common fields
  bytes template_address = 2;
  repeated Arg args = 3;

  // function only
  string function = 4;

  // method only
  bytes component_address = 5;
  string method = 6;

  // PutLastInstructionOutputOnWorkspace
  bytes key = 7;
}

message Arg {
  enum ArgType {
    LITERAL = 0;
    FROM_WORKSPACE = 1;
  }
  ArgType arg_type = 1;
  bytes data = 2;
}
<<<<<<< HEAD
message PayloadId {
  bytes payload_id = 1;
}

message ShardId {
  bytes bytes = 1;
}

message SubstateState {
  enum SubstateStateType {
    DOES_NOT_EXIST = 0;
    UP = 1;
    DOWN = 2;
  }
  SubstateStateType substate_state_type = 1;
  PayloadId created_by = 2;
  bytes data = 3;
  PayloadId deleted_by = 4;
=======

message TransactionMeta {
  repeated bytes involved_shard_ids = 1;
  // TODO: no idea what to call this ;)
  repeated SubstateRef involved_substates = 2;
}

message SubstateRef {
  SubstateChange change = 1;
  // claim = 2
}

enum SubstateChange {
    Create = 0;
    Destroy = 1;
>>>>>>> 9bfa7305
}<|MERGE_RESOLUTION|>--- conflicted
+++ resolved
@@ -112,7 +112,6 @@
   ArgType arg_type = 1;
   bytes data = 2;
 }
-<<<<<<< HEAD
 message PayloadId {
   bytes payload_id = 1;
 }
@@ -131,7 +130,6 @@
   PayloadId created_by = 2;
   bytes data = 3;
   PayloadId deleted_by = 4;
-=======
 
 message TransactionMeta {
   repeated bytes involved_shard_ids = 1;
@@ -147,5 +145,4 @@
 enum SubstateChange {
     Create = 0;
     Destroy = 1;
->>>>>>> 9bfa7305
 }