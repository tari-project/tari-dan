--- conflicted
+++ resolved
@@ -78,28 +78,6 @@
 
 #[derive(Debug, Default, cucumber::World)]
 pub struct TariWorld {
-<<<<<<< HEAD
-    base_nodes: IndexMap<String, BaseNodeProcess>,
-    wallets: IndexMap<String, WalletProcess>,
-    validator_nodes: IndexMap<String, ValidatorNodeProcess>,
-    indexers: IndexMap<String, IndexerProcess>,
-    vn_seeds: IndexMap<String, ValidatorNodeProcess>,
-    miners: IndexMap<String, MinerProcess>,
-    templates: IndexMap<String, RegisteredTemplate>,
-    outputs: IndexMap<String, IndexMap<String, VersionedSubstateAddress>>,
-    http_server: Option<MockHttpServer>,
-    cli_data_dir: Option<String>,
-    current_scenario_name: Option<String>,
-    commitments: IndexMap<String, Vec<u8>>,
-    commitment_ownership_proofs: IndexMap<String, RistrettoComSig>,
-    rangeproofs: IndexMap<String, Vec<u8>>,
-    addresses: IndexMap<String, String>,
-    num_databases_saved: usize,
-    account_public_keys: IndexMap<String, (RistrettoSecretKey, PublicKey)>,
-    claim_public_keys: IndexMap<String, PublicKey>,
-    wallet_daemons: IndexMap<String, DanWalletDaemonProcess>,
-    wallet_daemon_outputs: IndexMap<String, IndexMap<String, VersionedSubstateAddress>>,
-=======
     pub base_nodes: IndexMap<String, BaseNodeProcess>,
     pub wallets: IndexMap<String, WalletProcess>,
     pub validator_nodes: IndexMap<String, ValidatorNodeProcess>,
@@ -119,7 +97,7 @@
     pub account_public_keys: IndexMap<String, (RistrettoSecretKey, PublicKey)>,
     pub claim_public_keys: IndexMap<String, PublicKey>,
     pub wallet_daemons: IndexMap<String, DanWalletDaemonProcess>,
->>>>>>> b8d903fc
+    pub wallet_daemon_outputs: IndexMap<String, IndexMap<String, VersionedSubstateAddress>>,
 }
 
 impl TariWorld {
@@ -401,12 +379,13 @@
 }
 
 #[when(
-    expr = r#"I call function "{word}" on template "{word}" via wallet daemon {word} with args "{word}" and {int} outputs named "{word}""#
+    expr = r#"I call function "{word}" on template "{word}" using account {word} to pay fees via wallet daemon {word} with args "{word}" and {int} outputs named "{word}""#
 )]
 async fn call_template_constructor_via_wallet_daemon(
     world: &mut TariWorld,
     function_call: String,
     template_name: String,
+    account_name: String,
     wallet_daemon_name: String,
     args: String,
     num_outputs: u64,
@@ -417,6 +396,7 @@
         world,
         outputs_name,
         template_name,
+        account_name,
         wallet_daemon_name,
         function_call,
         args,
