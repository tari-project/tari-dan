# Copyright 2022 The Tari Project
# SPDX-License-Identifier: BSD-3-Clause

Feature: Fungible tokens

  @serial @current
  Scenario: Mint fungible tokens
    # Initialize a base node, wallet, miner and VN
    Given a base node BASE
    Given a wallet WALLET connected to base node BASE
    Given a miner MINER connected to base node BASE and wallet WALLET

    # Initialize a VN
    Given a validator node VN connected to base node BASE and wallet WALLET

    # The wallet must have some funds before the VN sends transactions
    When miner MINER mines 6 new blocks
    When wallet WALLET has at least 15000 T

    # VN registration
    When validator node VN sends a registration transaction

    # Register the "faucet" template
    When validator node VN registers the template "faucet"
    # Mine some blocks until the UTXOs are scanned
    When miner MINER mines 15 new blocks
    Then VN has scanned to height 18 within 10 seconds
    Then the validator node VN is listed as registered
    Then the template "faucet" is listed as registered by the validator node VN

    # A file-base CLI account must be created to sign future calls
    When I create a DAN wallet

    # Create a new Faucet component
    When I call function "mint" on template "faucet" on VN with args "amount_10000" and 3 outputs named "FAUCET" with new resource "test"

    # Create two accounts to test sending the tokens
    When I create an account ACC_1 on VN
    When I create an account ACC_2 on VN

    # Submit a transaction manifest
    When I print the cucumber world
    When I submit a transaction manifest on VN with inputs "FAUCET, ACC_1" and 3 outputs named "TX1"
    ```
    let faucet = global!["FAUCET/components/TestFaucet"];
    let mut acc1 = global!["ACC_1/components/Account"];

    // get tokens from the faucet
    let faucet_bucket = faucet.take_free_coins();
    acc1.deposit(faucet_bucket);
    ```
    When I print the cucumber world
    # Submit a transaction manifest
    When I submit a transaction manifest on VN with inputs "FAUCET, TX1, ACC_2" and 1 output named "TX2"
```
let mut acc1 = global!["TX1/components/Account"];
let mut acc2 = global!["ACC_2/components/Account"];
let faucet_resource = global!["FAUCET/resources/0"];

<<<<<<< HEAD
// Withdraw 50 of the tokens and send them to acc2
let tokens = acc1.withdraw(faucet_resource, Amount::new(50));
acc2.deposit(tokens);
acc2.balance(faucet_resource);
acc1.balance(faucet_resource);
```
=======
        // Withdraw 50 of the tokens and send them to acc2
        let tokens = acc1.withdraw(faucet_resource, Amount(50));
        acc2.deposit(tokens);
        acc2.balance(faucet_resource);
        acc1.balance(faucet_resource);
      ```
>>>>>>> 33f9d131
<|MERGE_RESOLUTION|>--- conflicted
+++ resolved
@@ -57,18 +57,9 @@
 let mut acc2 = global!["ACC_2/components/Account"];
 let faucet_resource = global!["FAUCET/resources/0"];
 
-<<<<<<< HEAD
 // Withdraw 50 of the tokens and send them to acc2
-let tokens = acc1.withdraw(faucet_resource, Amount::new(50));
+let tokens = acc1.withdraw(faucet_resource, Amount(50));
 acc2.deposit(tokens);
 acc2.balance(faucet_resource);
 acc1.balance(faucet_resource);
-```
-=======
-        // Withdraw 50 of the tokens and send them to acc2
-        let tokens = acc1.withdraw(faucet_resource, Amount(50));
-        acc2.deposit(tokens);
-        acc2.balance(faucet_resource);
-        acc1.balance(faucet_resource);
-      ```
->>>>>>> 33f9d131
+```