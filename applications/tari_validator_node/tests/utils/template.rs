//  Copyright 2022 The Tari Project
//  SPDX-License-Identifier: BSD-3-Clause

use std::path::PathBuf;

use tari_dan_engine::{crypto::create_key_pair, transaction::Transaction, wasm::compile::compile_template};
use tari_engine_types::{hashing::hasher, instruction::Instruction, TemplateAddress};
use tari_validator_node_client::types::{
    SubmitTransactionRequest,
    SubmitTransactionResponse,
    TemplateRegistrationRequest,
    TemplateRegistrationResponse,
};

use super::http_server::MockHttpServer;
use crate::{utils::validator_node::get_vn_client, TariWorld};

#[derive(Debug)]
pub struct RegisteredTemplate {
    pub name: String,
    pub address: TemplateAddress,
}

pub async fn send_template_transaction(
    world: &mut TariWorld,
    vn_name: String,
    template_name: String,
    function_name: String,
) -> SubmitTransactionResponse {
    let template_address = world.templates.get(&template_name).unwrap().address;

    let instruction = Instruction::CallFunction {
        template_address,
        function: function_name,
        args: vec![],
    };

    let (secret_key, _public_key) = create_key_pair();

    let mut builder = Transaction::builder();
    builder.add_instruction(instruction).sign(&secret_key).fee(1);
    let transaction = builder.build();

    let req = SubmitTransactionRequest {
        instructions: transaction.instructions().to_vec(),
        signature: transaction.signature().clone(),
        fee: transaction.fee(),
        sender_public_key: transaction.sender_public_key().clone(),
<<<<<<< HEAD
        wait_for_result: false,
=======
        wait_for_result: true,
        wait_for_result_timeout: None,
>>>>>>> ac98a555
        inputs: vec![],
        num_outputs: 0,
    };

    // send the template transaction request
    let jrpc_port = world.validator_nodes.get(&vn_name).unwrap().json_rpc_port;
    let mut client = get_vn_client(jrpc_port).await;
    client.submit_transaction(req).await.unwrap()
}

pub async fn send_template_registration(
    world: &mut TariWorld,
    template_name: String,
    vn_name: String,
) -> TemplateRegistrationResponse {
    let binary_sha = get_template_binary_hash(template_name.clone());

    // publish the wasm file into http to be able to be fetched by the VN later
    let wasm_file_path = get_template_wasm_path(template_name.clone());
    if world.http_server.is_none() {
        world.http_server = Some(MockHttpServer::new(46000).await);
    }
    let binary_url = world
        .http_server
        .as_ref()
        .unwrap()
        .publish_file(template_name.clone(), wasm_file_path.display().to_string());

    // build the template registration request
    let request = TemplateRegistrationRequest {
        template_name,
        template_version: 0,
        repo_url: String::new(),
        commit_hash: vec![],
        binary_sha,
        binary_url,
    };

    // send the template registration request
    let jrpc_port = world.validator_nodes.get(&vn_name).unwrap().json_rpc_port;
    let mut client = get_vn_client(jrpc_port).await;

    // store the template address for future reference
    client.register_template(request).await.unwrap()
}

fn get_template_binary_hash(template_name: String) -> Vec<u8> {
    let mut template_path = get_template_root_path();
    template_path.push(template_name);
    let wasm_module = compile_template(template_path.as_path(), &[]).unwrap();
    let wasm_code = wasm_module.code();
    hasher("template").chain(&wasm_code).result().to_vec()
}

fn get_template_wasm_path(template_name: String) -> PathBuf {
    let mut wasm_path = get_template_root_path();
    wasm_path.push(template_name.clone());
    wasm_path.push(format!("target/wasm32-unknown-unknown/release/{}.wasm", template_name));

    wasm_path
}

fn get_template_root_path() -> PathBuf {
    let mut template_path = PathBuf::from(env!("CARGO_MANIFEST_DIR"));
    template_path.push("tests/templates");
    template_path
}<|MERGE_RESOLUTION|>--- conflicted
+++ resolved
@@ -46,12 +46,8 @@
         signature: transaction.signature().clone(),
         fee: transaction.fee(),
         sender_public_key: transaction.sender_public_key().clone(),
-<<<<<<< HEAD
         wait_for_result: false,
-=======
-        wait_for_result: true,
         wait_for_result_timeout: None,
->>>>>>> ac98a555
         inputs: vec![],
         num_outputs: 0,
     };
