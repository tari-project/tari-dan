--- conflicted
+++ resolved
@@ -31,12 +31,6 @@
     tari_utilities::{hex::Hex, ByteArray},
 };
 use tari_dan_wallet_sdk::apis::jwt::{JrpcPermission, JrpcPermissions};
-<<<<<<< HEAD
-use tari_template_lib::{
-    models::Amount,
-    prelude::{ResourceAddress, CONFIDENTIAL_TARI_RESOURCE_ADDRESS},
-};
-=======
 use tari_engine_types::{
     instruction::Instruction,
     substate::{SubstateAddress, SubstateDiff},
@@ -49,7 +43,6 @@
 };
 use tari_transaction_manifest::{parse_manifest, ManifestValue};
 use tari_validator_node_cli::{command::transaction::CliArg, versioned_substate_address::VersionedSubstateAddress};
->>>>>>> 3170724e
 use tari_wallet_daemon_client::{
     types::{
         AccountGetResponse,
@@ -59,14 +52,11 @@
         AuthLoginRequest,
         ClaimBurnRequest,
         ClaimBurnResponse,
-<<<<<<< HEAD
         ConfidentialTransferRequest,
-=======
         ProofsGenerateRequest,
         RevealFundsRequest,
         TransactionSubmitRequest,
         TransactionWaitResultRequest,
->>>>>>> 3170724e
         TransferRequest,
     },
     ComponentAddressOrName,
@@ -632,31 +622,6 @@
     add_substate_addresses_from_wallet_daemon(world, outputs_name, resp.result.result.accept().unwrap());
 }
 
-pub(crate) async fn get_wallet_daemon_client(world: &TariWorld, wallet_daemon_name: String) -> WalletDaemonClient {
-    let port = world.wallet_daemons.get(&wallet_daemon_name).unwrap().json_rpc_port;
-    get_walletd_client(port).await
-}
-
-pub(crate) async fn get_auth_wallet_daemon_client(world: &TariWorld, wallet_daemon_name: String) -> WalletDaemonClient {
-    let mut client = get_wallet_daemon_client(world, wallet_daemon_name).await;
-    // authentication
-    let auth_response = client
-        .auth_request(AuthLoginRequest {
-            permissions: JrpcPermissions(vec![JrpcPermission::Admin]),
-        })
-        .await
-        .unwrap();
-    let auth_reponse = client
-        .auth_accept(AuthLoginAcceptRequest {
-            auth_token: auth_response.auth_token,
-        })
-        .await
-        .unwrap();
-    client.token = Some(auth_reponse.permissions_token);
-    client
-}
-
-<<<<<<< HEAD
 pub async fn confidential_transfer(
     world: &mut TariWorld,
     account_name: String,
@@ -665,7 +630,7 @@
     wallet_daemon_name: String,
     outputs_name: String,
 ) {
-    let mut client = get_wallet_daemon_client(world, wallet_daemon_name).await;
+    let mut client = get_auth_wallet_daemon_client(world, wallet_daemon_name).await;
 
     let account = Some(ComponentAddressOrName::Name(account_name));
     let fee = Some(Amount(1));
@@ -678,28 +643,34 @@
         resource_address: CONFIDENTIAL_TARI_RESOURCE_ADDRESS,
     };
 
+    let resp = client.accounts_confidential_transfer(request).await.unwrap();
+    add_substate_addresses_from_wallet_daemon(world, outputs_name, resp.result.result.accept().unwrap());
+}
+
+pub(crate) async fn get_wallet_daemon_client(world: &TariWorld, wallet_daemon_name: String) -> WalletDaemonClient {
+    let port = world.wallet_daemons.get(&wallet_daemon_name).unwrap().json_rpc_port;
+    get_walletd_client(port).await
+}
+
+pub(crate) async fn get_auth_wallet_daemon_client(world: &TariWorld, wallet_daemon_name: String) -> WalletDaemonClient {
+    let mut client = get_wallet_daemon_client(world, wallet_daemon_name).await;
+    // authentication
     let auth_response = client
         .auth_request(AuthLoginRequest {
             permissions: JrpcPermissions(vec![JrpcPermission::Admin]),
         })
         .await
         .unwrap();
-    let auth_response = client
+    let auth_reponse = client
         .auth_accept(AuthLoginAcceptRequest {
             auth_token: auth_response.auth_token,
         })
         .await
         .unwrap();
-    client.token = Some(auth_response.permissions_token);
-
-    let resp = client.accounts_confidential_transfer(request).await.unwrap();
-    add_substate_addresses(world, outputs_name, resp.result.result.accept().unwrap());
-}
-
-pub(crate) async fn get_wallet_daemon_client(world: &TariWorld, wallet_daemon_name: String) -> WalletDaemonClient {
-    let port = world.wallet_daemons.get(&wallet_daemon_name).unwrap().json_rpc_port;
-    get_walletd_client(port).await
-=======
+    client.token = Some(auth_reponse.permissions_token);
+    client
+}
+
 fn add_substate_addresses_from_wallet_daemon(world: &mut TariWorld, outputs_name: String, diff: &SubstateDiff) {
     let outputs = world.wallet_daemon_outputs.entry(outputs_name).or_default();
     let mut counters = [0usize, 0, 0, 0, 0, 0, 0];
@@ -756,5 +727,4 @@
             },
         }
     }
->>>>>>> 3170724e
 }