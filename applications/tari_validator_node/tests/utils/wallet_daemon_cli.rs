//   Copyright 2022. The Tari Project
//
//   Redistribution and use in source and binary forms, with or without modification, are permitted provided that the
//   following conditions are met:
//
//   1. Redistributions of source code must retain the above copyright notice, this list of conditions and the following
//   disclaimer.
//
//   2. Redistributions in binary form must reproduce the above copyright notice, this list of conditions and the
//   following disclaimer in the documentation and/or other materials provided with the distribution.
//
//   3. Neither the name of the copyright holder nor the names of its contributors may be used to endorse or promote
//   products derived from this software without specific prior written permission.
//
//   THIS SOFTWARE IS PROVIDED BY THE COPYRIGHT HOLDERS AND CONTRIBUTORS "AS IS" AND ANY EXPRESS OR IMPLIED WARRANTIES,
//   INCLUDING, BUT NOT LIMITED TO, THE IMPLIED WARRANTIES OF MERCHANTABILITY AND FITNESS FOR A PARTICULAR PURPOSE ARE
//   DISCLAIMED. IN NO EVENT SHALL THE COPYRIGHT HOLDER OR CONTRIBUTORS BE LIABLE FOR ANY DIRECT, INDIRECT, INCIDENTAL,
//   SPECIAL, EXEMPLARY, OR CONSEQUENTIAL DAMAGES (INCLUDING, BUT NOT LIMITED TO, PROCUREMENT OF SUBSTITUTE GOODS OR
//   SERVICES; LOSS OF USE, DATA, OR PROFITS; OR BUSINESS INTERRUPTION) HOWEVER CAUSED AND ON ANY THEORY OF LIABILITY,
//   WHETHER IN CONTRACT, STRICT LIABILITY, OR TORT (INCLUDING NEGLIGENCE OR OTHERWISE) ARISING IN ANY WAY OUT OF THE
//   USE OF THIS SOFTWARE, EVEN IF ADVISED OF THE POSSIBILITY OF SUCH DAMAGE.

use std::{collections::HashMap, convert::TryInto, str::FromStr, time::Duration};

use base64::{engine::general_purpose::STANDARD as BASE64, Engine};
use serde_json::json;
use tari_crypto::{
    ristretto::{RistrettoPublicKey, RistrettoSecretKey},
    signatures::CommitmentSignature,
    tari_utilities::ByteArray,
};
<<<<<<< HEAD
use tari_engine_types::{
    instruction::Instruction,
    substate::{SubstateAddress, SubstateDiff},
};
use tari_template_lib::{
    args,
    constants::CONFIDENTIAL_TARI_RESOURCE_ADDRESS,
    prelude::{Amount, NonFungibleId},
};
use tari_transaction_manifest::{parse_manifest, ManifestValue};
use tari_validator_node_cli::{command::transaction::CliArg, versioned_substate_address::VersionedSubstateAddress};
=======
use tari_template_lib::models::Amount;
>>>>>>> b8d903fc
use tari_wallet_daemon_client::{
    types::{
        AccountByNameResponse,
        AccountsCreateRequest,
        AccountsGetBalancesRequest,
        ClaimBurnRequest,
        ClaimBurnResponse,
        ProofsGenerateRequest,
        TransactionGetResultRequest,
        TransactionSubmitRequest,
        TransactionWaitResultRequest,
    },
    WalletDaemonClient,
};

use super::{validator_node_cli::get_key_manager, wallet_daemon::get_walletd_client};
use crate::TariWorld;

pub async fn claim_burn(
    world: &mut TariWorld,
    account_name: String,
    commitment: Vec<u8>,
    range_proof: Vec<u8>,
    ownership_proof: CommitmentSignature<RistrettoPublicKey, RistrettoSecretKey>,
    reciprocal_claim_public_key: RistrettoPublicKey,
    wallet_daemon_name: String,
) -> ClaimBurnResponse {
    let mut client = get_wallet_daemon_client(world, wallet_daemon_name).await;

    let account = client.accounts_get_by_name(account_name.as_str()).await.unwrap();
    let account_address = account.account.address.as_component_address().unwrap();

    let claim_burn_request = ClaimBurnRequest {
        account: account_address,
        claim_proof: json!({
            "commitment": BASE64.encode(commitment.as_bytes()),
            "ownership_proof": {
                "public_nonce": BASE64.encode(ownership_proof.public_nonce().as_bytes()),
                "u": BASE64.encode(ownership_proof.u().as_bytes()),
                "v": BASE64.encode(ownership_proof.v().as_bytes())
            },
            "reciprocal_claim_public_key": BASE64.encode(reciprocal_claim_public_key.as_bytes()),
            "range_proof": BASE64.encode(range_proof.as_bytes()),
        }),
        fee: Amount(1),
    };

    client.claim_burn(claim_burn_request).await.unwrap()
}

pub async fn create_transfer_proof(
    world: &mut TariWorld,
    source_account_name: String,
    dest_account_name: String,
    amount: u64,
    wallet_daemon_name: String,
    outputs_name: String,
) -> tari_wallet_daemon_client::types::TransactionSubmitResponse {
    let mut client = get_wallet_daemon_client(world, wallet_daemon_name).await;

    let AccountByNameResponse { account, .. } = client.accounts_get_by_name(&source_account_name).await.unwrap();
    let source_component_address = account
        .address
        .as_component_address()
        .expect("Invalid component address for source address");

    let destination_account_resp = client
        .accounts_get_by_name(&dest_account_name)
        .await
        .expect("Failed to retrieve destination account address from its name");

    let destination_account = destination_account_resp
        .account
        .address
        .as_component_address()
        .expect("Failed to get component address from destination account");
    let destination_stealth_public_key = destination_account_resp.public_key;

    let resource_address = CONFIDENTIAL_TARI_RESOURCE_ADDRESS;

    let create_transfer_proof_req = ProofsGenerateRequest {
        amount: Amount(amount.try_into().unwrap()),
        source_account_name: source_account_name.clone(),
        resource_address,
        destination_account,
        destination_stealth_public_key,
    };
    let transfer_proof_resp = client.create_transfer_proof(create_transfer_proof_req).await.unwrap();
    let withdraw_proof = transfer_proof_resp.proof;
    let proof_id = transfer_proof_resp.proof_id;

    let instructions = vec![
        Instruction::CallMethod {
            component_address: source_component_address,
            method: String::from("withdraw_confidential"),
            args: args![resource_address, withdraw_proof],
        },
        Instruction::PutLastInstructionOutputOnWorkspace {
            key: b"bucket".to_vec(),
        },
        Instruction::CallMethod {
            component_address: destination_account.clone(),
            method: String::from("deposit"),
            args: args![Variable("bucket")],
        },
    ];

    let submit_req = TransactionSubmitRequest {
        signing_key_index: None,
        fee: 1,
        proof_id: Some(proof_id),
        new_non_fungible_index_outputs: vec![],
        new_non_fungible_outputs: vec![],
        specific_non_fungible_outputs: vec![],
        is_dry_run: false,
        override_inputs: true,
        instructions,
        inputs: vec![],
        new_outputs: 1,
    };

    let submit_resp = client.submit_transaction(submit_req).await.unwrap();

    let wait_req = TransactionWaitResultRequest {
        hash: submit_resp.hash,
        timeout_secs: Some(120),
    };
    let wait_resp = client.wait_transaction_result(wait_req).await.unwrap();

    add_substate_addresses_from_wallet_daemon(
        world,
        outputs_name,
        &wait_resp
            .result
            .expect("Transaction has timed out")
            .result
            .expect("Transaction has failed"),
    );

    submit_resp
}

pub async fn create_account(world: &mut TariWorld, account_name: String, wallet_daemon_name: String) {
    let key = get_key_manager(world).get_active_key().expect("No active keypair");
    world
        .account_public_keys
        .insert(account_name.clone(), (key.secret_key.clone(), key.public_key.clone()));

    let request = AccountsCreateRequest {
        account_name: Some(account_name.clone()),
        signing_key_index: None,
        custom_access_rules: None,
        fee: None,
    };

    let mut client = get_wallet_daemon_client(world, wallet_daemon_name.clone()).await;
    let resp = client.create_account(request).await.unwrap();

    add_substate_addresses_from_wallet_daemon(
        world,
        account_name,
        &resp.result.result.expect("Failed to obtain substate diffs"),
    );
}

pub async fn get_balance(world: &mut TariWorld, account_name: String, wallet_daemon_name: String) -> i64 {
    let get_balance_req = AccountsGetBalancesRequest { account_name };
    let mut client = get_wallet_daemon_client(world, wallet_daemon_name).await;
    let resp = client
        .get_account_balances(get_balance_req)
        .await
        .expect("Failed to get balance from account");
    let balances = resp.balances;
    balances.iter().map(|e| e.balance.value()).sum()
}

pub async fn submit_manifest(
    world: &mut TariWorld,
    wallet_daemon_name: String,
    manifest_content: String,
    inputs: String,
    num_outputs: u64,
    outputs_name: String,
) {
    let input_groups = inputs.split(',').map(|s| s.trim()).collect::<Vec<_>>();

    // generate globals for component addresses
    let globals: HashMap<String, ManifestValue> = world
        .wallet_daemon_outputs
        .iter()
        .filter(|(name, _)| input_groups.contains(&name.as_str()))
        .flat_map(|(name, outputs)| {
            outputs
                .iter()
                .map(move |(child_name, addr)| (format!("{}/{}", name, child_name), addr.address.clone().into()))
        })
        .collect();

    // parse the minting specific outputs (if any) specified in the manifest as comments
    let new_non_fungible_outputs = manifest_content
        .lines()
        .filter(|l| l.starts_with("// $mint "))
        .map(|l| l.split_whitespace().skip(2).collect::<Vec<&str>>())
        .map(|l| {
            let manifest_value = globals.get(l[0]).unwrap();
            let resource_address = manifest_value.as_address().unwrap().as_resource_address().unwrap();
            let count = l[1].parse::<u8>().unwrap();
            (resource_address, count)
        })
        .collect::<Vec<_>>();

    let new_non_fungible_index_outputs = manifest_content
        .lines()
        .filter(|l| l.starts_with("// $nft_index "))
        .map(|l| l.split_whitespace().skip(2).collect::<Vec<&str>>())
        .map(|l| {
            let manifest_value = globals.get(l[0]).unwrap();
            let parent_address = manifest_value.as_address().unwrap().as_resource_address().unwrap();
            let index = u64::from_str(l[1]).unwrap();
            (parent_address, index)
        })
        .collect::<Vec<_>>();

    let specific_non_fungible_outputs = manifest_content
        .lines()
        .filter(|l| l.starts_with("// $mint_specific "))
        .map(|l| l.split_whitespace().skip(2).collect::<Vec<&str>>())
        .map(|l| {
            let manifest_value = globals.get(l[0]).unwrap();
            let resource_address = manifest_value.as_address().unwrap().as_resource_address().unwrap();
            let non_fungible_id = NonFungibleId::try_from_canonical_string(l[1]).unwrap();
            (resource_address, non_fungible_id)
        })
        .collect::<Vec<_>>();

    // Supply the inputs explicitly. If this is empty, the internal component manager
    // will attempt to supply the correct inputs
    let inputs = inputs
        .split(',')
        .flat_map(|s| {
            world
                .wallet_daemon_outputs
                .get(s.trim())
                .unwrap_or_else(|| panic!("No outputs named {}", s.trim()))
        })
        .map(|(_, addr)| tari_dan_wallet_sdk::models::VersionedSubstateAddress {
            address: addr.address.clone(),
            version: addr.version,
        })
        .collect::<Vec<_>>();

    let instructions = parse_manifest(&manifest_content, globals).unwrap();
    let transaction_submit_req = TransactionSubmitRequest {
        signing_key_index: None,
        instructions,
        fee: 1,
        override_inputs: false,
        is_dry_run: false,
        proof_id: None,
        new_outputs: num_outputs as u8,
        specific_non_fungible_outputs,
        inputs,
        new_non_fungible_outputs,
        new_non_fungible_index_outputs,
    };

    let mut client = get_wallet_daemon_client(world, wallet_daemon_name.clone()).await;
    let resp = client.submit_transaction(transaction_submit_req).await.unwrap();

    let wait_req = TransactionWaitResultRequest {
        hash: resp.hash,
        timeout_secs: Some(120),
    };
    let wait_resp = client.wait_transaction_result(wait_req).await.unwrap();

    add_substate_addresses_from_wallet_daemon(
        world,
        outputs_name,
        &wait_resp
            .result
            .expect("Transaction has timed out")
            .result
            .expect("Transaction has failed"),
    );
}

pub async fn create_component(
    world: &mut TariWorld,
    outputs_name: String,
    template_name: String,
    wallet_daemon_name: String,
    function_call: String,
    args: Vec<String>,
    num_outputs: u64,
) {
    let template_address = world
        .templates
        .get(&template_name)
        .unwrap_or_else(|| panic!("Template not found with name {}", template_name))
        .address;
    let args = args.iter().map(|a| CliArg::from_str(a).unwrap().into_arg()).collect();
    let instruction = Instruction::CallFunction {
        template_address,
        function: function_call,
        args,
    };

    let transaction_submit_req = TransactionSubmitRequest {
        signing_key_index: None,
        instructions: vec![instruction],
        fee: 1,
        override_inputs: false,
        is_dry_run: false,
        proof_id: None,
        new_outputs: num_outputs as u8,
        specific_non_fungible_outputs: vec![],
        inputs: vec![],
        new_non_fungible_outputs: vec![],
        new_non_fungible_index_outputs: vec![],
    };

    let mut client = get_wallet_daemon_client(world, wallet_daemon_name.clone()).await;
    let resp = client.submit_transaction(transaction_submit_req).await.unwrap();

    tokio::time::sleep(Duration::from_secs(5)).await;

    let get_tx_req = TransactionGetResultRequest { hash: resp.hash };
    let get_tx_resp = client.get_transaction_result(get_tx_req).await.unwrap();

    add_substate_addresses_from_wallet_daemon(
        world,
        outputs_name,
        &get_tx_resp
            .result
            .unwrap()
            .result
            .expect("Failed to obtain substate diffs"),
    );
}

pub(crate) async fn get_wallet_daemon_client(world: &TariWorld, wallet_daemon_name: String) -> WalletDaemonClient {
    let port = world.wallet_daemons.get(&wallet_daemon_name).unwrap().json_rpc_port;
    get_walletd_client(port).await
}

fn add_substate_addresses_from_wallet_daemon(world: &mut TariWorld, outputs_name: String, diff: &SubstateDiff) {
    let outputs = world.wallet_daemon_outputs.entry(outputs_name).or_default();
    let mut counters = [0usize, 0, 0, 0, 0, 0, 0];
    for (addr, data) in diff.up_iter() {
        match addr {
            SubstateAddress::Component(_) => {
                let component = data.substate_value().component().unwrap();
                outputs.insert(
                    format!("components/{}", component.module_name),
                    VersionedSubstateAddress {
                        address: addr.clone(),
                        version: data.version(),
                    },
                );
                counters[0] += 1;
            },
            SubstateAddress::Resource(_) => {
                outputs.insert(format!("resources/{}", counters[1]), VersionedSubstateAddress {
                    address: addr.clone(),
                    version: data.version(),
                });
                counters[1] += 1;
            },
            SubstateAddress::Vault(_) => {
                outputs.insert(format!("vaults/{}", counters[2]), VersionedSubstateAddress {
                    address: addr.clone(),
                    version: data.version(),
                });
                counters[2] += 1;
            },
            SubstateAddress::NonFungible(_) => {
                outputs.insert(format!("nfts/{}", counters[3]), VersionedSubstateAddress {
                    address: addr.clone(),
                    version: data.version(),
                });
                counters[3] += 1;
            },
            SubstateAddress::UnclaimedConfidentialOutput(_) => {
                outputs.insert(
                    format!("layer_one_commitments/{}", counters[4]),
                    VersionedSubstateAddress {
                        address: addr.clone(),
                        version: data.version(),
                    },
                );
                counters[4] += 1;
            },
            SubstateAddress::NonFungibleIndex(_) => {
                outputs.insert(format!("nft_indexes/{}", counters[5]), VersionedSubstateAddress {
                    address: addr.clone(),
                    version: data.version(),
                });
                counters[5] += 1;
            },
        }
    }
}<|MERGE_RESOLUTION|>--- conflicted
+++ resolved
@@ -20,7 +20,12 @@
 //   WHETHER IN CONTRACT, STRICT LIABILITY, OR TORT (INCLUDING NEGLIGENCE OR OTHERWISE) ARISING IN ANY WAY OUT OF THE
 //   USE OF THIS SOFTWARE, EVEN IF ADVISED OF THE POSSIBILITY OF SUCH DAMAGE.
 
-use std::{collections::HashMap, convert::TryInto, str::FromStr, time::Duration};
+use std::{
+    collections::HashMap,
+    convert::{TryFrom, TryInto},
+    str::FromStr,
+    time::Duration,
+};
 
 use base64::{engine::general_purpose::STANDARD as BASE64, Engine};
 use serde_json::json;
@@ -29,21 +34,13 @@
     signatures::CommitmentSignature,
     tari_utilities::ByteArray,
 };
-<<<<<<< HEAD
 use tari_engine_types::{
     instruction::Instruction,
     substate::{SubstateAddress, SubstateDiff},
 };
-use tari_template_lib::{
-    args,
-    constants::CONFIDENTIAL_TARI_RESOURCE_ADDRESS,
-    prelude::{Amount, NonFungibleId},
-};
+use tari_template_lib::{args, constants::CONFIDENTIAL_TARI_RESOURCE_ADDRESS, models::Amount, prelude::NonFungibleId};
 use tari_transaction_manifest::{parse_manifest, ManifestValue};
 use tari_validator_node_cli::{command::transaction::CliArg, versioned_substate_address::VersionedSubstateAddress};
-=======
-use tari_template_lib::models::Amount;
->>>>>>> b8d903fc
 use tari_wallet_daemon_client::{
     types::{
         AccountByNameResponse,
@@ -120,16 +117,16 @@
         .address
         .as_component_address()
         .expect("Failed to get component address from destination account");
-    let destination_stealth_public_key = destination_account_resp.public_key;
+    let destination_public_key = destination_account_resp.public_key;
 
     let resource_address = CONFIDENTIAL_TARI_RESOURCE_ADDRESS;
 
     let create_transfer_proof_req = ProofsGenerateRequest {
         amount: Amount(amount.try_into().unwrap()),
+        reveal_amount: Amount(0),
         source_account_name: source_account_name.clone(),
         resource_address,
-        destination_account,
-        destination_stealth_public_key,
+        destination_public_key,
     };
     let transfer_proof_resp = client.create_transfer_proof(create_transfer_proof_req).await.unwrap();
     let withdraw_proof = transfer_proof_resp.proof;
@@ -153,8 +150,12 @@
 
     let submit_req = TransactionSubmitRequest {
         signing_key_index: None,
-        fee: 1,
-        proof_id: Some(proof_id),
+        fee_instructions: vec![Instruction::CallMethod {
+            component_address: source_component_address,
+            method: "pay_fee".to_string(),
+            args: args![Amount::try_from(0).unwrap()],
+        }],
+        proof_ids: vec![proof_id],
         new_non_fungible_index_outputs: vec![],
         new_non_fungible_outputs: vec![],
         specific_non_fungible_outputs: vec![],
@@ -279,6 +280,23 @@
         })
         .collect::<Vec<_>>();
 
+    // retrieve account from inputs
+    let account_names = inputs
+        .split(',')
+        .filter_map(|i| if i.contains("ACC") { Some(i.to_string()) } else { None })
+        .collect::<Vec<_>>();
+    let account_name = account_names.first().expect("Account name not found");
+
+    let mut client = get_wallet_daemon_client(world, wallet_daemon_name.clone()).await;
+    let source_component_address = client
+        .accounts_get_by_name(account_name.as_str())
+        .await
+        .unwrap()
+        .account
+        .address
+        .as_component_address()
+        .unwrap();
+
     // Supply the inputs explicitly. If this is empty, the internal component manager
     // will attempt to supply the correct inputs
     let inputs = inputs
@@ -299,10 +317,14 @@
     let transaction_submit_req = TransactionSubmitRequest {
         signing_key_index: None,
         instructions,
-        fee: 1,
+        fee_instructions: vec![Instruction::CallMethod {
+            component_address: source_component_address,
+            method: "pay_fee".to_string(),
+            args: args![Amount::try_from(1).unwrap()],
+        }],
         override_inputs: false,
         is_dry_run: false,
-        proof_id: None,
+        proof_ids: vec![],
         new_outputs: num_outputs as u8,
         specific_non_fungible_outputs,
         inputs,
@@ -310,7 +332,6 @@
         new_non_fungible_index_outputs,
     };
 
-    let mut client = get_wallet_daemon_client(world, wallet_daemon_name.clone()).await;
     let resp = client.submit_transaction(transaction_submit_req).await.unwrap();
 
     let wait_req = TransactionWaitResultRequest {
@@ -334,6 +355,7 @@
     world: &mut TariWorld,
     outputs_name: String,
     template_name: String,
+    account_name: String,
     wallet_daemon_name: String,
     function_call: String,
     args: Vec<String>,
@@ -351,13 +373,27 @@
         args,
     };
 
+    let mut client = get_wallet_daemon_client(world, wallet_daemon_name.clone()).await;
+    let source_component_address = client
+        .accounts_get_by_name(account_name.as_str())
+        .await
+        .unwrap()
+        .account
+        .address
+        .as_component_address()
+        .unwrap();
+
     let transaction_submit_req = TransactionSubmitRequest {
         signing_key_index: None,
         instructions: vec![instruction],
-        fee: 1,
+        fee_instructions: vec![Instruction::CallMethod {
+            component_address: source_component_address,
+            method: "pay_fee".to_string(),
+            args: args![Amount::try_from(0).unwrap()],
+        }],
         override_inputs: false,
         is_dry_run: false,
-        proof_id: None,
+        proof_ids: vec![],
         new_outputs: num_outputs as u8,
         specific_non_fungible_outputs: vec![],
         inputs: vec![],
@@ -365,7 +401,6 @@
         new_non_fungible_index_outputs: vec![],
     };
 
-    let mut client = get_wallet_daemon_client(world, wallet_daemon_name.clone()).await;
     let resp = client.submit_transaction(transaction_submit_req).await.unwrap();
 
     tokio::time::sleep(Duration::from_secs(5)).await;
