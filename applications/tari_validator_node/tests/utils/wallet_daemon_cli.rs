//   Copyright 2022. The Tari Project
//
//   Redistribution and use in source and binary forms, with or without modification, are permitted provided that the
//   following conditions are met:
//
//   1. Redistributions of source code must retain the above copyright notice, this list of conditions and the following
//   disclaimer.
//
//   2. Redistributions in binary form must reproduce the above copyright notice, this list of conditions and the
//   following disclaimer in the documentation and/or other materials provided with the distribution.
//
//   3. Neither the name of the copyright holder nor the names of its contributors may be used to endorse or promote
//   products derived from this software without specific prior written permission.
//
//   THIS SOFTWARE IS PROVIDED BY THE COPYRIGHT HOLDERS AND CONTRIBUTORS "AS IS" AND ANY EXPRESS OR IMPLIED WARRANTIES,
//   INCLUDING, BUT NOT LIMITED TO, THE IMPLIED WARRANTIES OF MERCHANTABILITY AND FITNESS FOR A PARTICULAR PURPOSE ARE
//   DISCLAIMED. IN NO EVENT SHALL THE COPYRIGHT HOLDER OR CONTRIBUTORS BE LIABLE FOR ANY DIRECT, INDIRECT, INCIDENTAL,
//   SPECIAL, EXEMPLARY, OR CONSEQUENTIAL DAMAGES (INCLUDING, BUT NOT LIMITED TO, PROCUREMENT OF SUBSTITUTE GOODS OR
//   SERVICES; LOSS OF USE, DATA, OR PROFITS; OR BUSINESS INTERRUPTION) HOWEVER CAUSED AND ON ANY THEORY OF LIABILITY,
//   WHETHER IN CONTRACT, STRICT LIABILITY, OR TORT (INCLUDING NEGLIGENCE OR OTHERWISE) ARISING IN ANY WAY OUT OF THE
//   USE OF THIS SOFTWARE, EVEN IF ADVISED OF THE POSSIBILITY OF SUCH DAMAGE.

use std::{
    collections::HashMap,
    convert::{TryFrom, TryInto},
    str::FromStr,
};

use base64::{engine::general_purpose::STANDARD as BASE64, Engine};
use serde_json::json;
use tari_crypto::{
    ristretto::{RistrettoPublicKey, RistrettoSecretKey},
    signatures::CommitmentSignature,
    tari_utilities::ByteArray,
};
use tari_dan_wallet_sdk::apis::jwt::{JrpcPermission, JrpcPermissions};
<<<<<<< HEAD
use tari_engine_types::{
    instruction::Instruction,
    substate::{SubstateAddress, SubstateDiff},
};
use tari_template_lib::{args, constants::CONFIDENTIAL_TARI_RESOURCE_ADDRESS, models::Amount, prelude::NonFungibleId};
use tari_transaction_manifest::{parse_manifest, ManifestValue};
use tari_validator_node_cli::{command::transaction::CliArg, versioned_substate_address::VersionedSubstateAddress};
use tari_wallet_daemon_client::{
    types::{
        AccountGetResponse, AccountsCreateRequest, AccountsGetBalancesRequest, AuthLoginAcceptRequest,
        AuthLoginRequest, ClaimBurnRequest, ClaimBurnResponse, ProofsGenerateRequest, TransactionSubmitRequest,
        TransactionWaitResultRequest,
    },
    ComponentAddressOrName, WalletDaemonClient,
=======
use tari_template_lib::{models::Amount, prelude::ResourceAddress};
use tari_wallet_daemon_client::{
    types::{
        AccountsCreateRequest,
        AuthLoginAcceptRequest,
        AuthLoginRequest,
        ClaimBurnRequest,
        ClaimBurnResponse,
        TransferRequest,
    },
    ComponentAddressOrName,
    WalletDaemonClient,
>>>>>>> 617c3d6d
};

use super::{helpers::add_substate_addresses, validator_node_cli::get_key_manager, wallet_daemon::get_walletd_client};
use crate::TariWorld;

pub async fn claim_burn(
    world: &mut TariWorld,
    account_name: String,
    commitment: Vec<u8>,
    range_proof: Vec<u8>,
    ownership_proof: CommitmentSignature<RistrettoPublicKey, RistrettoSecretKey>,
    reciprocal_claim_public_key: RistrettoPublicKey,
    wallet_daemon_name: String,
) -> ClaimBurnResponse {
    let mut client = get_wallet_daemon_client(world, wallet_daemon_name).await;

    let claim_burn_request = ClaimBurnRequest {
        account: Some(ComponentAddressOrName::Name(account_name)),
        claim_proof: json!({
            "commitment": BASE64.encode(commitment.as_bytes()),
            "ownership_proof": {
                "public_nonce": BASE64.encode(ownership_proof.public_nonce().as_bytes()),
                "u": BASE64.encode(ownership_proof.u().as_bytes()),
                "v": BASE64.encode(ownership_proof.v().as_bytes())
            },
            "reciprocal_claim_public_key": BASE64.encode(reciprocal_claim_public_key.as_bytes()),
            "range_proof": BASE64.encode(range_proof.as_bytes()),
        }),
        fee: Some(Amount(1)),
    };

    let auth_response = client
        .auth_request(AuthLoginRequest {
            permissions: JrpcPermissions(vec![JrpcPermission::Admin]),
        })
        .await
        .unwrap();
    let auth_response = client
        .auth_accept(AuthLoginAcceptRequest {
            auth_token: auth_response.auth_token,
        })
        .await
        .unwrap();
    client.token = Some(auth_response.permissions_token);
    client.claim_burn(claim_burn_request).await.unwrap()
}

pub async fn create_transfer_proof(
    world: &mut TariWorld,
    source_account_name: String,
    dest_account_name: String,
    amount: u64,
    wallet_daemon_name: String,
    outputs_name: String,
) -> tari_wallet_daemon_client::types::TransactionSubmitResponse {
    let mut client = get_wallet_daemon_client(world, wallet_daemon_name).await;

    // authentication
    let auth_response = client
        .auth_request(AuthLoginRequest {
            permissions: JrpcPermissions(vec![JrpcPermission::Admin]),
        })
        .await
        .unwrap();
    let auth_reponse = client
        .auth_accept(AuthLoginAcceptRequest {
            auth_token: auth_response.auth_token,
        })
        .await
        .unwrap();
    client.token = Some(auth_reponse.permissions_token);

    let source_account_name = ComponentAddressOrName::Name(source_account_name);
    let AccountGetResponse { account, .. } = client.accounts_get(source_account_name.clone()).await.unwrap();
    let source_component_address = account
        .address
        .as_component_address()
        .expect("Invalid component address for source address");

    let dest_account_name = ComponentAddressOrName::Name(dest_account_name);
    let destination_account_resp = client
        .accounts_get(dest_account_name)
        .await
        .expect("Failed to retrieve destination account address from its name");

    let destination_account = destination_account_resp
        .account
        .address
        .as_component_address()
        .expect("Failed to get component address from destination account");
    let destination_public_key = destination_account_resp.public_key;

    let resource_address = CONFIDENTIAL_TARI_RESOURCE_ADDRESS;

    let create_transfer_proof_req = ProofsGenerateRequest {
        account: Some(source_account_name),
        amount: Amount::new(amount.try_into().unwrap()),
        reveal_amount: Amount::new(0_i64),
        resource_address,
        destination_public_key,
    };

    let transfer_proof_resp = client.create_transfer_proof(create_transfer_proof_req).await.unwrap();
    let withdraw_proof = transfer_proof_resp.proof;
    let proof_id = transfer_proof_resp.proof_id;

    let instructions = vec![
        Instruction::CallMethod {
            component_address: source_component_address,
            method: String::from("withdraw_confidential"),
            args: args![resource_address, withdraw_proof],
        },
        Instruction::PutLastInstructionOutputOnWorkspace {
            key: b"bucket".to_vec(),
        },
        Instruction::CallMethod {
            component_address: destination_account,
            method: String::from("deposit"),
            args: args![Variable("bucket")],
        },
    ];

    let submit_req = TransactionSubmitRequest {
        signing_key_index: None,
        fee_instructions: vec![Instruction::CallMethod {
            component_address: source_component_address,
            method: "pay_fee".to_string(),
            args: args![Amount::try_from(1).unwrap()],
        }],
        proof_ids: vec![proof_id],
        new_resources: vec![],
        new_non_fungible_index_outputs: vec![],
        new_non_fungible_outputs: vec![],
        specific_non_fungible_outputs: vec![],
        is_dry_run: false,
        override_inputs: true,
        instructions,
        inputs: vec![],
        new_outputs: 1,
    };

    let submit_resp = client.submit_transaction(submit_req).await.unwrap();

    let wait_req = TransactionWaitResultRequest {
        hash: submit_resp.hash,
        timeout_secs: Some(120),
    };
    let wait_resp = client.wait_transaction_result(wait_req).await.unwrap();

    add_substate_addresses_from_wallet_daemon(
        world,
        outputs_name,
        &wait_resp
            .result
            .expect("Transaction has timed out")
            .result
            .expect("Transaction has failed"),
    );

    submit_resp
}

pub async fn create_account(world: &mut TariWorld, account_name: String, wallet_daemon_name: String) {
    let mut client = get_wallet_daemon_client(world, wallet_daemon_name.clone()).await;
    // authentication
    let auth_response = client
        .auth_request(AuthLoginRequest {
            permissions: JrpcPermissions(vec![JrpcPermission::Admin]),
        })
        .await
        .unwrap();
    let auth_reponse = client
        .auth_accept(AuthLoginAcceptRequest {
            auth_token: auth_response.auth_token,
        })
        .await
        .unwrap();
    client.token = Some(auth_reponse.permissions_token);

    let key = get_key_manager(world).get_active_key().expect("No active keypair");
    let key_resp = client.create_key().await.unwrap();
    let key_id = key_resp.id;
    world
        .account_public_keys
        .insert(account_name.clone(), (key.secret_key.clone(), key.public_key.clone()));

    let request = AccountsCreateRequest {
        account_name: Some(account_name.clone()),
        signing_key_index: Some(key_id),
        custom_access_rules: None,
        is_default: true,
        fee: Some(Amount(1)),
    };

    let resp = client.create_account(request).await.unwrap();

    add_substate_addresses_from_wallet_daemon(
        world,
        account_name,
        &resp.result.result.expect("Failed to obtain substate diffs"),
    );
}

pub async fn get_balance(world: &mut TariWorld, account_name: String, wallet_daemon_name: String) -> i64 {
    let account_name = ComponentAddressOrName::Name(account_name);
    let get_balance_req = AccountsGetBalancesRequest {
        account: Some(account_name),
        refresh: true,
    };
    let mut client = get_wallet_daemon_client(world, wallet_daemon_name).await;

    // authentication
    let auth_response = client
        .auth_request(AuthLoginRequest {
            permissions: JrpcPermissions(vec![JrpcPermission::Admin]),
        })
        .await
        .unwrap();
    let auth_reponse = client
        .auth_accept(AuthLoginAcceptRequest {
            auth_token: auth_response.auth_token,
        })
        .await
        .unwrap();
    client.token = Some(auth_reponse.permissions_token);

    let resp = client
        .get_account_balances(get_balance_req)
        .await
        .expect("Failed to get balance from account");
    let balances = resp.balances;
    balances.iter().map(|e| e.balance.value()).sum()
}

pub async fn submit_manifest(
    world: &mut TariWorld,
    wallet_daemon_name: String,
    manifest_content: String,
    inputs: String,
    num_outputs: u64,
    outputs_name: String,
) {
    let input_groups = inputs.split(',').map(|s| s.trim()).collect::<Vec<_>>();

    // generate globals for component addresses
    let globals: HashMap<String, ManifestValue> = world
        .wallet_daemon_outputs
        .iter()
        .filter(|(name, _)| input_groups.contains(&name.as_str()))
        .flat_map(|(name, outputs)| {
            outputs
                .iter()
                .map(move |(child_name, addr)| (format!("{}/{}", name, child_name), addr.address.clone().into()))
        })
        .collect();

    // parse the minting specific outputs (if any) specified in the manifest as comments
    let new_non_fungible_outputs = manifest_content
        .lines()
        .filter(|l| l.starts_with("// $mint "))
        .map(|l| l.split_whitespace().skip(2).collect::<Vec<&str>>())
        .map(|l| {
            let manifest_value = globals.get(l[0]).unwrap();
            let resource_address = manifest_value.as_address().unwrap().as_resource_address().unwrap();
            let count = l[1].parse::<u8>().unwrap();
            (resource_address, count)
        })
        .collect::<Vec<_>>();

    let new_non_fungible_index_outputs = manifest_content
        .lines()
        .filter(|l| l.starts_with("// $nft_index "))
        .map(|l| l.split_whitespace().skip(2).collect::<Vec<&str>>())
        .map(|l| {
            let manifest_value = globals.get(l[0]).unwrap();
            let parent_address = manifest_value.as_address().unwrap().as_resource_address().unwrap();
            let index = u64::from_str(l[1]).unwrap();
            (parent_address, index)
        })
        .collect::<Vec<_>>();

    let specific_non_fungible_outputs = manifest_content
        .lines()
        .filter(|l| l.starts_with("// $mint_specific "))
        .map(|l| l.split_whitespace().skip(2).collect::<Vec<&str>>())
        .map(|l| {
            let manifest_value = globals.get(l[0]).unwrap();
            let resource_address = manifest_value.as_address().unwrap().as_resource_address().unwrap();
            let non_fungible_id = NonFungibleId::try_from_canonical_string(l[1]).unwrap();
            (resource_address, non_fungible_id)
        })
        .collect::<Vec<_>>();

    // Supply the inputs explicitly. If this is empty, the internal component manager
    // will attempt to supply the correct inputs
    let inputs = inputs
        .split(',')
        .flat_map(|s| {
            world
                .wallet_daemon_outputs
                .get(s.trim())
                .unwrap_or_else(|| panic!("No outputs named {}", s.trim()))
        })
        .map(|(_, addr)| tari_dan_wallet_sdk::models::VersionedSubstateAddress {
            address: addr.address.clone(),
            version: addr.version,
        })
        .collect::<Vec<_>>();

    let instructions = parse_manifest(&manifest_content, globals).unwrap();
    let transaction_submit_req = TransactionSubmitRequest {
        signing_key_index: None,
        instructions,
        fee_instructions: vec![],
        override_inputs: false,
        is_dry_run: false,
        proof_ids: vec![],
        new_resources: vec![],
        new_outputs: num_outputs as u8,
        specific_non_fungible_outputs,
        inputs,
        new_non_fungible_outputs,
        new_non_fungible_index_outputs,
    };

    let mut client = get_wallet_daemon_client(world, wallet_daemon_name.clone()).await;
    // authentication
    let auth_response = client
        .auth_request(AuthLoginRequest {
            permissions: JrpcPermissions(vec![JrpcPermission::Admin]),
        })
        .await
        .unwrap();
    let auth_reponse = client
        .auth_accept(AuthLoginAcceptRequest {
            auth_token: auth_response.auth_token,
        })
        .await
        .unwrap();
    client.token = Some(auth_reponse.permissions_token);

    let resp = client.submit_transaction(transaction_submit_req).await.unwrap();

    let wait_req = TransactionWaitResultRequest {
        hash: resp.hash,
        timeout_secs: Some(120),
    };
    let wait_resp = client.wait_transaction_result(wait_req).await.unwrap();

    add_substate_addresses_from_wallet_daemon(
        world,
        outputs_name,
        &wait_resp
            .result
            .expect("Transaction has timed out")
            .result
            .expect("Transaction has failed"),
    );
}

pub async fn create_component(
    world: &mut TariWorld,
    outputs_name: String,
    template_name: String,
    account_name: String,
    wallet_daemon_name: String,
    function_call: String,
    args: Vec<String>,
    num_outputs: u64,
) {
    let mut client = get_wallet_daemon_client(world, wallet_daemon_name.clone()).await;
    // authentication
    let auth_response = client
        .auth_request(AuthLoginRequest {
            permissions: JrpcPermissions(vec![JrpcPermission::Admin]),
        })
        .await
        .unwrap();
    let auth_reponse = client
        .auth_accept(AuthLoginAcceptRequest {
            auth_token: auth_response.auth_token,
        })
        .await
        .unwrap();
    client.token = Some(auth_reponse.permissions_token);

<<<<<<< HEAD
    let template_address = world
        .templates
        .get(&template_name)
        .unwrap_or_else(|| panic!("Template not found with name {}", template_name))
        .address;
    let args = args.iter().map(|a| CliArg::from_str(a).unwrap().into_arg()).collect();
    let instruction = Instruction::CallFunction {
        template_address,
        function: function_call,
        args,
    };

    // // Supply the inputs explicitly. If this is empty, the internal component manager
    // // will attempt to supply the correct inputs
    // let inputs = world
    //     .wallet_daemon_outputs
    //     .get(&account_name)
    //     .unwrap_or_else(|| panic!("No account_name {}", account_name))
    //     .iter()
    //     .map(|(_, addr)| tari_dan_wallet_sdk::models::VersionedSubstateAddress {
    //         address: addr.address.clone(),
    //         version: addr.version,
    //     })
    //     .collect::<Vec<_>>();

    let transaction_submit_req = TransactionSubmitRequest {
        signing_key_index: None,
        instructions: vec![instruction],
        fee_instructions: vec![],
        override_inputs: false,
        is_dry_run: false,
        proof_ids: vec![],
        new_resources: vec![],
        new_outputs: num_outputs as u8,
        specific_non_fungible_outputs: vec![],
        inputs: vec![],
        new_non_fungible_outputs: vec![],
        new_non_fungible_index_outputs: vec![],
    };

    let resp = client.submit_transaction(transaction_submit_req).await.unwrap();

    let wait_req = TransactionWaitResultRequest {
        hash: resp.hash,
        timeout_secs: Some(120),
    };
    let wait_resp = client.wait_transaction_result(wait_req).await.unwrap();

    add_substate_addresses_from_wallet_daemon(
        world,
        outputs_name,
        &wait_resp
            .result
            .unwrap()
            .result
            .expect("Failed to obtain substate diffs"),
    );
=======
    client.token = Some(auth_response.permissions_token);
    let resp = client.create_account(request).await.unwrap();

    // store the account component address and other substate addresses for later reference
    add_substate_addresses(world, account_name, resp.result.result.accept().unwrap());
}

pub async fn transfer(
    world: &mut TariWorld,
    account_name: String,
    destination_public_key: RistrettoPublicKey,
    resource_address: ResourceAddress,
    amount: Amount,
    wallet_daemon_name: String,
    outputs_name: String,
) {
    let mut client = get_wallet_daemon_client(world, wallet_daemon_name).await;

    let account = Some(ComponentAddressOrName::Name(account_name));
    let fee = Some(Amount(1));

    let request = TransferRequest {
        account,
        amount,
        resource_address,
        destination_public_key,
        fee,
    };

    let auth_response = client
        .auth_request(AuthLoginRequest {
            permissions: JrpcPermissions(vec![JrpcPermission::Admin]),
        })
        .await
        .unwrap();
    let auth_response = client
        .auth_accept(AuthLoginAcceptRequest {
            auth_token: auth_response.auth_token,
        })
        .await
        .unwrap();
    client.token = Some(auth_response.permissions_token);

    let resp = client.accounts_transfer(request).await.unwrap();
    add_substate_addresses(world, outputs_name, resp.result.result.accept().unwrap());
>>>>>>> 617c3d6d
}

pub(crate) async fn get_wallet_daemon_client(world: &TariWorld, wallet_daemon_name: String) -> WalletDaemonClient {
    let port = world.wallet_daemons.get(&wallet_daemon_name).unwrap().json_rpc_port;
    get_walletd_client(port).await
}

fn add_substate_addresses_from_wallet_daemon(world: &mut TariWorld, outputs_name: String, diff: &SubstateDiff) {
    let outputs = world.wallet_daemon_outputs.entry(outputs_name).or_default();
    let mut counters = [0usize, 0, 0, 0, 0, 0, 0];
    for (addr, data) in diff.up_iter() {
        match addr {
            SubstateAddress::Component(_) => {
                let component = data.substate_value().component().unwrap();
                outputs.insert(
                    format!("components/{}", component.module_name),
                    VersionedSubstateAddress {
                        address: addr.clone(),
                        version: data.version(),
                    },
                );
                counters[0] += 1;
            },
            SubstateAddress::Resource(_) => {
                outputs.insert(
                    format!("resources/{}", counters[1]),
                    VersionedSubstateAddress {
                        address: addr.clone(),
                        version: data.version(),
                    },
                );
                counters[1] += 1;
            },
            SubstateAddress::Vault(_) => {
                outputs.insert(
                    format!("vaults/{}", counters[2]),
                    VersionedSubstateAddress {
                        address: addr.clone(),
                        version: data.version(),
                    },
                );
                counters[2] += 1;
            },
            SubstateAddress::NonFungible(_) => {
                outputs.insert(
                    format!("nfts/{}", counters[3]),
                    VersionedSubstateAddress {
                        address: addr.clone(),
                        version: data.version(),
                    },
                );
                counters[3] += 1;
            },
            SubstateAddress::UnclaimedConfidentialOutput(_) => {
                outputs.insert(
                    format!("layer_one_commitments/{}", counters[4]),
                    VersionedSubstateAddress {
                        address: addr.clone(),
                        version: data.version(),
                    },
                );
                counters[4] += 1;
            },
            SubstateAddress::NonFungibleIndex(_) => {
                outputs.insert(
                    format!("nft_indexes/{}", counters[5]),
                    VersionedSubstateAddress {
                        address: addr.clone(),
                        version: data.version(),
                    },
                );
                counters[5] += 1;
            },
        }
    }
}<|MERGE_RESOLUTION|>--- conflicted
+++ resolved
@@ -34,35 +34,25 @@
     tari_utilities::ByteArray,
 };
 use tari_dan_wallet_sdk::apis::jwt::{JrpcPermission, JrpcPermissions};
-<<<<<<< HEAD
 use tari_engine_types::{
     instruction::Instruction,
     substate::{SubstateAddress, SubstateDiff},
 };
-use tari_template_lib::{args, constants::CONFIDENTIAL_TARI_RESOURCE_ADDRESS, models::Amount, prelude::NonFungibleId};
+use tari_template_lib::{
+    args,
+    constants::CONFIDENTIAL_TARI_RESOURCE_ADDRESS,
+    models::Amount,
+    prelude::{NonFungibleId, ResourceAddress},
+};
 use tari_transaction_manifest::{parse_manifest, ManifestValue};
 use tari_validator_node_cli::{command::transaction::CliArg, versioned_substate_address::VersionedSubstateAddress};
 use tari_wallet_daemon_client::{
     types::{
         AccountGetResponse, AccountsCreateRequest, AccountsGetBalancesRequest, AuthLoginAcceptRequest,
         AuthLoginRequest, ClaimBurnRequest, ClaimBurnResponse, ProofsGenerateRequest, TransactionSubmitRequest,
-        TransactionWaitResultRequest,
+        TransactionWaitResultRequest, TransferRequest,
     },
     ComponentAddressOrName, WalletDaemonClient,
-=======
-use tari_template_lib::{models::Amount, prelude::ResourceAddress};
-use tari_wallet_daemon_client::{
-    types::{
-        AccountsCreateRequest,
-        AuthLoginAcceptRequest,
-        AuthLoginRequest,
-        ClaimBurnRequest,
-        ClaimBurnResponse,
-        TransferRequest,
-    },
-    ComponentAddressOrName,
-    WalletDaemonClient,
->>>>>>> 617c3d6d
 };
 
 use super::{helpers::add_substate_addresses, validator_node_cli::get_key_manager, wallet_daemon::get_walletd_client};
@@ -449,7 +439,6 @@
         .unwrap();
     client.token = Some(auth_reponse.permissions_token);
 
-<<<<<<< HEAD
     let template_address = world
         .templates
         .get(&template_name)
@@ -469,11 +458,7 @@
     //     .get(&account_name)
     //     .unwrap_or_else(|| panic!("No account_name {}", account_name))
     //     .iter()
-    //     .map(|(_, addr)| tari_dan_wallet_sdk::models::VersionedSubstateAddress {
     //         address: addr.address.clone(),
-    //         version: addr.version,
-    //     })
-    //     .collect::<Vec<_>>();
 
     let transaction_submit_req = TransactionSubmitRequest {
         signing_key_index: None,
@@ -483,9 +468,9 @@
         is_dry_run: false,
         proof_ids: vec![],
         new_resources: vec![],
-        new_outputs: num_outputs as u8,
         specific_non_fungible_outputs: vec![],
         inputs: vec![],
+        new_outputs: 0,
         new_non_fungible_outputs: vec![],
         new_non_fungible_index_outputs: vec![],
     };
@@ -507,12 +492,6 @@
             .result
             .expect("Failed to obtain substate diffs"),
     );
-=======
-    client.token = Some(auth_response.permissions_token);
-    let resp = client.create_account(request).await.unwrap();
-
-    // store the account component address and other substate addresses for later reference
-    add_substate_addresses(world, account_name, resp.result.result.accept().unwrap());
 }
 
 pub async fn transfer(
@@ -553,7 +532,6 @@
 
     let resp = client.accounts_transfer(request).await.unwrap();
     add_substate_addresses(world, outputs_name, resp.result.result.accept().unwrap());
->>>>>>> 617c3d6d
 }
 
 pub(crate) async fn get_wallet_daemon_client(world: &TariWorld, wallet_daemon_name: String) -> WalletDaemonClient {
@@ -585,7 +563,7 @@
                         version: data.version(),
                     },
                 );
-                counters[1] += 1;
+                counters[2] += 1;
             },
             SubstateAddress::Vault(_) => {
                 outputs.insert(
@@ -595,7 +573,7 @@
                         version: data.version(),
                     },
                 );
-                counters[2] += 1;
+                counters[3] += 1;
             },
             SubstateAddress::NonFungible(_) => {
                 outputs.insert(
@@ -605,7 +583,7 @@
                         version: data.version(),
                     },
                 );
-                counters[3] += 1;
+                counters[4] += 1;
             },
             SubstateAddress::UnclaimedConfidentialOutput(_) => {
                 outputs.insert(
@@ -615,7 +593,7 @@
                         version: data.version(),
                     },
                 );
-                counters[4] += 1;
+                counters[5] += 1;
             },
             SubstateAddress::NonFungibleIndex(_) => {
                 outputs.insert(
@@ -625,7 +603,7 @@
                         version: data.version(),
                     },
                 );
-                counters[5] += 1;
+                counters[6] += 1;
             },
         }
     }
