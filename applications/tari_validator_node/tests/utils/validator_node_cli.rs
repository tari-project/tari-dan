//  Copyright 2022 The Tari Project
//  SPDX-License-Identifier: BSD-3-Clause

use std::{collections::HashMap, path::PathBuf, str::FromStr};

use tari_engine_types::{
    instruction::Instruction,
    substate::{SubstateAddress, SubstateDiff},
};
use tari_template_builtin::ACCOUNT_TEMPLATE_ADDRESS;
use tari_template_lib::{args, prelude::NonFungibleId};
use tari_transaction_manifest::{parse_manifest, ManifestValue};
use tari_validator_node_cli::{
    command::transaction::{
        handle_submit,
        submit_transaction,
        CliArg,
        CliInstruction,
        CommonSubmitArgs,
        NewAddressListItemOutput,
        NewNonFungibleMintOutput,
        SpecificNonFungibleMintOutput,
        SubmitArgs,
    },
    from_hex::FromHex,
    key_manager::KeyManager,
    versioned_substate_address::VersionedSubstateAddress,
};
use tari_validator_node_client::{types::SubmitTransactionResponse, ValidatorNodeClient};
use tempfile::tempdir;

use super::validator_node::get_vn_client;
use crate::TariWorld;

pub fn get_key_manager(world: &mut TariWorld) -> KeyManager {
    let data_dir = get_cli_data_dir(world);

    // initialize the account public/private keys
    let path = PathBuf::from(data_dir);
    KeyManager::init(path).unwrap()
}

pub fn create_dan_wallet(world: &mut TariWorld) {
    get_key_manager(world).create().unwrap();
}

pub async fn create_account(world: &mut TariWorld, account_name: String, validator_node_name: String) {
    let data_dir = get_cli_data_dir(world);
    let key = get_key_manager(world).get_active_key().expect("No active keypair");
    let owner_token = key.to_owner_token();
    world
        .account_public_keys
        .insert(account_name.clone(), (key.secret_key.clone(), key.public_key.clone()));
    // create an account component
    let instruction = Instruction::CallFunction {
        // The "account" template is builtin in the validator nodes with a constant address
        template_address: ACCOUNT_TEMPLATE_ADDRESS,
        function: "create".to_string(),
        args: args!(owner_token),
    };
    let common = CommonSubmitArgs {
        wait_for_result: true,
        wait_for_result_timeout: Some(90),
        num_outputs: Some(1),
        inputs: vec![],
        version: None,
        dump_outputs_into: None,
        account_template_address: None,
        dry_run: false,
        non_fungible_mint_outputs: vec![],
        new_non_fungible_outputs: vec![],
        new_address_list_item_outputs: vec![],
    };
    let mut client = get_validator_node_client(world, validator_node_name).await;
    let resp = submit_transaction(vec![instruction], common, data_dir, &mut client)
        .await
        .unwrap();

    // store the account component address and other substate addresses for later reference
    add_substate_addresses(
        world,
        account_name,
        resp.result.unwrap().finalize.result.accept().unwrap(),
    );
}

pub async fn create_component(
    world: &mut TariWorld,
    outputs_name: String,
    template_name: String,
    vn_name: String,
    function_call: String,
    args: Vec<String>,
    num_outputs: u64,
) {
    let data_dir = get_cli_data_dir(world);

    let template_address = world
        .templates
        .get(&template_name)
        .unwrap_or_else(|| panic!("Template not found with name {}", template_name))
        .address;
    let args: Vec<CliArg> = args.iter().map(|a| CliArg::from_str(a).unwrap()).collect();
    let instruction = CliInstruction::CallFunction {
        template_address: FromHex(template_address),
        function_name: function_call,
        args,
    };

    let num_outputs = if num_outputs == 0 {
        None
    } else {
        Some(num_outputs as u8)
    };

    let args = SubmitArgs {
        instruction,
        common: CommonSubmitArgs {
            wait_for_result: true,
            wait_for_result_timeout: Some(60),
            num_outputs,
            inputs: vec![],
            version: None,
            dump_outputs_into: None,
            account_template_address: None,
            dry_run: false,
            non_fungible_mint_outputs: vec![],
            new_non_fungible_outputs: vec![],
            new_address_list_item_outputs: vec![],
        },
    };
    let mut client = get_validator_node_client(world, vn_name).await;
    let resp = handle_submit(args, data_dir, &mut client).await.unwrap();

    // store the account component address and other substate addresses for later reference
    add_substate_addresses(
        world,
        outputs_name,
        resp.result.unwrap().finalize.result.accept().unwrap(),
    );
}

fn add_substate_addresses(world: &mut TariWorld, outputs_name: String, diff: &SubstateDiff) {
    let outputs = world.outputs.entry(outputs_name).or_default();
<<<<<<< HEAD
    let mut counters = [0usize, 0, 0, 0, 0, 0];
=======
    let mut counters = [0usize, 0, 0, 0, 0];
>>>>>>> 1d420521
    for (addr, data) in diff.up_iter() {
        match addr {
            SubstateAddress::Component(_) => {
                let component = data.substate_value().component().unwrap();
                outputs.insert(
                    format!("components/{}", component.module_name),
                    VersionedSubstateAddress {
                        address: addr.clone(),
                        version: data.version(),
                    },
                );
                counters[0] += 1;
            },
            SubstateAddress::Resource(_) => {
                outputs.insert(format!("resources/{}", counters[1]), VersionedSubstateAddress {
                    address: addr.clone(),
                    version: data.version(),
                });
                counters[1] += 1;
            },
            SubstateAddress::Vault(_) => {
                outputs.insert(format!("vaults/{}", counters[2]), VersionedSubstateAddress {
                    address: addr.clone(),
                    version: data.version(),
                });
                counters[2] += 1;
            },
            SubstateAddress::NonFungible(_) => {
                outputs.insert(format!("nfts/{}", counters[3]), VersionedSubstateAddress {
                    address: addr.clone(),
                    version: data.version(),
                });
                counters[3] += 1;
            },
<<<<<<< HEAD
            SubstateAddress::AddressList(_) => {
                outputs.insert(format!("addresslists/{}", counters[4]), VersionedSubstateAddress {
                    address: addr.clone(),
                    version: data.version(),
                });
                counters[4] += 1;
            },
            SubstateAddress::AddressListItem(_) => {
                outputs.insert(format!("addresslistitems/{}", counters[5]), VersionedSubstateAddress {
                    address: addr.clone(),
                    version: data.version(),
                });
                counters[5] += 1;
            },
=======
            SubstateAddress::LayerOneCommitment(_) => {
                outputs.insert(
                    format!("layer_one_commitments/{}", counters[4]),
                    VersionedSubstateAddress {
                        address: addr.clone(),
                        version: data.version(),
                    },
                );
                counters[4] += 1;
            },
>>>>>>> 1d420521
        }
    }
}

pub async fn call_method(
    world: &mut TariWorld,
    vn_name: String,
    fq_component_name: String,
    outputs_name: String,
    method_call: String,
    num_outputs: u64,
) -> SubmitTransactionResponse {
    let data_dir = get_cli_data_dir(world);
    let (input_group, component_name) = fq_component_name.split_once('/').unwrap_or_else(|| {
        panic!(
            "Component name must be in the format '{{group}}/components/{{template_name}}', got {}",
            fq_component_name
        )
    });
    let component = world
        .outputs
        .get(input_group)
        .unwrap_or_else(|| panic!("No outputs found with name {}", input_group))
        .iter()
        .find(|(name, _)| **name == component_name)
        .map(|(_, data)| data.clone())
        .unwrap_or_else(|| panic!("No component named {}", component_name));

    let instruction = CliInstruction::CallMethod {
        component_address: component.address,
        // TODO: actually parse the method call for arguments
        method_name: method_call,
        args: vec![],
    };

    let num_outputs = if num_outputs == 0 {
        None
    } else {
        Some(num_outputs as u8)
    };

    let args = SubmitArgs {
        instruction,
        common: CommonSubmitArgs {
            wait_for_result: true,
            wait_for_result_timeout: Some(60),
            num_outputs,
            inputs: vec![],
            version: None,
            dump_outputs_into: None,
            account_template_address: None,
            dry_run: false,
            non_fungible_mint_outputs: vec![],
            new_non_fungible_outputs: vec![],
            new_address_list_item_outputs: vec![],
        },
    };
    let mut client = get_validator_node_client(world, vn_name).await;
    let resp = handle_submit(args, data_dir, &mut client).await.unwrap();
    // store the account component address and other substate addresses for later reference
    add_substate_addresses(
        world,
        outputs_name,
        resp.result.as_ref().unwrap().finalize.result.accept().unwrap(),
    );
    resp
}

pub async fn submit_manifest(
    world: &mut TariWorld,
    vn_name: String,
    outputs_name: String,
    manifest_content: String,
    inputs: String,
    num_outputs: u64,
) {
    let input_groups = inputs.split(',').map(|s| s.trim()).collect::<Vec<_>>();
    // generate globals for components addresses
    let globals: HashMap<String, ManifestValue> = world
        .outputs
        .iter()
        .filter(|(name, _)| input_groups.contains(&name.as_str()))
        .flat_map(|(name, outputs)| {
            outputs
                .iter()
                .map(move |(child_name, addr)| (format!("{}/{}", name, child_name), addr.address.clone().into()))
        })
        .collect();

    // parse the minting outputs (if any) specified in the manifest as comments
    let new_non_fungible_outputs: Vec<NewNonFungibleMintOutput> = manifest_content
        .lines()
        .filter(|l| l.starts_with("// $mint "))
        .map(|l| l.split_whitespace().skip(2).collect::<Vec<&str>>())
        .map(|l| {
            let manifest_value = globals.get(l[0]).unwrap();
            let resource_address = manifest_value.address().unwrap().as_resource_address().unwrap();
            let count = l[1].parse().unwrap();
            NewNonFungibleMintOutput {
                resource_address,
                count,
            }
        })
        .collect();

    // parse the minting specific outputs (if any) specified in the manifest as comments
    let non_fungible_mint_outputs: Vec<SpecificNonFungibleMintOutput> = manifest_content
        .lines()
        .filter(|l| l.starts_with("// $mint_specific "))
        .map(|l| l.split_whitespace().skip(2).collect::<Vec<&str>>())
        .map(|l| {
            let manifest_value = globals.get(l[0]).unwrap();
            let resource_address = manifest_value.address().unwrap().as_resource_address().unwrap();
            let non_fungible_id = NonFungibleId::try_from_canonical_string(l[1]).unwrap();
            SpecificNonFungibleMintOutput {
                resource_address,
                non_fungible_id,
            }
        })
        .collect();

    // parse the address list items (if any) specified in the manifest as comments
    let new_address_list_item_outputs: Vec<NewAddressListItemOutput> = manifest_content
        .lines()
        .filter(|l| l.starts_with("// $list_item "))
        .map(|l| l.split_whitespace().skip(2).collect::<Vec<&str>>())
        .map(|l| {
            let manifest_value = globals.get(l[0]).unwrap();
            let list_id = *manifest_value.address().unwrap().as_address_list_id().unwrap();
            let index = u64::from_str(l[1]).unwrap();
            NewAddressListItemOutput { list_id, index }
        })
        .collect();

    // parse the manifest
    let instructions = parse_manifest(&manifest_content, globals).unwrap();

    // submit the instructions to the vn
    let mut client = get_validator_node_client(world, vn_name).await;
    let data_dir = get_cli_data_dir(world);
    let num_outputs = if num_outputs == 0 {
        None
    } else {
        Some(num_outputs as u8)
    };

    // Supply the inputs explicitly. If this is empty, the internal component manager will attempt to supply the correct
    // inputs
    let inputs = inputs
        .split(',')
        .flat_map(|s| {
            world
                .outputs
                .get(s.trim())
                .unwrap_or_else(|| panic!("No outputs named {}", s.trim()))
        })
        .map(|(_, addr)| addr.clone())
        .collect();

    let args = CommonSubmitArgs {
        wait_for_result: true,
        wait_for_result_timeout: Some(60),
        num_outputs,
        inputs,
        version: None,
        dump_outputs_into: None,
        account_template_address: None,
        dry_run: false,
        non_fungible_mint_outputs,
        new_non_fungible_outputs,
        new_address_list_item_outputs,
    };
    let resp = submit_transaction(instructions, args, data_dir, &mut client)
        .await
        .unwrap();

    add_substate_addresses(
        world,
        outputs_name,
        resp.result.unwrap().finalize.result.accept().unwrap(),
    );
}

async fn get_validator_node_client(world: &TariWorld, validator_node_name: String) -> ValidatorNodeClient {
    let port = world.validator_nodes.get(&validator_node_name).unwrap().json_rpc_port;
    get_vn_client(port).await
}

fn get_cli_data_dir(world: &mut TariWorld) -> String {
    if let Some(dir) = &world.cli_data_dir {
        return dir.to_string();
    }

    let temp_dir = tempdir().unwrap().path().join("cli_data_dir");
    let temp_dir_path = temp_dir.display().to_string();
    world.cli_data_dir = Some(temp_dir_path.clone());
    temp_dir_path
}<|MERGE_RESOLUTION|>--- conflicted
+++ resolved
@@ -142,11 +142,7 @@
 
 fn add_substate_addresses(world: &mut TariWorld, outputs_name: String, diff: &SubstateDiff) {
     let outputs = world.outputs.entry(outputs_name).or_default();
-<<<<<<< HEAD
-    let mut counters = [0usize, 0, 0, 0, 0, 0];
-=======
-    let mut counters = [0usize, 0, 0, 0, 0];
->>>>>>> 1d420521
+    let mut counters = [0usize, 0, 0, 0, 0, 0, 0];
     for (addr, data) in diff.up_iter() {
         match addr {
             SubstateAddress::Component(_) => {
@@ -181,22 +177,6 @@
                 });
                 counters[3] += 1;
             },
-<<<<<<< HEAD
-            SubstateAddress::AddressList(_) => {
-                outputs.insert(format!("addresslists/{}", counters[4]), VersionedSubstateAddress {
-                    address: addr.clone(),
-                    version: data.version(),
-                });
-                counters[4] += 1;
-            },
-            SubstateAddress::AddressListItem(_) => {
-                outputs.insert(format!("addresslistitems/{}", counters[5]), VersionedSubstateAddress {
-                    address: addr.clone(),
-                    version: data.version(),
-                });
-                counters[5] += 1;
-            },
-=======
             SubstateAddress::LayerOneCommitment(_) => {
                 outputs.insert(
                     format!("layer_one_commitments/{}", counters[4]),
@@ -207,7 +187,20 @@
                 );
                 counters[4] += 1;
             },
->>>>>>> 1d420521
+            SubstateAddress::AddressList(_) => {
+                outputs.insert(format!("addresslists/{}", counters[4]), VersionedSubstateAddress {
+                    address: addr.clone(),
+                    version: data.version(),
+                });
+                counters[4] += 1;
+            },
+            SubstateAddress::AddressListItem(_) => {
+                outputs.insert(format!("addresslistitems/{}", counters[5]), VersionedSubstateAddress {
+                    address: addr.clone(),
+                    version: data.version(),
+                });
+                counters[5] += 1;
+            },
         }
     }
 }
