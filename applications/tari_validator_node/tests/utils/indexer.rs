--- conflicted
+++ resolved
@@ -160,10 +160,6 @@
         config.indexer.p2p.transport.tcp.listener_address =
             Multiaddr::from_str(&format!("/ip4/127.0.0.1/tcp/{}", port)).unwrap();
         config.indexer.p2p.public_addresses = vec![config.indexer.p2p.transport.tcp.listener_address.clone()];
-<<<<<<< HEAD
-        config.indexer.public_addresses = vec![config.indexer.p2p.transport.tcp.listener_address.clone()];
-=======
->>>>>>> 01ae20c5
         config.indexer.p2p.datastore_path = temp_dir.to_path_buf().join("peer_db/vn");
         config.indexer.p2p.dht = DhtConfig {
             // Not all platforms support sqlite memory connection urls
