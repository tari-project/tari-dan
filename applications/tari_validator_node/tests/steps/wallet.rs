//   Copyright 2023 The Tari Project
//   SPDX-License-Identifier: BSD-3-Clause

use std::time::Duration;

use cucumber::{given, when};
use tari_app_grpc::tari_rpc::GetBalanceRequest;
use tari_crypto::tari_utilities::ByteArray;
use tokio::time::sleep;

use crate::{spawn_wallet, TariWorld};

#[given(expr = "a wallet {word} connected to base node {word}")]
async fn start_wallet(world: &mut TariWorld, wallet_name: String, bn_name: String) {
    spawn_wallet(world, wallet_name, bn_name).await;
}

#[when(
    expr = "I burn {int}T on wallet {word} into commitment {word} with proof {word} for {word} and range proof {word}"
)]
async fn when_i_burn_on_wallet(
    world: &mut TariWorld,
    amount: u64,
    wallet_name: String,
    commitment: String,
    proof: String,
    account_name: String,
    range_proof: String,
) {
    let wallet = world
        .wallets
        .get(&wallet_name)
        .unwrap_or_else(|| panic!("Wallet {} not found", wallet_name));

    let public_key = world
        .account_public_keys
        .get(&account_name)
        .unwrap_or_else(|| panic!("Account {} not found", account_name));

    let mut client = wallet.create_client().await;
    let resp = client
        .create_burn_transaction(tari_app_grpc::tari_rpc::CreateBurnTransactionRequest {
            amount: amount * 1_000_000,
            fee_per_gram: 1,
            message: "Burn".to_string(),
            claim_public_key: public_key.1.to_vec(),
        })
        .await
        .unwrap()
        .into_inner();

    assert!(resp.is_success);
    world.commitments.insert(commitment, resp.commitment);
    world.commitment_ownership_proofs.insert(proof, resp.ownership_proof);
    world.rangeproofs.insert(range_proof, resp.rangeproof);
}

<<<<<<< HEAD
#[when(expr = "wallet {word} has at least {int} uT")]
async fn check_balance(world: &mut TariWorld, wallet_name: String, balance: u64) {
=======
#[when(expr = "wallet {word} has at least {int} {word}")]
async fn check_balance(world: &mut TariWorld, wallet_name: String, balance: u64, units: String) {
>>>>>>> 8aac8609
    let wallet = world
        .wallets
        .get(&wallet_name)
        .unwrap_or_else(|| panic!("Wallet {} not found", wallet_name));

    let mut client = wallet.create_client().await;
    let mut iterations = 0;
    let balance = match units.as_str() {
        "T" => balance * 1_000_000,
        "uT" => balance,
        _ => panic!("Unknown unit {}", units),
    };
    loop {
        let resp = client.get_balance(GetBalanceRequest {}).await.unwrap().into_inner();
        if resp.available_balance >= balance {
            break;
        }
        eprintln!(
            "Waiting for wallet {} to have at least {} uT (balance: {} uT, pending: {} uT)",
            wallet_name, balance, resp.available_balance, resp.pending_incoming_balance
        );
        sleep(Duration::from_secs(1)).await;

        if iterations == 20 {
            panic!(
                "Wallet {} did not have at least {} uT after 20 seconds  (balance: {} uT, pending: {} uT)",
                wallet_name, balance, resp.available_balance, resp.pending_incoming_balance
            );
        }
        iterations += 1;
    }
}<|MERGE_RESOLUTION|>--- conflicted
+++ resolved
@@ -55,13 +55,8 @@
     world.rangeproofs.insert(range_proof, resp.rangeproof);
 }
 
-<<<<<<< HEAD
-#[when(expr = "wallet {word} has at least {int} uT")]
-async fn check_balance(world: &mut TariWorld, wallet_name: String, balance: u64) {
-=======
 #[when(expr = "wallet {word} has at least {int} {word}")]
 async fn check_balance(world: &mut TariWorld, wallet_name: String, balance: u64, units: String) {
->>>>>>> 8aac8609
     let wallet = world
         .wallets
         .get(&wallet_name)
