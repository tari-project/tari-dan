//   Copyright 2022. The Tari Project
//
//   Redistribution and use in source and binary forms, with or without modification, are permitted provided that the
//   following conditions are met:
//
//   1. Redistributions of source code must retain the above copyright notice, this list of conditions and the following
//   disclaimer.
//
//   2. Redistributions in binary form must reproduce the above copyright notice, this list of conditions and the
//   following disclaimer in the documentation and/or other materials provided with the distribution.
//
//   3. Neither the name of the copyright holder nor the names of its contributors may be used to endorse or promote
//   products derived from this software without specific prior written permission.
//
//   THIS SOFTWARE IS PROVIDED BY THE COPYRIGHT HOLDERS AND CONTRIBUTORS "AS IS" AND ANY EXPRESS OR IMPLIED WARRANTIES,
//   INCLUDING, BUT NOT LIMITED TO, THE IMPLIED WARRANTIES OF MERCHANTABILITY AND FITNESS FOR A PARTICULAR PURPOSE ARE
//   DISCLAIMED. IN NO EVENT SHALL THE COPYRIGHT HOLDER OR CONTRIBUTORS BE LIABLE FOR ANY DIRECT, INDIRECT, INCIDENTAL,
//   SPECIAL, EXEMPLARY, OR CONSEQUENTIAL DAMAGES (INCLUDING, BUT NOT LIMITED TO, PROCUREMENT OF SUBSTITUTE GOODS OR
//   SERVICES; LOSS OF USE, DATA, OR PROFITS; OR BUSINESS INTERRUPTION) HOWEVER CAUSED AND ON ANY THEORY OF LIABILITY,
//   WHETHER IN CONTRACT, STRICT LIABILITY, OR TORT (INCLUDING NEGLIGENCE OR OTHERWISE) ARISING IN ANY WAY OUT OF THE
//   USE OF THIS SOFTWARE, EVEN IF ADVISED OF THE POSSIBILITY OF SUCH DAMAGE.

use std::{
    path::{Path, PathBuf},
    str::FromStr,
    time::{Duration, Instant},
};

use anyhow::anyhow;
use clap::{Args, Subcommand};
use tari_common_types::types::FixedHash;
use tari_dan_common_types::{ShardId, SubstateChange};
use tari_dan_engine::transaction::Transaction;
use tari_engine_types::{
    commit_result::{FinalizeResult, TransactionResult},
    execution_result::Type,
    instruction::Instruction,
    substate::SubstateValue,
    TemplateAddress,
};
use tari_template_lib::{
    arg,
    args::Arg,
    models::{Amount, ComponentAddress},
};
use tari_transaction_manifest::parse_manifest;
use tari_utilities::hex::to_hex;
use tari_validator_node_client::{
    types::{GetTransactionRequest, SubmitTransactionRequest, TransactionFinalizeResult},
    ValidatorNodeClient,
};

use crate::{
    account_manager::AccountFileManager,
    command::manifest,
    component_manager::ComponentManager,
    from_hex::FromHex,
};

#[derive(Debug, Subcommand, Clone)]
pub enum TransactionSubcommand {
    Get(GetArgs),
    Submit(SubmitArgs),
    SubmitManifest(SubmitManifestArgs),
}

#[derive(Debug, Args, Clone)]
pub struct GetArgs {
    #[clap(long)]
    transaction_hash: FromHex<FixedHash>,
}

#[derive(Debug, Args, Clone)]
pub struct SubmitArgs {
    #[clap(subcommand)]
    instruction: CliInstruction,
    #[clap(flatten)]
    common: CommonSubmitArgs,
}

#[derive(Debug, Args, Clone)]
pub struct CommonSubmitArgs {
    #[clap(long, short = 'w')]
    wait_for_result: bool,
    /// Timeout in seconds
    #[clap(long, short = 't')]
    wait_for_result_timeout: Option<u64>,
    #[clap(long, short = 'n')]
    num_outputs: Option<u8>,
    #[clap(long, short = 'i')]
    inputs: Vec<String>,
    #[clap(long, short = 'v')]
    version: Option<u8>,
    #[clap(long, short = 'd')]
    dump_outputs_into: Option<String>,
    #[clap(long, short = 'a')]
    account_template_address: Option<String>,
}

#[derive(Debug, Args, Clone)]
pub struct SubmitManifestArgs {
    #[clap(long, short = 'p')]
    manifest: PathBuf,
    #[clap(long, short = 'g')]
    globals: Vec<String>,
    #[clap(flatten)]
    common: CommonSubmitArgs,
}

#[derive(Debug, Subcommand, Clone)]
pub enum CliInstruction {
    CallFunction {
        template_address: FromHex<TemplateAddress>,
        function_name: String,
        #[clap(long, short = 'a')]
        args: Vec<CliArg>,
    },
    CallMethod {
        component_address: FromHex<ComponentAddress>,
        method_name: String,
        #[clap(long, short = 'a')]
        args: Vec<CliArg>,
    },
}

impl TransactionSubcommand {
    pub async fn handle<P: AsRef<Path>>(
        self,
        base_dir: P,
        mut client: ValidatorNodeClient,
    ) -> Result<(), anyhow::Error> {
        match self {
            TransactionSubcommand::Submit(args) => handle_submit(args, base_dir, &mut client).await?,
            TransactionSubcommand::SubmitManifest(args) => handle_submit_manifest(args, base_dir, &mut client).await?,
            TransactionSubcommand::Get(args) => handle_get(args, &mut client).await?,
        }
        Ok(())
    }
}

async fn handle_get(args: GetArgs, client: &mut ValidatorNodeClient) -> Result<(), anyhow::Error> {
    let request = GetTransactionRequest {
        hash: args.transaction_hash.0,
    };
    let resp = client.get_transaction_result(request).await?;

    if let Some(result) = resp.result {
        println!("✅️ Transaction finalized",);
        println!();
        summarize_result(&result);
    } else {
        println!("Transaction not finalized",);
    }

    Ok(())
}

async fn handle_submit(
    args: SubmitArgs,
    base_dir: impl AsRef<Path>,
    client: &mut ValidatorNodeClient,
) -> Result<(), anyhow::Error> {
    let SubmitArgs { instruction, common } = args;
    let instruction = match instruction {
        CliInstruction::CallFunction {
            template_address,
            function_name,
            args,
        } => Instruction::CallFunction {
            template_address: template_address.into_inner(),
            function: function_name,
            args: args.iter().map(|s| s.to_arg()).collect(),
        },
        CliInstruction::CallMethod {
            component_address,
            method_name,
            args,
        } => Instruction::CallMethod {
            component_address: component_address.into_inner(),
            method: method_name,
            args: args.iter().map(|s| s.to_arg()).collect(),
        },
    };

    submit_transaction(vec![instruction], common, base_dir, client).await
}

async fn handle_submit_manifest(
    args: SubmitManifestArgs,
    base_dir: impl AsRef<Path>,
    client: &mut ValidatorNodeClient,
) -> Result<(), anyhow::Error> {
    let contents = std::fs::read_to_string(&args.manifest).map_err(|e| anyhow!("Failed to read manifest: {}", e))?;
    let instructions = parse_manifest(&contents, manifest::parse_globals(args.globals)?)?;
    // TODO: improve output
    println!("Instructions: {:?}", instructions);
    submit_transaction(instructions, args.common, base_dir, client).await
}

async fn submit_transaction(
    instructions: Vec<Instruction>,
    common: CommonSubmitArgs,
    base_dir: impl AsRef<Path>,
    client: &mut ValidatorNodeClient,
) -> Result<(), anyhow::Error> {
    let component_manager = ComponentManager::init(base_dir.as_ref())?;
    let account_manager = AccountFileManager::init(base_dir.as_ref().to_path_buf())?;
    let account = account_manager
        .get_active_account()
        .ok_or_else(|| anyhow::anyhow!("No active account. Use `accounts use [public key hex]` to set one."))?;

    let input_refs = extract_input_refs(&instructions, &component_manager)?;
    let inputs = common
        .inputs
        .into_iter()
        .map(|s| s.parse())
        .collect::<Result<Vec<_>, _>>()?;

    // TODO: this is a little clunky
    let mut builder = Transaction::builder();
    builder
        .with_inputs(inputs)
        .with_input_refs(input_refs.clone())
        .with_num_outputs(common.num_outputs.unwrap_or(0))
        .with_instructions(instructions);
    let mut input_data: Vec<(ShardId, SubstateChange)> =
        input_refs.iter().map(|i| (*i, SubstateChange::Exists)).collect();
    if let Some(account_address) = common.dump_outputs_into {
        let component_address = ComponentAddress::from_hex(&account_address)?;
        builder.add_instruction(Instruction::CallMethod {
            component_address,
            method: "deposit_all_from_workspace".to_string(),
            args: vec![],
        });
        input_data.push((ShardId::from(component_address.into_array()), SubstateChange::Destroy));
    }
    builder.sign(&account.secret_key).fee(1);

    let transaction = builder.build();
    let tx_hash = *transaction.hash();

    let request = SubmitTransactionRequest {
        instructions: transaction.instructions().to_vec(),
        signature: transaction.signature().clone(),
        fee: transaction.fee(),
        sender_public_key: transaction.sender_public_key().clone(),
        inputs: input_data,
        num_outputs: common.num_outputs.unwrap_or(0),
        wait_for_result: common.wait_for_result,
        wait_for_result_timeout: common.wait_for_result_timeout,
    };

    if request.inputs.is_empty() && request.num_outputs == 0 {
        println!("No inputs or outputs. This transaction will not be processed by the network.");
        return Ok(());
    }
    println!("✅ Transaction {} submitted.", tx_hash);
    let timer = Instant::now();
    if common.wait_for_result {
        println!("⏳️ Waiting for transaction result...");
        println!();
    }

    // dbg!(&request);
    let resp = client.submit_transaction(request).await?;
    if let Some(result) = resp.result {
        if let Some(diff) = result.finalize.result.accept() {
            component_manager.commit_diff(diff)?;
        }
        summarize(&result, timer.elapsed());
    }
    Ok(())
}

#[allow(clippy::too_many_lines)]
fn summarize(result: &TransactionFinalizeResult, time_taken: Duration) {
    println!("✅️ Transaction finalized",);
    println!();
    println!("Epoch: {}", result.qc.epoch());
    println!("Payload height: {}", result.qc.payload_height());
    println!("Signed by: {} validator nodes", result.qc.validators_metadata().len());
    println!();
    // dbg!(&result.qc);
    println!("========= Substates =========");
    match result.finalize.result {
        TransactionResult::Accept(ref diff) => {
            for (address, substate) in diff.up_iter() {
                println!(
                    "️🌲 UP substate {} (v{})",
                    ShardId::from_address(address),
                    substate.version()
                );
                match substate.substate_value() {
                    SubstateValue::Component(component) => {
                        println!(
                            "       ▶ component ({}): {}",
                            component.module_name, component.component_address
                        );
                    },
                    SubstateValue::Resource(resource) => {
                        println!("       ▶ resource: {}", resource.address());
                    },
                    SubstateValue::Vault(vault) => {
                        println!("       ▶ vault: {} {}", vault.id(), vault.resource_address());
                    },
                }
                println!();
            }
            for address in diff.down_iter() {
                println!("🗑️ DOWN substate {}", ShardId::from_address(address));
                println!();
            }
        },
        TransactionResult::Reject(ref reason) => {
            println!("❌️ Transaction rejected: {}", reason);
        },
    }
    println!("========= Pledges =========");
    for p in result.qc.all_shard_nodes().iter() {
        println!(
            "Shard:{} Pledge:{}",
            p.shard_id,
            p.pledge
                .as_ref()
                .map(|pledge| pledge.current_state.as_str())
                .unwrap_or("<Not pledged>")
        );
    }
    println!();

    summarize_result(&result.finalize);

    println!();
    println!("========= LOGS =========");
    for log in &result.finalize.logs {
        println!("{}", log);
    }
    println!();
    println!("OVERALL DECISION: {:?}", result.decision);
}

fn summarize_result(result: &FinalizeResult) {
    println!("========= Return Values =========");
    for result in &result.execution_results {
        match result.return_type {
            Type::Unit => {},
            Type::Bool => {
                println!("bool: {}", result.decode::<bool>().unwrap());
            },
            Type::I8 => {
                println!("i8: {}", result.decode::<i8>().unwrap());
            },
            Type::I16 => {
                println!("i16: {}", result.decode::<i16>().unwrap());
            },
            Type::I32 => {
                println!("i32: {}", result.decode::<i32>().unwrap());
            },
            Type::I64 => {
                println!("i64: {}", result.decode::<i64>().unwrap());
            },
            Type::I128 => {
                println!("i128: {}", result.decode::<i128>().unwrap());
            },
            Type::U8 => {
                println!("u8: {}", result.decode::<u8>().unwrap());
            },
            Type::U16 => {
                println!("u16: {}", result.decode::<u16>().unwrap());
            },
            Type::U32 => {
                println!("u32: {}", result.decode::<u32>().unwrap());
            },
            Type::U64 => {
                println!("u64: {}", result.decode::<u64>().unwrap());
            },
            Type::U128 => {
                println!("u128: {}", result.decode::<u128>().unwrap());
            },
            Type::String => {
                println!("string: {}", result.decode::<String>().unwrap());
            },
            Type::Other { ref name } if name == "Amount" => {
                println!("{}: {}", name, result.decode::<Amount>().unwrap());
            },
            Type::Other { ref name } => {
                println!("{}: {}", name, to_hex(&result.raw));
            },
        }
    }
<<<<<<< HEAD
=======

    println!();
    println!("========= LOGS =========");
    for log in &result.finalize.logs {
        println!("{}", log);
    }
    println!("Time taken: {:?}", time_taken);
    println!();
    println!("OVERALL DECISION: {:?}", result.decision);
>>>>>>> ac98a555
}

fn extract_input_refs(
    instructions: &[Instruction],
    component_manager: &ComponentManager,
) -> Result<Vec<ShardId>, anyhow::Error> {
    let mut input_refs = Vec::new();
    for instruction in instructions {
        if let Instruction::CallMethod { component_address, .. } = instruction {
            input_refs.push(component_address.into_array().into());
            let children = component_manager.get_component_childen(component_address)?;
            input_refs.extend(children.iter().map(ShardId::from_address));
        }
    }
    Ok(input_refs)
}

#[derive(Debug, Clone)]
pub enum CliArg {
    String(String),
    U64(u64),
    U32(u32),
    U16(u16),
    U8(u8),
    I64(i64),
    I32(i32),
    I16(i16),
    I8(i8),
    Bool(bool),
}

impl FromStr for CliArg {
    type Err = String;

    fn from_str(s: &str) -> Result<Self, Self::Err> {
        if let Ok(v) = s.parse::<u64>() {
            return Ok(CliArg::U64(v));
        }
        if let Ok(v) = s.parse::<u32>() {
            return Ok(CliArg::U32(v));
        }
        if let Ok(v) = s.parse::<u16>() {
            return Ok(CliArg::U16(v));
        }
        if let Ok(v) = s.parse::<u8>() {
            return Ok(CliArg::U8(v));
        }
        if let Ok(v) = s.parse::<i64>() {
            return Ok(CliArg::I64(v));
        }
        if let Ok(v) = s.parse::<i32>() {
            return Ok(CliArg::I32(v));
        }
        if let Ok(v) = s.parse::<i16>() {
            return Ok(CliArg::I16(v));
        }
        if let Ok(v) = s.parse::<i8>() {
            return Ok(CliArg::I8(v));
        }
        if let Ok(v) = s.parse::<bool>() {
            return Ok(CliArg::Bool(v));
        }
        Ok(CliArg::String(s.to_string()))
    }
}

impl CliArg {
    pub fn to_arg(&self) -> Arg {
        match self {
            CliArg::String(s) => arg!(s),
            CliArg::U64(v) => arg!(*v),
            CliArg::U32(v) => arg!(*v),
            CliArg::U16(v) => arg!(*v),
            CliArg::U8(v) => arg!(*v),
            CliArg::I64(v) => arg!(*v),
            CliArg::I32(v) => arg!(*v),
            CliArg::I16(v) => arg!(*v),
            CliArg::I8(v) => arg!(*v),
            CliArg::Bool(v) => arg!(*v),
        }
    }
}<|MERGE_RESOLUTION|>--- conflicted
+++ resolved
@@ -388,8 +388,6 @@
             },
         }
     }
-<<<<<<< HEAD
-=======
 
     println!();
     println!("========= LOGS =========");
@@ -399,7 +397,6 @@
     println!("Time taken: {:?}", time_taken);
     println!();
     println!("OVERALL DECISION: {:?}", result.decision);
->>>>>>> ac98a555
 }
 
 fn extract_input_refs(
