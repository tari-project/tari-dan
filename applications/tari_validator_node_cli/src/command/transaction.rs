//   Copyright 2022. The Tari Project
//
//   Redistribution and use in source and binary forms, with or without modification, are permitted provided that the
//   following conditions are met:
//
//   1. Redistributions of source code must retain the above copyright notice, this list of conditions and the following
//   disclaimer.
//
//   2. Redistributions in binary form must reproduce the above copyright notice, this list of conditions and the
//   following disclaimer in the documentation and/or other materials provided with the distribution.
//
//   3. Neither the name of the copyright holder nor the names of its contributors may be used to endorse or promote
//   products derived from this software without specific prior written permission.
//
//   THIS SOFTWARE IS PROVIDED BY THE COPYRIGHT HOLDERS AND CONTRIBUTORS "AS IS" AND ANY EXPRESS OR IMPLIED WARRANTIES,
//   INCLUDING, BUT NOT LIMITED TO, THE IMPLIED WARRANTIES OF MERCHANTABILITY AND FITNESS FOR A PARTICULAR PURPOSE ARE
//   DISCLAIMED. IN NO EVENT SHALL THE COPYRIGHT HOLDER OR CONTRIBUTORS BE LIABLE FOR ANY DIRECT, INDIRECT, INCIDENTAL,
//   SPECIAL, EXEMPLARY, OR CONSEQUENTIAL DAMAGES (INCLUDING, BUT NOT LIMITED TO, PROCUREMENT OF SUBSTITUTE GOODS OR
//   SERVICES; LOSS OF USE, DATA, OR PROFITS; OR BUSINESS INTERRUPTION) HOWEVER CAUSED AND ON ANY THEORY OF LIABILITY,
//   WHETHER IN CONTRACT, STRICT LIABILITY, OR TORT (INCLUDING NEGLIGENCE OR OTHERWISE) ARISING IN ANY WAY OUT OF THE
//   USE OF THIS SOFTWARE, EVEN IF ADVISED OF THE POSSIBILITY OF SUCH DAMAGE.

use std::{
    path::{Path, PathBuf},
    str::FromStr,
};

use clap::{Args, Subcommand};
use tari_common_types::types::FixedHash;
use tari_dan_common_types::{ShardId, SubstateChange};
use tari_dan_engine::transaction::Transaction;
use tari_engine_types::{
    commit_result::{FinalizeResult, TransactionResult},
    execution_result::Type,
    instruction::Instruction,
    substate::SubstateValue,
    TemplateAddress,
};
use tari_template_lib::{
    arg,
    args::Arg,
    models::{Amount, ComponentAddress},
};
use tari_transaction_manifest::parse_manifest;
use tari_utilities::hex::to_hex;
use tari_validator_node_client::{
    types::{GetTransactionRequest, SubmitTransactionRequest, TransactionFinalizeResult},
    ValidatorNodeClient,
};

use crate::{
    account_manager::AccountFileManager,
    command::manifest,
    component_manager::ComponentManager,
    from_hex::FromHex,
};

#[derive(Debug, Subcommand, Clone)]
pub enum TransactionSubcommand {
    Get(GetArgs),
    Submit(SubmitArgs),
    SubmitManifest(SubmitManifestArgs),
}

#[derive(Debug, Args, Clone)]
pub struct GetArgs {
    #[clap(long)]
    transaction_hash: FromHex<FixedHash>,
}

#[derive(Debug, Args, Clone)]
pub struct SubmitArgs {
    #[clap(subcommand)]
    instruction: CliInstruction,
    #[clap(flatten)]
    common: CommonSubmitArgs,
}

#[derive(Debug, Args, Clone)]
pub struct CommonSubmitArgs {
    #[clap(long, short = 'w')]
    wait_for_result: bool,
    #[clap(long, short = 'n')]
    num_outputs: Option<u8>,
    #[clap(long, short = 'i')]
    inputs: Vec<String>,
    #[clap(long, short = 'v')]
    version: Option<u8>,
    #[clap(long, short = 'd')]
    dump_outputs_into: Option<String>,
    #[clap(long, short = 'a')]
    account_template_address: Option<String>,
}

#[derive(Debug, Args, Clone)]
pub struct SubmitManifestArgs {
    #[clap(long, short = 'p')]
    manifest: PathBuf,
    #[clap(long, short = 'g')]
    globals: Vec<String>,
    #[clap(flatten)]
    common: CommonSubmitArgs,
}

#[derive(Debug, Subcommand, Clone)]
pub enum CliInstruction {
    CallFunction {
        template_address: FromHex<TemplateAddress>,
        function_name: String,
        #[clap(long, short = 'a')]
        args: Vec<CliArg>,
    },
    CallMethod {
        component_address: FromHex<ComponentAddress>,
        method_name: String,
        #[clap(long, short = 'a')]
        args: Vec<CliArg>,
    },
}

impl TransactionSubcommand {
    pub async fn handle<P: AsRef<Path>>(
        self,
        base_dir: P,
        mut client: ValidatorNodeClient,
    ) -> Result<(), anyhow::Error> {
        match self {
<<<<<<< HEAD
            TransactionSubcommand::Submit(args) => {
                let component_manager = ComponentManager::init(base_dir.as_ref())?;
                handle_submit(args, base_dir, &mut client, &component_manager).await?
            },
            TransactionSubcommand::Get(args) => handle_get(args, &mut client).await?,
=======
            TransactionSubcommand::Submit(args) => handle_submit(args, base_dir, &mut client).await?,
            TransactionSubcommand::SubmitManifest(args) => handle_submit_manifest(args, base_dir, &mut client).await?,
>>>>>>> 1325d9a5
        }
        Ok(())
    }
}

async fn handle_get(args: GetArgs, client: &mut ValidatorNodeClient) -> Result<(), anyhow::Error> {
    let request = GetTransactionRequest {
        hash: args.transaction_hash.0,
    };
    let resp = client.get_transaction_result(request).await?;

    if let Some(result) = resp.result {
        println!("✅️ Transaction finalized",);
        println!();
        summarize_result(&result);
    } else {
        println!("Transaction not finalized",);
    }

    Ok(())
}

async fn handle_submit(
    args: SubmitArgs,
    base_dir: impl AsRef<Path>,
    client: &mut ValidatorNodeClient,
) -> Result<(), anyhow::Error> {
    let SubmitArgs { instruction, common } = args;
    let instruction = match instruction {
        CliInstruction::CallFunction {
            template_address,
            function_name,
            args,
        } => Instruction::CallFunction {
            template_address: template_address.into_inner(),
            function: function_name,
            args: args.iter().map(|s| s.to_arg()).collect(),
        },
        CliInstruction::CallMethod {
            component_address,
            method_name,
            args,
        } => Instruction::CallMethod {
            component_address: component_address.into_inner(),
            method: method_name,
            args: args.iter().map(|s| s.to_arg()).collect(),
        },
    };

    submit_transaction(vec![instruction], common, base_dir, client).await
}

async fn handle_submit_manifest(
    args: SubmitManifestArgs,
    base_dir: impl AsRef<Path>,
    client: &mut ValidatorNodeClient,
) -> Result<(), anyhow::Error> {
    let contents = std::fs::read_to_string(&args.manifest)?;
    let instructions = parse_manifest(&contents, manifest::parse_globals(args.globals)?)?;
    // TODO: improve output
    println!("Instructions: {:?}", instructions);
    submit_transaction(instructions, args.common, base_dir, client).await
}

async fn submit_transaction(
    instructions: Vec<Instruction>,
    common: CommonSubmitArgs,
    base_dir: impl AsRef<Path>,
    client: &mut ValidatorNodeClient,
) -> Result<(), anyhow::Error> {
    let component_manager = ComponentManager::init(base_dir.as_ref())?;
    let account_manager = AccountFileManager::init(base_dir.as_ref().to_path_buf())?;
    let account = account_manager
        .get_active_account()
        .ok_or_else(|| anyhow::anyhow!("No active account. Use `accounts use [public key hex]` to set one."))?;

    let input_refs = extract_input_refs(&instructions, &component_manager)?;
    let inputs = common
        .inputs
        .into_iter()
        .map(|s| s.parse())
        .collect::<Result<Vec<_>, _>>()?;

    // TODO: this is a little clunky
    let mut builder = Transaction::builder();
    builder
        .with_inputs(inputs)
        .with_input_refs(input_refs.clone())
        .with_num_outputs(common.num_outputs.unwrap_or(0))
        .with_instructions(instructions);
    let mut input_data: Vec<(ShardId, SubstateChange)> =
        input_refs.iter().map(|i| (*i, SubstateChange::Exists)).collect();
    if let Some(account_address) = common.dump_outputs_into {
        let component_address = ComponentAddress::from_hex(&account_address)?;
        builder.add_instruction(Instruction::CallMethod {
            component_address,
            method: "deposit_all_from_workspace".to_string(),
            args: vec![],
        });
        input_data.push((ShardId::from(component_address.into_array()), SubstateChange::Destroy));
    }
    builder.sign(&account.secret_key).fee(1);

    let transaction = builder.build();
    let tx_hash = *transaction.hash();

    let request = SubmitTransactionRequest {
        instructions: transaction.instructions().to_vec(),
        signature: transaction.signature().clone(),
        fee: transaction.fee(),
        sender_public_key: transaction.sender_public_key().clone(),
        inputs: input_data,
        num_outputs: common.num_outputs.unwrap_or(0),
        wait_for_result: common.wait_for_result,
    };

    if request.inputs.is_empty() && request.num_outputs == 0 {
        println!("No inputs or outputs. This transaction will not be processed by the network.");
        return Ok(());
    }
    println!("✅ Transaction {} submitted.", tx_hash);
    if common.wait_for_result {
        println!("⏳️ Waiting for transaction result...");
        println!();
    }

    // dbg!(&request);
    let resp = client.submit_transaction(request).await?;
    if let Some(result) = resp.result {
        if let Some(diff) = result.finalize.result.accept() {
            component_manager.commit_diff(diff)?;
        }
        summarize(&result);
    }
    Ok(())
}

#[allow(clippy::too_many_lines)]
fn summarize(result: &TransactionFinalizeResult) {
    println!("✅️ Transaction finalized",);
    println!();
    println!("Epoch: {}", result.qc.epoch());
    println!("Payload height: {}", result.qc.payload_height());
    println!("Signed by: {} validator nodes", result.qc.validators_metadata().len());
    println!();
    // dbg!(&result.qc);
    println!("========= Substates =========");
    match result.finalize.result {
        TransactionResult::Accept(ref diff) => {
            for (address, substate) in diff.up_iter() {
                println!(
                    "️🌲 UP substate {} (v{})",
                    ShardId::from_address(address),
                    substate.version()
                );
                match substate.substate_value() {
                    SubstateValue::Component(component) => {
                        println!(
                            "       ▶ component ({}): {}",
                            component.module_name, component.component_address
                        );
                    },
                    SubstateValue::Resource(resource) => {
                        println!("       ▶ resource: {}", resource.address());
                    },
                    SubstateValue::Vault(vault) => {
                        println!("       ▶ vault: {} {}", vault.id(), vault.resource_address());
                    },
                }
                println!();
            }
            for address in diff.down_iter() {
                println!("🗑️ DOWN substate {}", ShardId::from_address(address));
                println!();
            }
        },
        TransactionResult::Reject(ref reason) => {
            println!("❌️ Transaction rejected: {}", reason);
        },
    }
    println!("========= Pledges =========");
    for p in result.qc.all_shard_nodes().iter() {
        println!(
            "Shard:{} Pledge:{}",
            p.shard_id,
            p.pledge
                .as_ref()
                .map(|pledge| pledge.current_state.as_str())
                .unwrap_or("<Not pledged>")
        );
    }
    println!();

    summarize_result(&result.finalize);

    println!();
    println!("========= LOGS =========");
    for log in &result.finalize.logs {
        println!("{}", log);
    }
    println!();
    println!("OVERALL DECISION: {:?}", result.decision);
}

fn summarize_result(result: &FinalizeResult) {
    println!("========= Return Values =========");
    for result in &result.execution_results {
        match result.return_type {
            Type::Unit => {},
            Type::Bool => {
                println!("bool: {}", result.decode::<bool>().unwrap());
            },
            Type::I8 => {
                println!("i8: {}", result.decode::<i8>().unwrap());
            },
            Type::I16 => {
                println!("i16: {}", result.decode::<i16>().unwrap());
            },
            Type::I32 => {
                println!("i32: {}", result.decode::<i32>().unwrap());
            },
            Type::I64 => {
                println!("i64: {}", result.decode::<i64>().unwrap());
            },
            Type::I128 => {
                println!("i128: {}", result.decode::<i128>().unwrap());
            },
            Type::U8 => {
                println!("u8: {}", result.decode::<u8>().unwrap());
            },
            Type::U16 => {
                println!("u16: {}", result.decode::<u16>().unwrap());
            },
            Type::U32 => {
                println!("u32: {}", result.decode::<u32>().unwrap());
            },
            Type::U64 => {
                println!("u64: {}", result.decode::<u64>().unwrap());
            },
            Type::U128 => {
                println!("u128: {}", result.decode::<u128>().unwrap());
            },
            Type::String => {
                println!("string: {}", result.decode::<String>().unwrap());
            },
            Type::Other { ref name } if name == "Amount" => {
                println!("{}: {}", name, result.decode::<Amount>().unwrap());
            },
            Type::Other { ref name } => {
                println!("{}: {}", name, to_hex(&result.raw));
            },
        }
    }
<<<<<<< HEAD
=======

    println!();
    println!("========= LOGS =========");
    for log in &result.finalize.logs {
        println!("{}", log);
    }
    println!();
    println!("OVERALL DECISION: {:?}", result.decision);
}

fn extract_input_refs(
    instructions: &[Instruction],
    component_manager: &ComponentManager,
) -> Result<Vec<ShardId>, anyhow::Error> {
    let mut input_refs = Vec::new();
    for instruction in instructions {
        if let Instruction::CallMethod { component_address, .. } = instruction {
            input_refs.push(component_address.into_array().into());
            let children = component_manager.get_component_childen(component_address)?;
            input_refs.extend(children.iter().map(ShardId::from_address));
        }
    }
    Ok(input_refs)
}

#[derive(Debug, Clone)]
pub enum CliArg {
    String(String),
    U64(u64),
    U32(u32),
    U16(u16),
    U8(u8),
    I64(i64),
    I32(i32),
    I16(i16),
    I8(i8),
    Bool(bool),
}

impl FromStr for CliArg {
    type Err = String;

    fn from_str(s: &str) -> Result<Self, Self::Err> {
        if let Ok(v) = s.parse::<u64>() {
            return Ok(CliArg::U64(v));
        }
        if let Ok(v) = s.parse::<u32>() {
            return Ok(CliArg::U32(v));
        }
        if let Ok(v) = s.parse::<u16>() {
            return Ok(CliArg::U16(v));
        }
        if let Ok(v) = s.parse::<u8>() {
            return Ok(CliArg::U8(v));
        }
        if let Ok(v) = s.parse::<i64>() {
            return Ok(CliArg::I64(v));
        }
        if let Ok(v) = s.parse::<i32>() {
            return Ok(CliArg::I32(v));
        }
        if let Ok(v) = s.parse::<i16>() {
            return Ok(CliArg::I16(v));
        }
        if let Ok(v) = s.parse::<i8>() {
            return Ok(CliArg::I8(v));
        }
        if let Ok(v) = s.parse::<bool>() {
            return Ok(CliArg::Bool(v));
        }
        Ok(CliArg::String(s.to_string()))
    }
}

impl CliArg {
    pub fn to_arg(&self) -> Arg {
        match self {
            CliArg::String(s) => arg!(s),
            CliArg::U64(v) => arg!(*v),
            CliArg::U32(v) => arg!(*v),
            CliArg::U16(v) => arg!(*v),
            CliArg::U8(v) => arg!(*v),
            CliArg::I64(v) => arg!(*v),
            CliArg::I32(v) => arg!(*v),
            CliArg::I16(v) => arg!(*v),
            CliArg::I8(v) => arg!(*v),
            CliArg::Bool(v) => arg!(*v),
        }
    }
>>>>>>> 1325d9a5
}<|MERGE_RESOLUTION|>--- conflicted
+++ resolved
@@ -125,16 +125,9 @@
         mut client: ValidatorNodeClient,
     ) -> Result<(), anyhow::Error> {
         match self {
-<<<<<<< HEAD
-            TransactionSubcommand::Submit(args) => {
-                let component_manager = ComponentManager::init(base_dir.as_ref())?;
-                handle_submit(args, base_dir, &mut client, &component_manager).await?
-            },
-            TransactionSubcommand::Get(args) => handle_get(args, &mut client).await?,
-=======
             TransactionSubcommand::Submit(args) => handle_submit(args, base_dir, &mut client).await?,
             TransactionSubcommand::SubmitManifest(args) => handle_submit_manifest(args, base_dir, &mut client).await?,
->>>>>>> 1325d9a5
+            TransactionSubcommand::Get(args) => handle_get(args, &mut client).await?,
         }
         Ok(())
     }
@@ -388,16 +381,6 @@
             },
         }
     }
-<<<<<<< HEAD
-=======
-
-    println!();
-    println!("========= LOGS =========");
-    for log in &result.finalize.logs {
-        println!("{}", log);
-    }
-    println!();
-    println!("OVERALL DECISION: {:?}", result.decision);
 }
 
 fn extract_input_refs(
@@ -479,5 +462,4 @@
             CliArg::Bool(v) => arg!(*v),
         }
     }
->>>>>>> 1325d9a5
 }