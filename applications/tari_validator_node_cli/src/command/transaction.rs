--- conflicted
+++ resolved
@@ -249,11 +249,8 @@
         inputs: input_data,
         num_outputs: common.num_outputs.unwrap_or(0),
         wait_for_result: common.wait_for_result,
-<<<<<<< HEAD
         is_dry_run: common.is_dry_run,
-=======
         wait_for_result_timeout: common.wait_for_result_timeout,
->>>>>>> 3586c2b0
     };
 
     if request.inputs.is_empty() && request.num_outputs == 0 {
