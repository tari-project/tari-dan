//  Copyright 2022. The Tari Project
//
//  Redistribution and use in source and binary forms, with or without modification, are permitted provided that the
//  following conditions are met:
//
//  1. Redistributions of source code must retain the above copyright notice, this list of conditions and the following
//  disclaimer.
//
//  2. Redistributions in binary form must reproduce the above copyright notice, this list of conditions and the
//  following disclaimer in the documentation and/or other materials provided with the distribution.
//
//  3. Neither the name of the copyright holder nor the names of its contributors may be used to endorse or promote
//  products derived from this software without specific prior written permission.
//
//  THIS SOFTWARE IS PROVIDED BY THE COPYRIGHT HOLDERS AND CONTRIBUTORS "AS IS" AND ANY EXPRESS OR IMPLIED WARRANTIES,
//  INCLUDING, BUT NOT LIMITED TO, THE IMPLIED WARRANTIES OF MERCHANTABILITY AND FITNESS FOR A PARTICULAR PURPOSE ARE
//  DISCLAIMED. IN NO EVENT SHALL THE COPYRIGHT HOLDER OR CONTRIBUTORS BE LIABLE FOR ANY DIRECT, INDIRECT, INCIDENTAL,
//  SPECIAL, EXEMPLARY, OR CONSEQUENTIAL DAMAGES (INCLUDING, BUT NOT LIMITED TO, PROCUREMENT OF SUBSTITUTE GOODS OR
//  SERVICES; LOSS OF USE, DATA, OR PROFITS; OR BUSINESS INTERRUPTION) HOWEVER CAUSED AND ON ANY THEORY OF LIABILITY,
//  WHETHER IN CONTRACT, STRICT LIABILITY, OR TORT (INCLUDING NEGLIGENCE OR OTHERWISE) ARISING IN ANY WAY OUT OF THE
//  USE OF THIS SOFTWARE, EVEN IF ADVISED OF THE POSSIBILITY OF SUCH DAMAGE.

import { useState, useEffect } from "react";
import { useLocation, useParams } from "react-router-dom";
// import { transactionsGet } from '../../utils/json_rpc';
<<<<<<< HEAD
import {
  Accordion,
  AccordionDetails,
  AccordionSummary,
} from "../../Components/Accordion";
import {
  Grid,
  Table,
  TableContainer,
  TableBody,
  TableRow,
  TableCell,
  Button,
  Fade,
  Alert,
} from "@mui/material";
=======
import { Accordion, AccordionDetails, AccordionSummary } from "../../Components/Accordion";
import { Grid, Table, TableContainer, TableBody, TableRow, TableCell, Button, Fade, Alert } from "@mui/material";
>>>>>>> 87dc2cb4
import Typography from "@mui/material/Typography";
import { DataTableCell, StyledPaper } from "../../Components/StyledComponents";
import PageHeading from "../../Components/PageHeading";
import Events from "./Events";
import Logs from "./Logs";
import FeeInstructions from "./FeeInstructions";
import Instructions from "./Instructions";
import Substates from "./Substates";
import StatusChip from "../../Components/StatusChip";
import KeyboardArrowDownIcon from "@mui/icons-material/KeyboardArrowDown";
import KeyboardArrowUpIcon from "@mui/icons-material/KeyboardArrowUp";
import Loading from "../../Components/Loading";
<<<<<<< HEAD
import {
  getUpSubstates,
  getTransaction,
  getDownSubstates,
} from "../../utils/json_rpc";
import { displayDuration } from "../../utils/helpers";
=======
import { getUpSubstates, getTransaction, getDownSubstates } from "../../utils/json_rpc";
>>>>>>> 87dc2cb4

export default function TransactionDetails() {
  const { transactionHash } = useParams();
  const [state, setState] = useState<any>([]);
  const [upSubstate, setUpSubstate] = useState<any>([]);
  const [downSubstate, setDownSubstate] = useState<any>([]);
  const [events, setEvents] = useState<any>();
  const [fee, setFee] = useState<any>();
  const [logs, setLogs] = useState<any>();
  const [expandedPanels, setExpandedPanels] = useState<string[]>([]);
  const [loading, setLoading] = useState<boolean>(true);
  const [error, setError] = useState<String>();
  const {
    execution_time,
    result,
    transaction,
    finalized_time,
    final_decision,
  } = state;

  const getTransactionByHash = () => {
    setLoading(true);
    Promise.all([
      getUpSubstates(String(transactionHash)),
      getDownSubstates(String(transactionHash)),
      getTransaction(String(transactionHash)),
    ])
      .then(([upSubstates, downSubstates, transaction]) => {
        setState(transaction["transaction"]);
        setError(undefined);
        setUpSubstate(upSubstates["substates"]);
        setDownSubstate(downSubstates["substates"]);
        setEvents(
          upSubstates["substates"].reduce(
            (acc: any, cur: any) =>
              cur?.substate_value?.TransactionReceipt?.events
                ? acc.concat(cur?.substate_value?.TransactionReceipt?.events)
                : acc,
            [],
          ),
        );
        setLogs(
          upSubstates["substates"].reduce(
            (acc: any, cur: any) =>
              cur?.substate_value?.TransactionReceipt?.events
                ? acc.concat(cur?.substate_value?.TransactionReceipt?.logs)
                : acc,
            [],
          ),
        );
        setFee(
          upSubstates["substates"].reduce(
            (acc: number, cur: any) =>
              acc +
              Number(
<<<<<<< HEAD
                cur?.substate_value?.TransactionReceipt?.fee_receipt
                  ?.fee_resource?.Confidential?.revealed_amount || 0,
=======
                cur?.substate_value?.TransactionReceipt?.fee_receipt?.fee_resource?.Confidential?.revealed_amount || 0,
>>>>>>> 87dc2cb4
              ),
            0,
          ),
        );
      })
      .catch((err) => {
<<<<<<< HEAD
        setError(
          err && err.message
            ? err.message
            : `Unknown error: ${JSON.stringify(err)}`,
        );
=======
        setError(err && err.message ? err.message : `Unknown error: ${JSON.stringify(err)}`);
>>>>>>> 87dc2cb4
      })
      .finally(() => {
        setLoading(false);
      });
  };

  useEffect(() => {
    getTransactionByHash();
  }, []);

  const handleChange = (panel: string) => (event: React.SyntheticEvent, isExpanded: boolean) => {
    setExpandedPanels((prevExpandedPanels) => {
      if (isExpanded) {
        return [...prevExpandedPanels, panel];
      } else {
        return prevExpandedPanels.filter((p) => p !== panel);
      }
    });
  };

  const renderResult = (result: any) => {
    if (result) {
      if (result.finalize.result.Accept) {
        return <span>Accepted</span>;
      }
      if (result.finalize.result.AcceptFeeRejectRest) {
<<<<<<< HEAD
        return (
          <span>
            {result.finalize.result.AcceptFeeRejectRest[1].ExecutionFailure}
          </span>
        );
=======
        return <span>{result.finalize.result.AcceptFeeRejectRest[1].ExecutionFailure}</span>;
>>>>>>> 87dc2cb4
      }
      if (result.finalize.result.Reject) {
        return (
          <span>
            {Object.keys(result.finalize.result.Reject)[0]} -{" "}
<<<<<<< HEAD
            {
              result.finalize.result.Reject[
                Object.keys(result.finalize.result.Reject)[0]
              ]
            }
=======
            {result.finalize.result.Reject[Object.keys(result.finalize.result.Reject)[0]]}
>>>>>>> 87dc2cb4
          </span>
        );
      }
    } else {
      return <span>In progress</span>;
    }
  };

  const expandAll = () => {
    setExpandedPanels(["panel1", "panel2", "panel3", "panel4", "panel5"]);
  };

  const collapseAll = () => {
    setExpandedPanels([]);
  };
  return (
    <>
      <Grid item xs={12} md={12} lg={12}>
        <PageHeading>Transaction Details</PageHeading>
      </Grid>
      <Grid item xs={12} md={12} lg={12}>
        <StyledPaper>
          {loading ? (
            <Loading />
          ) : (
            <Fade in={!loading}>
              <div>
                {error ? (
                  <Alert severity="error">{error}</Alert>
                ) : (
                  <>
                    <TableContainer>
                      <Table>
                        <TableBody>
                          <TableRow>
                            <TableCell>Transaction Hash</TableCell>
                            <DataTableCell>{transactionHash}</DataTableCell>
                          </TableRow>
                          <TableRow>
                            <TableCell>Timestamp</TableCell>
                            <DataTableCell>Timestamp</DataTableCell>
                          </TableRow>
                          <TableRow>
                            <TableCell>Total Fees</TableCell>
                            <DataTableCell>{fee}</DataTableCell>
                          </TableRow>
                          <TableRow>
                            <TableCell>Status</TableCell>
                            <DataTableCell>
                              <StatusChip status={final_decision} />
                            </DataTableCell>
                          </TableRow>
                          <TableRow>
                            <TableCell>Result</TableCell>
                            <DataTableCell>
                              {renderResult(result)}
                              <br />
                              Executed in{" "}
                              {execution_time
                                ? displayDuration(execution_time)
                                : "--"}
                              , Finalized in{" "}
                              {finalized_time
                                ? displayDuration(finalized_time)
                                : "--"}
                            </DataTableCell>
                          </TableRow>
                        </TableBody>
                      </Table>
                    </TableContainer>
                    <div
                      style={{
                        display: "flex",
                        justifyContent: "space-between",
                        alignItems: "center",
                        padding: "2rem 1rem 0.5rem 1rem",
                      }}
                      // className="flex-container"
                    >
                      <Typography variant="h5">More Info</Typography>
                      <div
                        style={{
                          display: "flex",
                          justifyContent: "flex-end",
                          gap: "1rem",
                        }}
                      >
                        <Button
                          onClick={expandAll}
                          style={{
                            fontSize: "0.85rem",
                          }}
                          startIcon={<KeyboardArrowDownIcon />}
                        >
                          Expand All
                        </Button>
                        <Button
                          onClick={collapseAll}
                          style={{
                            fontSize: "0.85rem",
                          }}
                          startIcon={<KeyboardArrowUpIcon />}
                          disabled={expandedPanels.length === 0}
                        >
                          Collapse All
                        </Button>
                      </div>
                    </div>
                  </>
                )}
                {transaction?.fee_instructions && (
<<<<<<< HEAD
                  <Accordion
                    expanded={expandedPanels.includes("panel1")}
                    onChange={handleChange("panel1")}
                  >
                    <AccordionSummary
                      aria-controls="panel1bh-content"
                      id="panel1bh-header"
                    >
=======
                  <Accordion expanded={expandedPanels.includes("panel1")} onChange={handleChange("panel1")}>
                    <AccordionSummary aria-controls="panel1bh-content" id="panel1bh-header">
>>>>>>> 87dc2cb4
                      <Typography>Fee Instructions</Typography>
                    </AccordionSummary>
                    <AccordionDetails>
                      <FeeInstructions data={transaction.fee_instructions} />
                    </AccordionDetails>
                  </Accordion>
                )}
                {transaction?.instructions && (
<<<<<<< HEAD
                  <Accordion
                    expanded={expandedPanels.includes("panel2")}
                    onChange={handleChange("panel2")}
                  >
                    <AccordionSummary
                      aria-controls="panel2bh-content"
                      id="panel1bh-header"
                    >
=======
                  <Accordion expanded={expandedPanels.includes("panel2")} onChange={handleChange("panel2")}>
                    <AccordionSummary aria-controls="panel2bh-content" id="panel1bh-header">
>>>>>>> 87dc2cb4
                      <Typography>Instructions</Typography>
                    </AccordionSummary>
                    <AccordionDetails>
                      <Instructions data={transaction.instructions} />
                    </AccordionDetails>
                  </Accordion>
                )}
                {result && (
<<<<<<< HEAD
                  <Accordion
                    expanded={expandedPanels.includes("panel3")}
                    onChange={handleChange("panel3")}
                  >
                    <AccordionSummary
                      aria-controls="panel3bh-content"
                      id="panel1bh-header"
                    >
=======
                  <Accordion expanded={expandedPanels.includes("panel3")} onChange={handleChange("panel3")}>
                    <AccordionSummary aria-controls="panel3bh-content" id="panel1bh-header">
>>>>>>> 87dc2cb4
                      <Typography>Events</Typography>
                    </AccordionSummary>
                    <AccordionDetails>
                      <Events data={events} />
                    </AccordionDetails>
                  </Accordion>
                )}
                {result && (
<<<<<<< HEAD
                  <Accordion
                    expanded={expandedPanels.includes("panel4")}
                    onChange={handleChange("panel4")}
                  >
                    <AccordionSummary
                      aria-controls="panel4bh-content"
                      id="panel1bh-header"
                    >
=======
                  <Accordion expanded={expandedPanels.includes("panel4")} onChange={handleChange("panel4")}>
                    <AccordionSummary aria-controls="panel4bh-content" id="panel1bh-header">
>>>>>>> 87dc2cb4
                      <Typography>Logs</Typography>
                    </AccordionSummary>
                    <AccordionDetails>
                      <Logs data={logs} />
                    </AccordionDetails>
                  </Accordion>
                )}
                {upSubstate && (
<<<<<<< HEAD
                  <Accordion
                    expanded={expandedPanels.includes("panel5")}
                    onChange={handleChange("panel5")}
                  >
                    <AccordionSummary
                      aria-controls="panel5bh-content"
                      id="panel1bh-header"
                    >
=======
                  <Accordion expanded={expandedPanels.includes("panel5")} onChange={handleChange("panel5")}>
                    <AccordionSummary aria-controls="panel5bh-content" id="panel1bh-header">
>>>>>>> 87dc2cb4
                      <Typography>Substates</Typography>
                    </AccordionSummary>
                    <AccordionDetails>
                      <Substates upData={upSubstate} downData={downSubstate} />
                    </AccordionDetails>
                  </Accordion>
                )}
              </div>
            </Fade>
          )}
        </StyledPaper>
      </Grid>
    </>
  );
}<|MERGE_RESOLUTION|>--- conflicted
+++ resolved
@@ -23,7 +23,6 @@
 import { useState, useEffect } from "react";
 import { useLocation, useParams } from "react-router-dom";
 // import { transactionsGet } from '../../utils/json_rpc';
-<<<<<<< HEAD
 import {
   Accordion,
   AccordionDetails,
@@ -40,10 +39,6 @@
   Fade,
   Alert,
 } from "@mui/material";
-=======
-import { Accordion, AccordionDetails, AccordionSummary } from "../../Components/Accordion";
-import { Grid, Table, TableContainer, TableBody, TableRow, TableCell, Button, Fade, Alert } from "@mui/material";
->>>>>>> 87dc2cb4
 import Typography from "@mui/material/Typography";
 import { DataTableCell, StyledPaper } from "../../Components/StyledComponents";
 import PageHeading from "../../Components/PageHeading";
@@ -56,16 +51,12 @@
 import KeyboardArrowDownIcon from "@mui/icons-material/KeyboardArrowDown";
 import KeyboardArrowUpIcon from "@mui/icons-material/KeyboardArrowUp";
 import Loading from "../../Components/Loading";
-<<<<<<< HEAD
 import {
   getUpSubstates,
   getTransaction,
   getDownSubstates,
 } from "../../utils/json_rpc";
 import { displayDuration } from "../../utils/helpers";
-=======
-import { getUpSubstates, getTransaction, getDownSubstates } from "../../utils/json_rpc";
->>>>>>> 87dc2cb4
 
 export default function TransactionDetails() {
   const { transactionHash } = useParams();
@@ -121,27 +112,19 @@
             (acc: number, cur: any) =>
               acc +
               Number(
-<<<<<<< HEAD
                 cur?.substate_value?.TransactionReceipt?.fee_receipt
                   ?.fee_resource?.Confidential?.revealed_amount || 0,
-=======
-                cur?.substate_value?.TransactionReceipt?.fee_receipt?.fee_resource?.Confidential?.revealed_amount || 0,
->>>>>>> 87dc2cb4
               ),
             0,
           ),
         );
       })
       .catch((err) => {
-<<<<<<< HEAD
         setError(
           err && err.message
             ? err.message
             : `Unknown error: ${JSON.stringify(err)}`,
         );
-=======
-        setError(err && err.message ? err.message : `Unknown error: ${JSON.stringify(err)}`);
->>>>>>> 87dc2cb4
       })
       .finally(() => {
         setLoading(false);
@@ -152,15 +135,16 @@
     getTransactionByHash();
   }, []);
 
-  const handleChange = (panel: string) => (event: React.SyntheticEvent, isExpanded: boolean) => {
-    setExpandedPanels((prevExpandedPanels) => {
-      if (isExpanded) {
-        return [...prevExpandedPanels, panel];
-      } else {
-        return prevExpandedPanels.filter((p) => p !== panel);
-      }
-    });
-  };
+  const handleChange =
+    (panel: string) => (event: React.SyntheticEvent, isExpanded: boolean) => {
+      setExpandedPanels((prevExpandedPanels) => {
+        if (isExpanded) {
+          return [...prevExpandedPanels, panel];
+        } else {
+          return prevExpandedPanels.filter((p) => p !== panel);
+        }
+      });
+    };
 
   const renderResult = (result: any) => {
     if (result) {
@@ -168,29 +152,21 @@
         return <span>Accepted</span>;
       }
       if (result.finalize.result.AcceptFeeRejectRest) {
-<<<<<<< HEAD
-        return (
+        return
           <span>
             {result.finalize.result.AcceptFeeRejectRest[1].ExecutionFailure}
           </span>
-        );
-=======
-        return <span>{result.finalize.result.AcceptFeeRejectRest[1].ExecutionFailure}</span>;
->>>>>>> 87dc2cb4
+        ;
       }
       if (result.finalize.result.Reject) {
         return (
           <span>
             {Object.keys(result.finalize.result.Reject)[0]} -{" "}
-<<<<<<< HEAD
             {
               result.finalize.result.Reject[
                 Object.keys(result.finalize.result.Reject)[0]
               ]
             }
-=======
-            {result.finalize.result.Reject[Object.keys(result.finalize.result.Reject)[0]]}
->>>>>>> 87dc2cb4
           </span>
         );
       }
@@ -302,19 +278,8 @@
                   </>
                 )}
                 {transaction?.fee_instructions && (
-<<<<<<< HEAD
-                  <Accordion
-                    expanded={expandedPanels.includes("panel1")}
-                    onChange={handleChange("panel1")}
-                  >
-                    <AccordionSummary
-                      aria-controls="panel1bh-content"
-                      id="panel1bh-header"
-                    >
-=======
                   <Accordion expanded={expandedPanels.includes("panel1")} onChange={handleChange("panel1")}>
                     <AccordionSummary aria-controls="panel1bh-content" id="panel1bh-header">
->>>>>>> 87dc2cb4
                       <Typography>Fee Instructions</Typography>
                     </AccordionSummary>
                     <AccordionDetails>
@@ -323,19 +288,8 @@
                   </Accordion>
                 )}
                 {transaction?.instructions && (
-<<<<<<< HEAD
-                  <Accordion
-                    expanded={expandedPanels.includes("panel2")}
-                    onChange={handleChange("panel2")}
-                  >
-                    <AccordionSummary
-                      aria-controls="panel2bh-content"
-                      id="panel1bh-header"
-                    >
-=======
                   <Accordion expanded={expandedPanels.includes("panel2")} onChange={handleChange("panel2")}>
                     <AccordionSummary aria-controls="panel2bh-content" id="panel1bh-header">
->>>>>>> 87dc2cb4
                       <Typography>Instructions</Typography>
                     </AccordionSummary>
                     <AccordionDetails>
@@ -344,19 +298,8 @@
                   </Accordion>
                 )}
                 {result && (
-<<<<<<< HEAD
-                  <Accordion
-                    expanded={expandedPanels.includes("panel3")}
-                    onChange={handleChange("panel3")}
-                  >
-                    <AccordionSummary
-                      aria-controls="panel3bh-content"
-                      id="panel1bh-header"
-                    >
-=======
                   <Accordion expanded={expandedPanels.includes("panel3")} onChange={handleChange("panel3")}>
                     <AccordionSummary aria-controls="panel3bh-content" id="panel1bh-header">
->>>>>>> 87dc2cb4
                       <Typography>Events</Typography>
                     </AccordionSummary>
                     <AccordionDetails>
@@ -365,19 +308,8 @@
                   </Accordion>
                 )}
                 {result && (
-<<<<<<< HEAD
-                  <Accordion
-                    expanded={expandedPanels.includes("panel4")}
-                    onChange={handleChange("panel4")}
-                  >
-                    <AccordionSummary
-                      aria-controls="panel4bh-content"
-                      id="panel1bh-header"
-                    >
-=======
                   <Accordion expanded={expandedPanels.includes("panel4")} onChange={handleChange("panel4")}>
                     <AccordionSummary aria-controls="panel4bh-content" id="panel1bh-header">
->>>>>>> 87dc2cb4
                       <Typography>Logs</Typography>
                     </AccordionSummary>
                     <AccordionDetails>
@@ -386,19 +318,8 @@
                   </Accordion>
                 )}
                 {upSubstate && (
-<<<<<<< HEAD
-                  <Accordion
-                    expanded={expandedPanels.includes("panel5")}
-                    onChange={handleChange("panel5")}
-                  >
-                    <AccordionSummary
-                      aria-controls="panel5bh-content"
-                      id="panel1bh-header"
-                    >
-=======
                   <Accordion expanded={expandedPanels.includes("panel5")} onChange={handleChange("panel5")}>
                     <AccordionSummary aria-controls="panel5bh-content" id="panel1bh-header">
->>>>>>> 87dc2cb4
                       <Typography>Substates</Typography>
                     </AccordionSummary>
                     <AccordionDetails>
