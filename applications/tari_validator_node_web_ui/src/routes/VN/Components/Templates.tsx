--- conflicted
+++ resolved
@@ -30,14 +30,7 @@
 import TableContainer from "@mui/material/TableContainer";
 import TableHead from "@mui/material/TableHead";
 import TableRow from "@mui/material/TableRow";
-<<<<<<< HEAD
-import {
-  DataTableCell,
-  BoxHeading2,
-} from "../../../Components/StyledComponents";
-=======
 import { DataTableCell, BoxHeading2 } from "../../../Components/StyledComponents";
->>>>>>> 87dc2cb4
 import { Link } from "react-router-dom";
 import CopyToClipboard from "../../../Components/CopyToClipboard";
 import IconButton from "@mui/material/IconButton";
@@ -74,15 +67,7 @@
         response.templates
           .slice()
           .sort((a: ITemplate, b: ITemplate) => b.height - a.height)
-<<<<<<< HEAD
-          .map(
-            ({
-              address,
-              binary_sha,
-              height,
-              name,
-              url,
-              show = true,
+          .map(({ address, binary_sha, height, name, url, show = true
             }: ITemplate) => ({
               id: toHex(address),
               address,
@@ -93,32 +78,12 @@
               show,
             }),
           ),
-=======
-          .map(({ address, binary_sha, height, name, url, show = true }: ITemplate) => ({
-            id: toHex(address),
-            address,
-            binary_sha,
-            height,
-            name,
-            url,
-            show,
-          })),
->>>>>>> 87dc2cb4
       );
     });
   }, []);
 
   const toHex = (str: Uint8Array) => {
-<<<<<<< HEAD
-    return (
-      "0x" +
-      Array.prototype.map
-        .call(str, (x: number) => ("00" + x.toString(16)).slice(-2))
-        .join("")
-    );
-=======
     return "0x" + Array.prototype.map.call(str, (x: number) => ("00" + x.toString(16)).slice(-2)).join("");
->>>>>>> 87dc2cb4
   };
 
   const sort = (column: ColumnKey, order: number) => {
@@ -129,15 +94,11 @@
     if (column) {
       setTemplates(
         [...templates].sort((r0: any, r1: any) =>
-<<<<<<< HEAD
           r0[column] > r1[column]
             ? order
             : r0[column] < r1[column]
             ? -order
             : 0,
-=======
-          r0[column] > r1[column] ? order : r0[column] < r1[column] ? -order : 0,
->>>>>>> 87dc2cb4
         ),
       );
       setLastSort({ column, order });
@@ -154,13 +115,9 @@
     setPage(newPage);
   };
 
-<<<<<<< HEAD
   const handleChangeRowsPerPage = (
     event: React.ChangeEvent<HTMLInputElement>,
   ) => {
-=======
-  const handleChangeRowsPerPage = (event: React.ChangeEvent<HTMLInputElement>) => {
->>>>>>> 87dc2cb4
     setRowsPerPage(parseInt(event.target.value, 10));
     setPage(0);
   };
@@ -176,22 +133,12 @@
             {
               title: "Template Address",
               value: "id",
-<<<<<<< HEAD
-              filterFn: (value: string, row: ITemplate) =>
-                row.id.toLowerCase().includes(value.toLowerCase()),
-=======
               filterFn: (value: string, row: ITemplate) => row.id.toLowerCase().includes(value.toLowerCase()),
->>>>>>> 87dc2cb4
             },
             {
               title: "Mined Height",
               value: "height",
-<<<<<<< HEAD
-              filterFn: (value: string, row: ITemplate) =>
-                row.height.toString().includes(value),
-=======
               filterFn: (value: string, row: ITemplate) => row.height.toString().includes(value),
->>>>>>> 87dc2cb4
             },
           ]}
           placeholder="Search for Templates"
@@ -256,15 +203,7 @@
               .map(({ address, binary_sha, height, url, id, name }) => (
                 <TableRow key={id}>
                   <DataTableCell>
-<<<<<<< HEAD
-                    <Link
-                      to={`/templates/${toHex(address)}`}
-                      state={[address]}
-                      style={{ textDecoration: "none" }}
-                    >
-=======
                     <Link to={`/templates/${toHex(address)}`} state={[address]} style={{ textDecoration: "none" }}>
->>>>>>> 87dc2cb4
                       {shortenString(toHex(address))}
                     </Link>
                     <CopyToClipboard copy={toHex(address)} />
@@ -298,17 +237,8 @@
                       </>
                     )}
                   </DataTableCell>
-<<<<<<< HEAD
-                  <DataTableCell style={{ textAlign: "center" }}>
-                    {height}
-                  </DataTableCell>
-                  <DataTableCell style={{ textAlign: "center" }}>
-                    Active
-                  </DataTableCell>
-=======
                   <DataTableCell style={{ textAlign: "center" }}>{height}</DataTableCell>
                   <DataTableCell style={{ textAlign: "center" }}>Active</DataTableCell>
->>>>>>> 87dc2cb4
                   <DataTableCell style={{ textAlign: "center" }}>
                     <Link to={`/templates/${toHex(address)}`} state={[address]}>
                       <IconButton>
@@ -321,14 +251,10 @@
             {templates.filter(({ show }) => show).length === 0 && (
               <TableRow>
                 <TableCell colSpan={4} style={{ textAlign: "center" }}>
-<<<<<<< HEAD
                   <Fade
                     in={templates.filter(({ show }) => show).length === 0}
                     timeout={500}
                   >
-=======
-                  <Fade in={templates.filter(({ show }) => show === true).length === 0} timeout={500}>
->>>>>>> 87dc2cb4
                     <Typography variant="h5">No results found</Typography>
                   </Fade>
                 </TableCell>
