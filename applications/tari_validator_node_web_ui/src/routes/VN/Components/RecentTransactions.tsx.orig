--- conflicted
+++ resolved
@@ -158,22 +158,6 @@
   useEffect(() => {
     getRecentTransactions().then((recentTransactions) => {
       setRecentTransacations(
-<<<<<<< HEAD
-        recentTransactions.map(
-          ({
-            instructions,
-            meta,
-            payload_id,
-            timestamp,
-          }: IRecentTransaction) => ({
-            id: toHexString(payload_id),
-            payload_id: toHexString(payload_id),
-            timestamp: timestamp,
-            meta: meta,
-            instructions: instructions,
-          })
-        )
-=======
         // Display from newest to oldest by reversing
         recentTransactions.slice().reverse().map(({ instructions, meta, payload_id, timestamp }: IRecentTransaction) => ({
           id: toHexString(payload_id),
@@ -182,7 +166,6 @@
           meta: meta,
           instructions: instructions,
         }))
->>>>>>> a3c8275e711df244b3cd60d1d6a55c3af31fd479
       );
     });
   }, []);
