//  Copyright 2022. The Tari Project
//
//  Redistribution and use in source and binary forms, with or without modification, are permitted provided that the
//  following conditions are met:
//
//  1. Redistributions of source code must retain the above copyright notice, this list of conditions and the following
//  disclaimer.
//
//  2. Redistributions in binary form must reproduce the above copyright notice, this list of conditions and the
//  following disclaimer in the documentation and/or other materials provided with the distribution.
//
//  3. Neither the name of the copyright holder nor the names of its contributors may be used to endorse or promote
//  products derived from this software without specific prior written permission.
//
//  THIS SOFTWARE IS PROVIDED BY THE COPYRIGHT HOLDERS AND CONTRIBUTORS "AS IS" AND ANY EXPRESS OR IMPLIED WARRANTIES,
//  INCLUDING, BUT NOT LIMITED TO, THE IMPLIED WARRANTIES OF MERCHANTABILITY AND FITNESS FOR A PARTICULAR PURPOSE ARE
//  DISCLAIMED. IN NO EVENT SHALL THE COPYRIGHT HOLDER OR CONTRIBUTORS BE LIABLE FOR ANY DIRECT, INDIRECT, INCIDENTAL,
//  SPECIAL, EXEMPLARY, OR CONSEQUENTIAL DAMAGES (INCLUDING, BUT NOT LIMITED TO, PROCUREMENT OF SUBSTITUTE GOODS OR
//  SERVICES; LOSS OF USE, DATA, OR PROFITS; OR BUSINESS INTERRUPTION) HOWEVER CAUSED AND ON ANY THEORY OF LIABILITY,
//  WHETHER IN CONTRACT, STRICT LIABILITY, OR TORT (INCLUDING NEGLIGENCE OR OTHERWISE) ARISING IN ANY WAY OUT OF THE
//  USE OF THIS SOFTWARE, EVEN IF ADVISED OF THE POSSIBILITY OF SUCH DAMAGE.

import { useEffect, useState } from 'react';
import { getRecentTransactions } from '../../../utils/json_rpc';
import { toHexString } from './helpers';
import { Link } from 'react-router-dom';
import { renderJson } from '../../../utils/helpers';
import Table from '@mui/material/Table';
import TableBody from '@mui/material/TableBody';
import TableCell from '@mui/material/TableCell';
import TableContainer from '@mui/material/TableContainer';
import TableHead from '@mui/material/TableHead';
import TableRow from '@mui/material/TableRow';
import {
  DataTableCell,
  CodeBlock,
  AccordionIconButton,
} from '../../../Components/StyledComponents';
import KeyboardArrowDownIcon from '@mui/icons-material/KeyboardArrowDown';
import KeyboardArrowUpIcon from '@mui/icons-material/KeyboardArrowUp';
import Collapse from '@mui/material/Collapse';
import TablePagination from '@mui/material/TablePagination';
import Typography from '@mui/material/Typography';

interface IRecentTransaction {
  payload_id: number[];
  timestamp: string;
  instructions: string;
  meta: string;
}

interface ITableRecentTransaction {
  id: string;
  payload_id: string;
  timestamp: string;
  instructions: string;
  meta: string;
}

type ColumnKey = keyof ITableRecentTransaction;

function RowData({
  id,
  payload_id,
  timestamp,
  instructions,
  meta,
}: ITableRecentTransaction) {
  const [open1, setOpen1] = useState(false);
  const [open2, setOpen2] = useState(false);

  return (
    <>
      <TableRow key={id} sx={{ borderBottom: 'none' }}>
        <DataTableCell
          sx={{
            borderBottom: 'none',
          }}
        >
          <Link
            style={{ textDecoration: 'none' }}
            to={`transaction/${payload_id}`}
          >
            {payload_id}
          </Link>
        </DataTableCell>
        <DataTableCell
          sx={{
            borderBottom: 'none',
          }}
        >
          {timestamp.replace('T', ' ')}
        </DataTableCell>
        <DataTableCell sx={{ borderBottom: 'none', textAlign: 'center' }}>
          <AccordionIconButton
            open={open1}
            aria-label="expand row"
            size="small"
            onClick={() => {
              setOpen1(!open1);
              setOpen2(false);
            }}
          >
            {open1 ? <KeyboardArrowUpIcon /> : <KeyboardArrowDownIcon />}
          </AccordionIconButton>
        </DataTableCell>
        <DataTableCell sx={{ borderBottom: 'none', textAlign: 'center' }}>
          <AccordionIconButton
            open={open2}
            aria-label="expand row"
            size="small"
            onClick={() => {
              setOpen2(!open2);
              setOpen1(false);
            }}
          >
            {open2 ? <KeyboardArrowUpIcon /> : <KeyboardArrowDownIcon />}
          </AccordionIconButton>
        </DataTableCell>
      </TableRow>
      <TableRow key={`${id}-2`}>
        <DataTableCell
          style={{
            paddingBottom: 0,
            paddingTop: 0,
            borderBottom: 'none',
          }}
          colSpan={4}
        >
          <Collapse in={open1} timeout="auto" unmountOnExit>
            <CodeBlock style={{ marginBottom: '10px' }}>
              {renderJson(JSON.parse(meta))}
            </CodeBlock>
          </Collapse>
        </DataTableCell>
      </TableRow>
      <TableRow key={`${id}-3`}>
        <DataTableCell style={{ paddingBottom: 0, paddingTop: 0 }} colSpan={4}>
          <Collapse in={open2} timeout="auto" unmountOnExit>
            <CodeBlock style={{ marginBottom: '10px' }}>
              {renderJson(JSON.parse(instructions))}
            </CodeBlock>
          </Collapse>
        </DataTableCell>
      </TableRow>
    </>
  );
}

function RecentTransactions() {
  const [recentTransactions, setRecentTransactions] = useState<
    ITableRecentTransaction[]
  >([]);
  const [lastSort, setLastSort] = useState({ column: '', order: -1 });

  const [page, setPage] = useState(0);
  const [rowsPerPage, setRowsPerPage] = useState(10);

  // Avoid a layout jump when reaching the last page with empty rows.
  const emptyRows =
    page > 0
      ? Math.max(0, (1 + page) * rowsPerPage - recentTransactions.length)
      : 0;

  const handleChangePage = (event: unknown, newPage: number) => {
    setPage(newPage);
  };

  const handleChangeRowsPerPage = (
    event: React.ChangeEvent<HTMLInputElement>
  ) => {
    setRowsPerPage(parseInt(event.target.value, 10));
    setPage(0);
  };

  useEffect(() => {
    getRecentTransactions().then((resp) => {
      console.log('Response: ', resp);
      setRecentTransactions(
        // Display from newest to oldest by reversing
<<<<<<< HEAD
        resp
          .transactions
=======
        resp.transactions
>>>>>>> 53aa1785
          .slice()
          .reverse()
          .map(
            ({
              instructions,
              meta,
              payload_id,
              timestamp,
            }: IRecentTransaction) => ({
              id: toHexString(payload_id),
              payload_id: toHexString(payload_id),
              timestamp: timestamp,
              meta: meta,
              instructions: instructions,
            })
          )
      );
    });
  }, []);
  const sort = (column: ColumnKey) => {
    let order = 1;
    if (lastSort.column === column) {
      order = -lastSort.order;
    }
    setRecentTransactions(
      [...recentTransactions].sort((r0, r1) =>
        r0[column] > r1[column] ? order : r0[column] < r1[column] ? -order : 0
      )
    );
    setLastSort({ column, order });
  };
  if (recentTransactions === undefined) {
    return (
      <Typography variant="h4">Recent transactions ... loading</Typography>
    );
  }

  return (
    <TableContainer>
      <Table>
        <TableHead>
          <TableRow>
            <TableCell onClick={() => sort('payload_id')}>
              <div
                style={{
                  display: 'flex',
                  justifyContent: 'flex-start',
                  alignItems: 'center',
                  gap: '5px',
                }}
              >
                Payload id
                {lastSort.column === 'payload_id' ? (
                  lastSort.order === 1 ? (
                    <KeyboardArrowUpIcon />
                  ) : (
                    <KeyboardArrowDownIcon />
                  )
                ) : (
                  ''
                )}
              </div>
            </TableCell>
            <TableCell onClick={() => sort('timestamp')}>
              <div
                style={{
                  display: 'flex',
                  justifyContent: 'flex-start',
                  alignItems: 'center',
                  gap: '5px',
                }}
              >
                Timestamp
                {lastSort.column === 'timestamp' ? (
                  lastSort.order === 1 ? (
                    <KeyboardArrowUpIcon />
                  ) : (
                    <KeyboardArrowDownIcon />
                  )
                ) : (
                  ''
                )}
              </div>
            </TableCell>
            <TableCell style={{ textAlign: 'center' }}>Meta</TableCell>
            <TableCell style={{ textAlign: 'center' }}>Instructions</TableCell>
          </TableRow>
        </TableHead>
        <TableBody>
          {recentTransactions
            .slice(page * rowsPerPage, page * rowsPerPage + rowsPerPage)
            .map(({ id, payload_id, timestamp, instructions, meta }) => (
              <RowData
                key={id}
                id={id}
                payload_id={payload_id}
                timestamp={timestamp}
                instructions={instructions}
                meta={meta}
              />
            ))}
          {emptyRows > 0 && (
            <TableRow
              style={{
                height: 67 * emptyRows,
              }}
            >
              <TableCell colSpan={4} />
            </TableRow>
          )}
        </TableBody>
      </Table>
      <TablePagination
        rowsPerPageOptions={[10, 25, 50]}
        component="div"
        count={recentTransactions.length}
        rowsPerPage={rowsPerPage}
        page={page}
        onPageChange={handleChangePage}
        onRowsPerPageChange={handleChangeRowsPerPage}
      />
    </TableContainer>
  );
}

export default RecentTransactions;<|MERGE_RESOLUTION|>--- conflicted
+++ resolved
@@ -178,12 +178,9 @@
       console.log('Response: ', resp);
       setRecentTransactions(
         // Display from newest to oldest by reversing
-<<<<<<< HEAD
+
         resp
           .transactions
-=======
-        resp.transactions
->>>>>>> 53aa1785
           .slice()
           .reverse()
           .map(
