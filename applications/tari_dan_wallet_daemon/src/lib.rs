--- conflicted
+++ resolved
@@ -80,13 +80,9 @@
     let handlers = HandlerContext::new(
         wallet_sdk.clone(),
         notify,
-<<<<<<< HEAD
         services.transaction_service_handle.clone(),
         services.account_monitor_handle.clone(),
-=======
-        services.account_monitor_handle.clone(),
         config.dan_wallet_daemon.clone(),
->>>>>>> f339a1ae
     );
     let listen_fut = jrpc_server::listen(jrpc_address, signaling_server_address, handlers, shutdown_signal);
 
