--- conflicted
+++ resolved
@@ -129,11 +129,8 @@
             "invoke" => call_handler(context, value, accounts::handle_invoke).await,
             "get_by_name" => call_handler(context, value, accounts::handle_get_by_name).await,
             "confidential_transfer" => call_handler(context, value, accounts::handle_confidential_transfer).await,
-<<<<<<< HEAD
             "set_default" => call_handler(context, value, accounts::handle_set_default).await,
-=======
             "create_free_test_coins" => call_handler(context, value, accounts::handle_create_free_test_coins).await,
->>>>>>> 1d83a457
             _ => Ok(value.method_not_found(&value.method)),
         },
         Some(("confidential", method)) => match method {
