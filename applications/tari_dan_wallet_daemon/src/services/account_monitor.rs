--- conflicted
+++ resolved
@@ -28,11 +28,7 @@
 use tari_shutdown::ShutdownSignal;
 use tari_template_builtin::ACCOUNT_TEMPLATE_ADDRESS;
 use tari_template_lib::{
-<<<<<<< HEAD
-    models::NonFungibleAddress,
-=======
-    models::VaultId,
->>>>>>> 1acbfa93
+    models::{NonFungibleAddress, VaultId},
     prelude::{NonFungibleId, ResourceAddress},
     resource::TOKEN_SYMBOL,
 };
@@ -237,21 +233,9 @@
                 versioned_addr,
             )?;
 
-<<<<<<< HEAD
-            self.add_vault_to_account_if_not_exist(&versioned_account_address.substate_id, &vault)
-                .await?;
-            self.refresh_vault(&versioned_account_address.substate_id, &vault, &nfts)?;
-=======
             self.add_vault_to_account_if_not_exist(&versioned_account_address.substate_id, *vault_id, &vault)
                 .await?;
-            self.refresh_vault(
-                &versioned_account_address.substate_id,
-                *vault_id,
-                &vault,
-                &HashMap::new(),
-            )
-            .await?;
->>>>>>> 1acbfa93
+            self.refresh_vault(&versioned_account_address.substate_id, *vault_id, &vault, &nfts)?;
         }
 
         Ok(is_updated)
@@ -328,13 +312,8 @@
             let maybe_nft_contents = nft.contents();
 
             let non_fungible = NonFungibleToken {
-<<<<<<< HEAD
                 is_burned: maybe_nft_contents.is_none(),
-                vault_id: *vault.vault_id(),
-=======
-                is_burned,
                 vault_id,
->>>>>>> 1acbfa93
                 nft_id: id.clone(),
                 data: maybe_nft_contents
                     .map(|nft| nft.data().clone())
@@ -417,14 +396,9 @@
             for vault_id in value.vault_ids() {
                 // Any vaults we process here do not need to be reprocesed later
                 if let Some(vault) = vaults.remove(vault_id).and_then(|s| s.substate_value().vault()) {
-<<<<<<< HEAD
-                    self.add_vault_to_account_if_not_exist(account_addr, vault).await?;
-                    self.refresh_vault(account_addr, vault, &nfts)?;
-=======
                     self.add_vault_to_account_if_not_exist(account_addr, *vault_id, vault)
                         .await?;
-                    self.refresh_vault(account_addr, *vault_id, vault, &nfts).await?;
->>>>>>> 1acbfa93
+                    self.refresh_vault(account_addr, *vault_id, vault, &nfts)?;
                 }
             }
         }
@@ -465,11 +439,7 @@
                 .await?;
 
             // Update the vault balance / confidential outputs
-<<<<<<< HEAD
-            self.refresh_vault(&account_addr, vault, &nfts)?;
-=======
-            self.refresh_vault(&account_addr, vault_id, vault, &nfts).await?;
->>>>>>> 1acbfa93
+            self.refresh_vault(&account_addr, vault_id, vault, &nfts)?;
             updated_accounts.push(account_addr);
         }
 
