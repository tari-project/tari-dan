--- conflicted
+++ resolved
@@ -191,11 +191,7 @@
                 created_by_tx,
             }) = scan_result
             else {
-<<<<<<< HEAD
                 warn!(target: LOG_TARGET, "Vault {} for account {} does not exist according to validator node", vault_substate_id, versioned_account_address);
-=======
-                warn!(target: LOG_TARGET, "Vault {} for account {} does not exist according to validator node", vault_addr, versioned_account_address);
->>>>>>> 0deb6cd9
                 continue;
             };
 
@@ -237,12 +233,8 @@
 
     async fn refresh_vault(
         &self,
-<<<<<<< HEAD
-        account_addr: &SubstateId,
+        account_address: &SubstateId,
         vault_id: VaultId,
-=======
-        account_address: &SubstateId,
->>>>>>> 0deb6cd9
         vault: &Vault,
         nfts: &HashMap<&NonFungibleId, &NonFungibleContainer>,
     ) -> Result<(), AccountMonitorError> {
@@ -250,13 +242,8 @@
         let non_fungibles_api = self.wallet_sdk.non_fungible_api();
 
         let balance = vault.balance();
-<<<<<<< HEAD
         let vault_addr = SubstateId::Vault(vault_id);
-        if !accounts_api.exists_by_address(account_addr)? {
-=======
-        let vault_addr = SubstateId::Vault(*vault.vault_id());
         if !accounts_api.exists_by_address(account_address)? {
->>>>>>> 0deb6cd9
             // This is not our account
             return Ok(());
         }
@@ -267,13 +254,8 @@
             info!(
                 target: LOG_TARGET,
                 "🔒️ NEW vault {} in account {}",
-<<<<<<< HEAD
                 vault_id,
-                account_addr
-=======
-                vault.vault_id(),
                 account_address
->>>>>>> 0deb6cd9
             );
             accounts_api.add_vault(
                 account_address.clone(),
@@ -290,26 +272,16 @@
         info!(
             target: LOG_TARGET,
             "🔒️ vault {} in account {} has new balance {}",
-<<<<<<< HEAD
             vault_id,
-            account_addr,
-=======
-            vault.vault_id(),
             account_address,
->>>>>>> 0deb6cd9
             balance
         );
         if let Some(commitments) = vault.get_confidential_commitments() {
             info!(
                 target: LOG_TARGET,
                 "🔒️ vault {} in account {} has {} confidential commitments",
-<<<<<<< HEAD
                 vault_id,
-                account_addr,
-=======
-                vault.vault_id(),
                 account_address,
->>>>>>> 0deb6cd9
                 commitments.len()
             );
             self.wallet_sdk
