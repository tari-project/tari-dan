--- conflicted
+++ resolved
@@ -49,12 +49,11 @@
         &self.account_monitor
     }
 
-<<<<<<< HEAD
     pub fn transaction_service(&self) -> &TransactionServiceHandle {
         &self.transaction_service
-=======
+    }
+
     pub fn config(&self) -> &WalletDaemonConfig {
         &self.config
->>>>>>> f339a1ae
     }
 }