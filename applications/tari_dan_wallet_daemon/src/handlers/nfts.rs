--- conflicted
+++ resolved
@@ -13,7 +13,9 @@
     models::Account,
 };
 use tari_engine_types::{
-    component::new_component_address_from_parts, instruction::Instruction, substate::SubstateAddress,
+    component::new_component_address_from_parts,
+    instruction::Instruction,
+    substate::SubstateAddress,
 };
 use tari_template_builtin::ACCOUNT_NFT_TEMPLATE_ADDRESS;
 use tari_template_lib::{
@@ -74,13 +76,8 @@
         accrued_fee = create_account_nft(
             context,
             &account,
-<<<<<<< HEAD
             &signing_key.key,
-            req.owner_token,
-=======
-            &signing_key.k,
             owner_token,
->>>>>>> ec6b5f5a
             &req.token_symbol,
             req.create_account_nft_fee.unwrap_or(DEFAULT_FEE),
             token.clone(),
@@ -229,11 +226,10 @@
     let transaction = Transaction::builder()
         .fee_transaction_pay_from_component(account.address.as_component_address().unwrap(), fee)
         .with_inputs(inputs)
-        .call_function(
-            *ACCOUNT_NFT_TEMPLATE_ADDRESS,
-            "create",
-            args![owner_token, token_symbol],
-        )
+        .call_function(*ACCOUNT_NFT_TEMPLATE_ADDRESS, "create", args![
+            owner_token,
+            token_symbol
+        ])
         .sign(owner_sk)
         .build();
 
