//   Copyright 2023 The Tari Project
//   SPDX-License-Identifier: BSD-3-Clause
use std::convert::TryFrom;

use anyhow::anyhow;
use base64;
use log::*;
use rand::rngs::OsRng;
use tari_common_types::types::{PrivateKey, PublicKey};
use tari_crypto::{
    commitment::HomomorphicCommitment as Commitment,
    keys::PublicKey as _,
    ristretto::{RistrettoComSig, RistrettoPublicKey},
    tari_utilities::ByteArray,
};
use tari_dan_common_types::optional::Optional;
use tari_dan_wallet_crypto::ConfidentialProofStatement;
use tari_dan_wallet_sdk::{
<<<<<<< HEAD
    apis::{confidential_transfer::TransferParams, jwt::JrpcPermission, key_manager, substate::ValidatorScanResult},
    models::VersionedSubstateId,
=======
    apis::{jwt::JrpcPermission, key_manager, substate::ValidatorScanResult},
    models::{ConfidentialOutputModel, NewAccountInfo, OutputStatus, VersionedSubstateId},
>>>>>>> 5ecf68d1
    storage::WalletStore,
    DanWalletSdk,
};
use tari_dan_wallet_storage_sqlite::SqliteWalletStore;
use tari_engine_types::{
    component::new_account_address_from_parts,
    confidential::ConfidentialClaim,
    instruction::Instruction,
    substate::{Substate, SubstateId},
};
use tari_key_manager::key_manager::DerivedKey;
use tari_template_builtin::ACCOUNT_TEMPLATE_ADDRESS;
use tari_template_lib::{
    args,
    models::{Amount, UnclaimedConfidentialOutputAddress},
    prelude::CONFIDENTIAL_TARI_RESOURCE_ADDRESS,
};
use tari_transaction::{SubstateRequirement, Transaction};
use tari_wallet_daemon_client::{
    types::{
        AccountGetDefaultRequest,
        AccountGetRequest,
        AccountGetResponse,
        AccountInfo,
        AccountSetDefaultRequest,
        AccountSetDefaultResponse,
        AccountsCreateFreeTestCoinsRequest,
        AccountsCreateFreeTestCoinsResponse,
        AccountsCreateRequest,
        AccountsCreateResponse,
        AccountsGetBalancesRequest,
        AccountsGetBalancesResponse,
        AccountsInvokeRequest,
        AccountsInvokeResponse,
        AccountsListRequest,
        AccountsListResponse,
        BalanceEntry,
        ClaimBurnRequest,
        ClaimBurnResponse,
        ConfidentialTransferRequest,
        ConfidentialTransferResponse,
        RevealFundsRequest,
        RevealFundsResponse,
        TransferRequest,
        TransferResponse,
    },
    ComponentAddressOrName,
};
use tokio::task;

use super::context::HandlerContext;
use crate::{
    handlers::helpers::{
        get_account,
        get_account_or_default,
        get_account_with_inputs,
        invalid_params,
        wait_for_result,
        wait_for_result_and_account,
    },
    indexer_jrpc_impl::IndexerJsonRpcNetworkInterface,
    services::TransactionSubmittedEvent,
    DEFAULT_FEE,
};

const LOG_TARGET: &str = "tari::dan::wallet_daemon::handlers::transaction";

pub async fn handle_create(
    context: &HandlerContext,
    token: Option<String>,
    req: AccountsCreateRequest,
) -> Result<AccountsCreateResponse, anyhow::Error> {
    let sdk = context.wallet_sdk();
    let key_manager_api = sdk.key_manager_api();
    sdk.jwt_api().check_auth(token, &[JrpcPermission::Admin])?;

    if let Some(name) = req.account_name.as_ref() {
        if sdk.accounts_api().get_account_by_name(name).optional()?.is_some() {
            return Err(anyhow!("Account name '{}' already exists", name));
        }
    }

    let default_account = sdk.accounts_api().get_default()?;
    let inputs = sdk
        .substate_api()
        .locate_dependent_substates(&[default_account.address.clone()])
        .await?;

    // We aren't mutating the resources
    let (input_refs, inputs) = inputs
        .into_iter()
        .partition::<Vec<_>, _>(|s| s.substate_id.is_resource());

    let signing_key_index = req.key_id.unwrap_or(default_account.key_index);
    let signing_key = key_manager_api.derive_key(key_manager::TRANSACTION_BRANCH, signing_key_index)?;

    let owner_key = key_manager_api.next_key(key_manager::TRANSACTION_BRANCH)?;
    let owner_pk = PublicKey::from_secret_key(&owner_key.key);

    info!(
        target: LOG_TARGET,
        "Creating account with owner token {}. Fees are paid using account '{}' {}",
        owner_pk,
        default_account.name.as_deref().unwrap_or("<None>"),
        default_account.address
    );

    let max_fee = req.max_fee.unwrap_or(DEFAULT_FEE);
    let transaction = Transaction::builder()
        .fee_transaction_pay_from_component(default_account.address.as_component_address().unwrap(), max_fee)
        .create_account(owner_pk.clone())
        .with_input_refs(
            input_refs
                .iter()
                .map(|s| SubstateRequirement::new(s.substate_id.clone(), Some(s.version))),
        )
        .with_inputs(
            inputs
                .iter()
                .map(|addr| SubstateRequirement::new(addr.substate_id.clone(), Some(addr.version))),
        )
        .sign(&signing_key.key)
        .build();

    let mut events = context.notifier().subscribe();
    let tx_id = context
        .transaction_service()
        .submit_transaction_with_new_account(transaction, vec![], NewAccountInfo {
            name: req.account_name,
            key_index: owner_key.key_index,
            is_default: req.is_default,
        })
        .await?;

    let event = wait_for_result(&mut events, tx_id).await?;
    if let Some(reject) = event.finalize.result.reject() {
        return Err(anyhow!("Create account transaction rejected: {}", reject));
    }

    if let Some(reason) = event.finalize.reject() {
        return Err(anyhow!("Create account transaction failed: {}", reason));
    }

    let address = event
        .finalize
        .result
        .accept()
        .unwrap()
        .up_iter()
        .find(|(_, v)| v.version() == 0 && is_account_substate(v))
        .map(|(a, _)| a.clone())
        .ok_or_else(|| anyhow!("Finalize result did not UP any new version 0 component"))?;

    Ok(AccountsCreateResponse {
        address,
        public_key: owner_pk,
        result: event.finalize,
    })
}

pub async fn handle_set_default(
    context: &HandlerContext,
    token: Option<String>,
    req: AccountSetDefaultRequest,
) -> Result<AccountSetDefaultResponse, anyhow::Error> {
    let sdk = context.wallet_sdk();
    sdk.jwt_api().check_auth(token, &[JrpcPermission::Admin])?;
    let account = get_account(&req.account, &sdk.accounts_api())?;
    sdk.accounts_api().set_default_account(&account.address)?;
    Ok(AccountSetDefaultResponse {})
}

pub async fn handle_list(
    context: &HandlerContext,
    token: Option<String>,
    req: AccountsListRequest,
) -> Result<AccountsListResponse, anyhow::Error> {
    let sdk = context.wallet_sdk();
    sdk.jwt_api().check_auth(token, &[JrpcPermission::Admin])?;
    let accounts = sdk.accounts_api().get_many(req.offset, req.limit)?;
    let total = sdk.accounts_api().count()?;
    let km = sdk.key_manager_api();
    let accounts = accounts
        .into_iter()
        .map(|a| {
            let key = km.derive_key(key_manager::TRANSACTION_BRANCH, a.key_index)?;
            let pk = PublicKey::from_secret_key(&key.key);
            Ok(AccountInfo {
                account: a,
                public_key: pk,
            })
        })
        .collect::<Result<_, anyhow::Error>>()?;

    Ok(AccountsListResponse { accounts, total })
}

pub async fn handle_invoke(
    context: &HandlerContext,
    token: Option<String>,
    req: AccountsInvokeRequest,
) -> Result<AccountsInvokeResponse, anyhow::Error> {
    let sdk = context.wallet_sdk();
    sdk.jwt_api().check_auth(token, &[JrpcPermission::Admin])?;

    let account = get_account_or_default(req.account, &sdk.accounts_api())?;

    let signing_key = sdk
        .key_manager_api()
        .derive_key(key_manager::TRANSACTION_BRANCH, account.key_index)?;

    let inputs = sdk.substate_api().load_dependent_substates(&[&account.address])?;

    let inputs = inputs
        .into_iter()
        .map(|s| SubstateRequirement::new(s.substate_id.clone(), Some(s.version)));

    let account_address = account.address.as_component_address().unwrap();
    let transaction = Transaction::builder()
        .fee_transaction_pay_from_component(account_address, req.max_fee.unwrap_or(DEFAULT_FEE))
        .call_method(account_address, &req.method, req.args)
        .with_inputs(inputs)
        .sign(&signing_key.key)
        .build();

    let mut events = context.notifier().subscribe();
    let tx_id = context
        .transaction_service()
        .submit_transaction(transaction, vec![])
        .await?;

    let mut finalized = wait_for_result(&mut events, tx_id).await?;
    if let Some(reject) = finalized.finalize.result.reject() {
        return Err(anyhow!("Fee transaction rejected: {}", reject));
    }
    if let Some(reject) = finalized.finalize.reject() {
        return Err(anyhow!("Transaction rejected: {}", reject));
    }

    Ok(AccountsInvokeResponse {
        result: finalized.finalize.execution_results.pop(),
    })
}

pub async fn handle_get_balances(
    context: &HandlerContext,
    token: Option<String>,
    req: AccountsGetBalancesRequest,
) -> Result<AccountsGetBalancesResponse, anyhow::Error> {
    let sdk = context.wallet_sdk();
    let account = get_account_or_default(req.account, &sdk.accounts_api())?;
    sdk.jwt_api()
        .check_auth(token, &[JrpcPermission::AccountBalance(account.clone().address)])?;
    if req.refresh {
        context
            .account_monitor()
            .refresh_account(account.address.clone())
            .await?;
    }
    let vaults = sdk.accounts_api().get_vaults_by_account(&account.address)?;

    let mut balances = Vec::with_capacity(vaults.len());
    for vault in vaults {
        balances.push(BalanceEntry {
            vault_address: vault.address,
            resource_address: vault.resource_address,
            balance: vault.revealed_balance,
            resource_type: vault.resource_type,
            confidential_balance: vault.confidential_balance,
            token_symbol: vault.token_symbol,
        })
    }

    Ok(AccountsGetBalancesResponse {
        address: account.address,
        balances,
    })
}

pub async fn handle_get(
    context: &HandlerContext,
    token: Option<String>,
    req: AccountGetRequest,
) -> Result<AccountGetResponse, anyhow::Error> {
    let sdk = context.wallet_sdk();
    sdk.jwt_api().check_auth(token, &[JrpcPermission::Admin])?;
    let account = get_account(&req.name_or_address, &sdk.accounts_api())?;
    let km = sdk.key_manager_api();
    let key = km.derive_key(key_manager::TRANSACTION_BRANCH, account.key_index)?;
    let public_key = PublicKey::from_secret_key(&key.key);
    Ok(AccountGetResponse { account, public_key })
}

pub async fn handle_get_default(
    context: &HandlerContext,
    token: Option<String>,
    _req: AccountGetDefaultRequest,
) -> Result<AccountGetResponse, anyhow::Error> {
    let sdk = context.wallet_sdk();
    sdk.jwt_api().check_auth(token, &[JrpcPermission::AccountInfo])?;
    let account = get_account_or_default(None, &sdk.accounts_api())?;
    let km = sdk.key_manager_api();
    let key = km.derive_key(key_manager::TRANSACTION_BRANCH, account.key_index)?;
    let public_key = PublicKey::from_secret_key(&key.key);
    Ok(AccountGetResponse { account, public_key })
}

#[allow(clippy::too_many_lines)]
pub async fn handle_reveal_funds(
    context: &HandlerContext,
    token: Option<String>,
    req: RevealFundsRequest,
) -> Result<RevealFundsResponse, anyhow::Error> {
    let sdk = context.wallet_sdk().clone();
    sdk.jwt_api().check_auth(token, &[JrpcPermission::Admin])?;
    let notifier = context.notifier().clone();
    let transaction_service = context.transaction_service().clone();

    // If the caller aborts the request early, this async block would be aborted at any await point. To avoid this, we
    // spawn a task that will continue running.
    task::spawn(async move {
        let account = get_account_or_default(req.account, &sdk.accounts_api())?;

        let vault = sdk
            .accounts_api()
            .get_vault_by_resource(&account.address, &CONFIDENTIAL_TARI_RESOURCE_ADDRESS)?;

        let max_fee = req.max_fee.unwrap_or(DEFAULT_FEE);
        let amount_to_reveal = req.amount_to_reveal + if req.pay_fee_from_reveal { max_fee } else { 0.into() };

        let proof_id = sdk.confidential_outputs_api().add_proof(&vault.address)?;

        let (inputs, input_value) =
            sdk.confidential_outputs_api()
                .lock_outputs_by_amount(&vault.address, amount_to_reveal, proof_id, false)?;
        let input_amount = Amount::try_from(input_value)?;

        let account_key = sdk
            .key_manager_api()
            .derive_key(key_manager::TRANSACTION_BRANCH, account.key_index)?;

        let output_mask = sdk.key_manager_api().next_key(key_manager::TRANSACTION_BRANCH)?;
        let (_, public_nonce) = PublicKey::random_keypair(&mut OsRng);

        let remaining_confidential_amount = input_amount - amount_to_reveal;
        let encrypted_data = sdk.confidential_crypto_api().encrypt_value_and_mask(
            remaining_confidential_amount.as_u64_checked().unwrap(),
            &output_mask.key,
            &public_nonce,
            &account_key.key,
        )?;

        let output_statement = ConfidentialProofStatement {
            amount: remaining_confidential_amount,
            mask: output_mask.key,
            sender_public_nonce: public_nonce,
            minimum_value_promise: 0,
            encrypted_data,
            reveal_amount: amount_to_reveal,
            resource_view_key: None,
        };

        let inputs = sdk
            .confidential_outputs_api()
            .resolve_output_masks(inputs, key_manager::TRANSACTION_BRANCH)?;

        let reveal_proof =
            sdk.confidential_crypto_api()
                .generate_withdraw_proof(&inputs, Amount::zero(), &output_statement, None)?;

        info!(
            target: LOG_TARGET,
            "Locked {} inputs ({}) for reveal funds transaction on account: {}",
            inputs.len(),
            input_amount,
            account.address
        );

        let account_address = account.address.as_component_address().unwrap();

        let mut builder = Transaction::builder();
        if req.pay_fee_from_reveal {
            builder = builder.with_fee_instructions(vec![
                Instruction::CallMethod {
                    component_address: account_address,
                    method: "withdraw_confidential".to_string(),
                    args: args![CONFIDENTIAL_TARI_RESOURCE_ADDRESS, reveal_proof],
                },
                Instruction::PutLastInstructionOutputOnWorkspace {
                    key: b"revealed".to_vec(),
                },
                Instruction::CallMethod {
                    component_address: account_address,
                    method: "deposit".to_string(),
                    args: args![Workspace("revealed".to_string())],
                },
                Instruction::CallMethod {
                    component_address: account_address,
                    method: "pay_fee".to_string(),
                    args: args![max_fee],
                },
            ]);
        } else {
            builder = builder
                .fee_transaction_pay_from_component(account_address, max_fee)
                .call_method(account_address, "withdraw_confidential", args![
                    CONFIDENTIAL_TARI_RESOURCE_ADDRESS,
                    reveal_proof
                ])
                .put_last_instruction_output_on_workspace("revealed")
                .call_method(account_address, "deposit", args![Workspace("revealed")]);
        }

        // Add the account component
        let account_substate = sdk.substate_api().get_substate(&account.address)?;
        // Add all versioned account child addresses as inputs
        let child_addresses = sdk.substate_api().load_dependent_substates(&[&account.address])?;
        let mut inputs = vec![account_substate.address];
        inputs.extend(child_addresses);

        let inputs = inputs
            .into_iter()
            .map(|addr| SubstateRequirement::new(addr.substate_id.clone(), Some(addr.version)));

        let transaction = builder.with_inputs(inputs).sign(&account_key.key).build();

        sdk.confidential_outputs_api()
            .proofs_set_transaction_hash(proof_id, *transaction.id())?;

        let mut events = notifier.subscribe();
        let tx_id = transaction_service.submit_transaction(transaction, vec![]).await?;

        let finalized = wait_for_result(&mut events, tx_id).await?;
        if let Some(reason) = finalized.finalize.reject() {
            return Err(anyhow::anyhow!("Transaction failed: {}", reason));
        }

        Ok(RevealFundsResponse {
            transaction_id: tx_id,
            fee: finalized.final_fee,
            result: finalized.finalize,
        })
    })
    .await?
}

#[allow(clippy::too_many_lines)]
pub async fn handle_claim_burn(
    context: &HandlerContext,
    token: Option<String>,
    req: ClaimBurnRequest,
) -> Result<ClaimBurnResponse, anyhow::Error> {
    let sdk = context.wallet_sdk();
    sdk.jwt_api().check_auth(token, &[JrpcPermission::Admin])?;

    let ClaimBurnRequest {
        account,
        claim_proof,
        max_fee,
        key_id,
    } = req;

    let max_fee = max_fee.unwrap_or(DEFAULT_FEE);
    if max_fee.is_negative() {
        return Err(invalid_params("fee", Some("cannot be negative")));
    }

    let reciprocal_claim_public_key = PublicKey::from_canonical_bytes(
        &base64::decode(
            claim_proof["reciprocal_claim_public_key"]
                .as_str()
                .ok_or_else(|| invalid_params::<&str>("reciprocal_claim_public_key", None))?,
        )
        .map_err(|e| invalid_params("reciprocal_claim_public_key", Some(e)))?,
    )
    .map_err(|e| invalid_params("reciprocal_claim_public_key", Some(e)))?;
    let commitment = base64::decode(
        claim_proof["commitment"]
            .as_str()
            .ok_or_else(|| invalid_params::<&str>("commitment", None))?,
    )
    .map_err(|e| invalid_params("commitment", Some(e)))?;
    let range_proof = base64::decode(
        claim_proof["range_proof"]
            .as_str()
            .or_else(|| claim_proof["rangeproof"].as_str())
            .ok_or_else(|| invalid_params::<&str>("range_proof", None))?,
    )
    .map_err(|e| invalid_params("range_proof", Some(e)))?;

    let public_nonce = PublicKey::from_canonical_bytes(
        &base64::decode(
            claim_proof["ownership_proof"]["public_nonce"]
                .as_str()
                .ok_or_else(|| invalid_params::<&str>("ownership_proof.public_nonce", None))?,
        )
        .map_err(|e| invalid_params("ownership_proof.public_nonce", Some(e)))?,
    )
    .map_err(|e| invalid_params("ownership_proof.public_nonce", Some(e)))?;
    let u = PrivateKey::from_canonical_bytes(
        &base64::decode(
            claim_proof["ownership_proof"]["u"]
                .as_str()
                .ok_or_else(|| invalid_params::<&str>("ownership_proof.u", None))?,
        )
        .map_err(|e| invalid_params("ownership_proof.u", Some(e)))?,
    )
    .map_err(|e| invalid_params("ownership_proof.u", Some(e)))?;
    let v = PrivateKey::from_canonical_bytes(
        &base64::decode(
            claim_proof["ownership_proof"]["v"]
                .as_str()
                .ok_or_else(|| invalid_params::<&str>("ownership_proof.v", None))?,
        )
        .map_err(|e| invalid_params("ownership_proof.v", Some(e)))?,
    )
    .map_err(|e| invalid_params("ownership_proof.v", Some(e)))?;

    let mut inputs = vec![];
    let accounts_api = sdk.accounts_api();
    let (account_address, account_secret_key, new_account_name) =
        get_or_create_account(&account, &accounts_api, key_id, sdk, &mut inputs)?;

    let account_public_key = PublicKey::from_secret_key(&account_secret_key.key);

    info!(
        target: LOG_TARGET,
        "Signing claim burn with key {}. This must be the same as the claiming key used in the burn transaction.",
        account_public_key
    );

    // Add all versioned account child addresses as inputs
    // add the commitment substate id as input to the claim burn transaction
    let commitment_substate_address = VersionedSubstateId {
        substate_id: SubstateId::UnclaimedConfidentialOutput(UnclaimedConfidentialOutputAddress::try_from(
            commitment.as_slice(),
        )?),
        version: 0,
    };
    inputs.push(commitment_substate_address.clone());

    info!(
        target: LOG_TARGET,
        "Loaded {} inputs for claim burn transaction on account: {:?}",
        inputs.len(),
        account
    );

    // We have to unmask the commitment to allow us to reveal funds for the fee payment
    let ValidatorScanResult { substate: output, .. } = sdk
        .substate_api()
        .scan_for_substate(
            &commitment_substate_address.substate_id,
            Some(commitment_substate_address.version),
        )
        .await?;
    dbg!(&output);
    let output = output.into_unclaimed_confidential_output().unwrap();
    let unmasked_output = sdk.confidential_crypto_api().unblind_output(
        &output.commitment,
        &output.encrypted_data,
        &account_secret_key.key,
        &reciprocal_claim_public_key,
    )?;

    let mask = sdk.key_manager_api().next_key(key_manager::TRANSACTION_BRANCH)?;
    let (nonce, output_public_nonce) = PublicKey::random_keypair(&mut OsRng);

    let final_amount = Amount::try_from(unmasked_output.value)? - max_fee;
    if final_amount.is_negative() {
        return Err(anyhow::anyhow!(
            "Fee ({}) is greater than the claimed output amount ({})",
            max_fee,
            unmasked_output.value
        ));
    }

    let encrypted_data = sdk.confidential_crypto_api().encrypt_value_and_mask(
        final_amount.as_u64_checked().unwrap(),
        &mask.key,
        &account_public_key,
        &nonce,
    )?;

    let output_statement = ConfidentialProofStatement {
        amount: final_amount,
        mask: mask.key,
        sender_public_nonce: output_public_nonce,
        minimum_value_promise: 0,
        encrypted_data,
        reveal_amount: max_fee,
        resource_view_key: None,
    };

    let reveal_proof = sdk.confidential_crypto_api().generate_withdraw_proof(
        &[unmasked_output],
        Amount::zero(),
        &output_statement,
        None,
    )?;

    let instructions = vec![Instruction::ClaimBurn {
        claim: Box::new(ConfidentialClaim {
            public_key: reciprocal_claim_public_key,
            output_address: commitment_substate_address
                .substate_id
                .as_unclaimed_confidential_output_address()
                .unwrap(),
            range_proof,
            proof_of_knowledge: RistrettoComSig::new(Commitment::from_public_key(&public_nonce), u, v),
            withdraw_proof: Some(reveal_proof),
        }),
    }];

    // ------------------------------
    let (tx_id, finalized) = finish_claiming(
        instructions,
        account_address,
        new_account_name,
        sdk,
        inputs,
        &account_public_key,
        max_fee,
        account_secret_key,
        &accounts_api,
        context,
    )
    .await?;

    Ok(ClaimBurnResponse {
        transaction_id: tx_id,
        fee: finalized.final_fee,
        result: finalized.finalize,
    })
}

async fn finish_claiming<T: WalletStore>(
    mut instructions: Vec<Instruction>,
    account_address: SubstateId,
    new_account_name: Option<String>,
    sdk: &DanWalletSdk<SqliteWalletStore, IndexerJsonRpcNetworkInterface>,
    mut inputs: Vec<VersionedSubstateId>,
    account_public_key: &RistrettoPublicKey,
    max_fee: Amount,
    account_secret_key: DerivedKey<RistrettoPublicKey>,
    accounts_api: &tari_dan_wallet_sdk::apis::accounts::AccountsApi<'_, T>,
    context: &HandlerContext,
) -> Result<
    (
        tari_transaction::TransactionId,
        crate::services::TransactionFinalizedEvent,
    ),
    anyhow::Error,
> {
    instructions.push(Instruction::PutLastInstructionOutputOnWorkspace {
        key: b"bucket".to_vec(),
    });
    let account_component_address = account_address
        .as_component_address()
        .ok_or_else(|| anyhow!("Invalid account address"))?;
    if new_account_name.is_none() {
        // Add all versioned account child addresses as inputs unless the account is new
        let child_addresses = sdk.substate_api().load_dependent_substates(&[&account_address])?;
        inputs.extend(child_addresses);
        instructions.push(Instruction::CallMethod {
            component_address: account_component_address,
            method: "deposit".to_string(),
            args: args![Workspace("bucket")],
        });
    } else {
        instructions.push(Instruction::CreateAccount {
            owner_public_key: account_public_key.clone(),
            workspace_bucket: Some("bucket".to_string()),
        });
    }
    instructions.push(Instruction::CallMethod {
        component_address: account_component_address,
        method: "pay_fee".to_string(),
        args: args![max_fee],
    });
    let inputs = inputs
        .into_iter()
        .map(|s| SubstateRequirement::new(s.substate_id.clone(), Some(s.version)));
    let transaction = Transaction::builder()
        .with_fee_instructions(instructions)
        .with_inputs(inputs)
        .sign(&account_secret_key.key)
        .build();
    let is_first_account = accounts_api.count()? == 0;
    let mut events = context.notifier().subscribe();
    let tx_id = context
        .transaction_service()
        .submit_transaction_with_opts(
            transaction,
            vec![],
            new_account_name.map(|name| NewAccountInfo {
                name: Some(name),
                key_index: account_secret_key.key_index,
                is_default: is_first_account,
            }),
        )
        .await?;

    // Wait for the monitor to pick up the new or updated account
    let (finalized, _) = wait_for_result_and_account(&mut events, &tx_id, &account_address).await?;
    // let finalized = wait_for_result(&mut events, tx_id).await?;
    if let Some(reject) = finalized.finalize.reject() {
        return Err(anyhow::anyhow!("Fee transaction rejected: {}", reject));
    }
    if let Some(reason) = finalized.finalize.full_reject() {
        return Err(anyhow::anyhow!(
            "Fee transaction succeeded (fees charged) however the transaction failed: {}",
            reason
        ));
    }

    Ok((tx_id, finalized))
}

/// Mints free test coins into an account. If an account name is provided which does not exist, that account is created
#[allow(clippy::too_many_lines)]
pub async fn handle_create_free_test_coins(
    context: &HandlerContext,
    token: Option<String>,
    req: AccountsCreateFreeTestCoinsRequest,
) -> Result<AccountsCreateFreeTestCoinsResponse, anyhow::Error> {
    let sdk = context.wallet_sdk();
    sdk.jwt_api().check_auth(token, &[JrpcPermission::Admin])?;

    let AccountsCreateFreeTestCoinsRequest {
        account,
        amount,
        max_fee,
        key_id,
    } = req;

    let max_fee = max_fee.unwrap_or(DEFAULT_FEE);
    if max_fee.is_negative() {
        return Err(invalid_params("fee", Some("cannot be negative")));
    }

    let mut inputs = vec![];
    let accounts_api = sdk.accounts_api();
    let (account_address, account_secret_key, new_account_name) =
        get_or_create_account(&account, &accounts_api, key_id, sdk, &mut inputs)?;

    let account_public_key = PublicKey::from_secret_key(&account_secret_key.key);
    let output = sdk
        .confidential_crypto_api()
        .generate_output_for_dest(&account_public_key, amount)?;

    let instructions = vec![
        // TODO: We create double what is expected, amount confidential and amount revealed. Should let the caller
        //       specify these values separately.
        Instruction::CreateFreeTestCoins {
            revealed_amount: amount,
            output: Some(output),
        },
    ];

    // ------------------------------
    let (tx_id, finalized) = finish_claiming(
        instructions,
        account_address.clone(),
        new_account_name,
        sdk,
        inputs,
        &account_public_key,
        max_fee,
        account_secret_key,
        &accounts_api,
        context,
    )
    .await?;

    let account = accounts_api.get_account_by_address(&account_address)?;

    Ok(AccountsCreateFreeTestCoinsResponse {
        account,
        transaction_id: tx_id,
        amount,
        fee: max_fee,
        result: finalized.finalize,
        public_key: account_public_key,
    })
}

fn get_or_create_account<T: WalletStore>(
    account: &Option<ComponentAddressOrName>,
    accounts_api: &tari_dan_wallet_sdk::apis::accounts::AccountsApi<'_, T>,
    key_id: Option<u64>,
    sdk: &DanWalletSdk<SqliteWalletStore, IndexerJsonRpcNetworkInterface>,
    inputs: &mut Vec<VersionedSubstateId>,
) -> Result<(SubstateId, DerivedKey<RistrettoPublicKey>, Option<String>), anyhow::Error> {
    let maybe_account = match account {
        Some(ref addr_or_name) => get_account(addr_or_name, accounts_api).optional()?,
        None => {
            let account = accounts_api
                .get_default()
                .optional()?
                .ok_or_else(|| anyhow::anyhow!("No default account found. Please set a default account."))?;

            Some(account)
        },
    };
    let (account_address, account_secret_key, new_account_name) = match maybe_account {
        Some(account) => {
            let key_index = key_id.unwrap_or(account.key_index);
            let account_secret_key = sdk
                .key_manager_api()
                .derive_key(key_manager::TRANSACTION_BRANCH, key_index)?;
            let account_substate = sdk.substate_api().get_substate(&account.address)?;
            inputs.push(account_substate.address);

            (account.address, account_secret_key, None)
        },
        None => {
            let name = account
                .as_ref()
                .unwrap()
                .name()
                .ok_or_else(|| anyhow!("Account name must be provided when creating a new account"))?;
            let account_secret_key = key_id
                .map(|idx| sdk.key_manager_api().derive_key(key_manager::TRANSACTION_BRANCH, idx))
                .unwrap_or_else(|| sdk.key_manager_api().next_key(key_manager::TRANSACTION_BRANCH))?;
            let account_pk = PublicKey::from_secret_key(&account_secret_key.key);

            let account_address = new_account_address_from_parts(&ACCOUNT_TEMPLATE_ADDRESS, &account_pk);

            // We have no involved substate addresses, so we need to add an output
            (account_address.into(), account_secret_key, Some(name.to_string()))
        },
    };
    Ok((account_address, account_secret_key, new_account_name))
}

#[allow(clippy::too_many_lines)]
pub async fn handle_transfer(
    context: &HandlerContext,
    token: Option<String>,
    req: TransferRequest,
) -> Result<TransferResponse, anyhow::Error> {
    let sdk = context.wallet_sdk().clone();
    sdk.jwt_api().check_auth(token, &[JrpcPermission::Admin])?;

    let (account, mut inputs) = get_account_with_inputs(req.account, &sdk)?;

    // get the source account component address
    let source_account_address = account
        .address
        .as_component_address()
        .ok_or_else(|| anyhow!("Invalid account address"))?;

    // add the input for the source account vault substate
    let src_vault = sdk
        .accounts_api()
        .get_vault_by_resource(&account.address, &req.resource_address)?;
    let src_vault_substate = sdk.substate_api().get_substate(&src_vault.address)?;
    inputs.push(src_vault_substate.address);

    // add the input for the resource address to be transfered
    let resource_substate = sdk
        .substate_api()
        .scan_for_substate(&SubstateId::Resource(req.resource_address), None)
        .await?;
    let resource_substate_address = SubstateRequirement::new(
        resource_substate.address.substate_id.clone(),
        Some(resource_substate.address.version),
    );
    inputs.push(resource_substate.address);

    let mut instructions = vec![];
    let mut fee_instructions = vec![];

    let destination_account_address =
        new_account_address_from_parts(&ACCOUNT_TEMPLATE_ADDRESS, &req.destination_public_key);
    let existing_account = sdk
        .substate_api()
        .scan_for_substate(&SubstateId::Component(destination_account_address), None)
        .await
        .optional()?;

    if let Some(ValidatorScanResult { address, .. }) = existing_account {
        inputs.push(address);
    } else {
        instructions.push(Instruction::CreateAccount {
            owner_public_key: req.destination_public_key,
            workspace_bucket: None,
        });
    }

    if let Some(ref badge) = req.proof_from_badge_resource {
        instructions.extend([
            Instruction::CallMethod {
                component_address: source_account_address,
                method: "create_proof_for_resource".to_string(),
                args: args![badge],
            },
            Instruction::PutLastInstructionOutputOnWorkspace { key: b"proof".to_vec() },
        ]);
    }

    // build the transaction
    let max_fee = req.max_fee.unwrap_or(DEFAULT_FEE);
    instructions.extend([
        Instruction::CallMethod {
            component_address: source_account_address,
            method: "withdraw".to_string(),
            args: args![req.resource_address, req.amount],
        },
        Instruction::PutLastInstructionOutputOnWorkspace {
            key: b"bucket".to_vec(),
        },
        Instruction::CallMethod {
            component_address: destination_account_address,
            method: "deposit".to_string(),
            args: args![Workspace("bucket")],
        },
    ]);

    if req.proof_from_badge_resource.is_some() {
        instructions.push(Instruction::DropAllProofsInWorkspace);
    }

    fee_instructions.extend([Instruction::CallMethod {
        component_address: source_account_address,
        method: "pay_fee".to_string(),
        args: args![max_fee],
    }]);

    let account_secret_key = sdk
        .key_manager_api()
        .derive_key(key_manager::TRANSACTION_BRANCH, account.key_index)?;

    let transaction = Transaction::builder()
        .with_fee_instructions(fee_instructions)
        .with_instructions(instructions)
        .with_input_refs(vec![resource_substate_address])
        .sign(&account_secret_key.key)
        .build();

    let required_inputs = inputs.into_iter().map(Into::into).collect();
    // If dry run we can return the result immediately
    if req.dry_run {
        let transaction_id = *transaction.id();
        let execute_result = context
            .transaction_service()
            .submit_dry_run_transaction(transaction, required_inputs)
            .await?;
        return Ok(TransferResponse {
            transaction_id,
            fee: execute_result.fee_receipt.total_fees_paid,
            fee_refunded: execute_result.fee_receipt.total_fee_payment - execute_result.fee_receipt.total_fees_paid,
            result: execute_result,
        });
    }

    // Otherwise submit and wait for a result
    let mut events = context.notifier().subscribe();
    let tx_id = context
        .transaction_service()
        .submit_transaction(transaction, required_inputs)
        .await?;

    let finalized = wait_for_result(&mut events, tx_id).await?;

    if let Some(reject) = finalized.finalize.result.reject() {
        return Err(anyhow::anyhow!("Fee transaction rejected: {}", reject));
    }
    if let Some(reason) = finalized.finalize.reject() {
        return Err(anyhow::anyhow!(
            "Fee transaction succeeded (fees charged) however the transaction failed: {}",
            reason
        ));
    }
    info!(
        target: LOG_TARGET,
        "✅ Transfer transaction {} finalized. Fee: {}",
        finalized.transaction_id,
        finalized.final_fee
    );

    Ok(TransferResponse {
        transaction_id: tx_id,
        fee: finalized.final_fee,
        fee_refunded: max_fee - finalized.final_fee,
        result: finalized.finalize,
    })
}

pub async fn handle_confidential_transfer(
    context: &HandlerContext,
    token: Option<String>,
    req: ConfidentialTransferRequest,
) -> Result<ConfidentialTransferResponse, anyhow::Error> {
    let sdk = context.wallet_sdk().clone();
    sdk.jwt_api().check_auth(token, &[JrpcPermission::Admin])?;
    let notifier = context.notifier().clone();

    if req.amount.is_negative() {
        return Err(invalid_params("amount", Some("must be positive")));
    }
    let transaction_service = context.transaction_service().clone();

    task::spawn(async move {
        let account = get_account_or_default(req.account, &sdk.accounts_api())?;

        let transfer = sdk
            .confidential_transfer_api()
            .transfer(TransferParams {
                from_account: account.address.as_component_address().unwrap(),
                input_selection: req.input_selection,
                amount: req.amount,
                destination_public_key: req.destination_public_key,
                resource_address: req.resource_address,
                max_fee: req.max_fee.unwrap_or(DEFAULT_FEE),
                output_to_revealed: req.output_to_revealed,
                proof_from_resource: req.proof_from_badge_resource,
                is_dry_run: req.dry_run,
            })
            .await?;

        if req.dry_run {
            let transaction = sdk
                .transaction_api()
                .submit_dry_run_transaction(
                    transfer.transaction,
                    transfer.inputs.into_iter().map(Into::into).collect(),
                )
                .await?;
            let finalize = transaction
                .finalize
                .ok_or_else(|| anyhow!("No result for dry run transaction"))?;
            return Ok(ConfidentialTransferResponse {
<<<<<<< HEAD
                transaction_id: result.transaction_id,
                fee: execute_result
                    .fee_receipt
                    .map(|r| r.total_fees_paid)
                    .unwrap_or_default(),
                result: execute_result.finalize,
            });
        }

        let tx_id = sdk
            .transaction_api()
            .submit_transaction(
                transfer.transaction,
                transfer.inputs.into_iter().map(Into::into).collect(),
            )
=======
                transaction_id: *transaction.transaction.id(),
                fee: finalize.fee_receipt.total_fees_paid,
                result: finalize,
            });
        }

        outputs_api.proofs_set_transaction_hash(proof_id, *transaction.id())?;

        let mut events = notifier.subscribe();
        let tx_id = transaction_service
            .submit_transaction(transaction, inputs.into_iter().map(Into::into).collect())
>>>>>>> 5ecf68d1
            .await?;

        notifier.notify(TransactionSubmittedEvent {
            transaction_id: tx_id,
            new_account: None,
        });

        let finalized = wait_for_result(&mut events, tx_id).await?;
        if let Some(reject) = finalized.finalize.result.reject() {
            return Err(anyhow::anyhow!("Fee transaction rejected: {}", reject));
        }
        if let Some(reason) = finalized.finalize.reject() {
            return Err(anyhow::anyhow!(
                "Fee transaction succeeded (fees charged) however the transaction failed: {}",
                reason
            ));
        }

        Ok(ConfidentialTransferResponse {
            transaction_id: tx_id,
            fee: finalized.final_fee,
            result: finalized.finalize,
        })
    })
    .await?
}

fn is_account_substate(substate: &Substate) -> bool {
    substate
        .substate_value()
        .component()
        .filter(|c| c.template_address == ACCOUNT_TEMPLATE_ADDRESS)
        .is_some()
}<|MERGE_RESOLUTION|>--- conflicted
+++ resolved
@@ -16,13 +16,8 @@
 use tari_dan_common_types::optional::Optional;
 use tari_dan_wallet_crypto::ConfidentialProofStatement;
 use tari_dan_wallet_sdk::{
-<<<<<<< HEAD
     apis::{confidential_transfer::TransferParams, jwt::JrpcPermission, key_manager, substate::ValidatorScanResult},
-    models::VersionedSubstateId,
-=======
-    apis::{jwt::JrpcPermission, key_manager, substate::ValidatorScanResult},
-    models::{ConfidentialOutputModel, NewAccountInfo, OutputStatus, VersionedSubstateId},
->>>>>>> 5ecf68d1
+    models::{NewAccountInfo, VersionedSubstateId},
     storage::WalletStore,
     DanWalletSdk,
 };
@@ -1057,35 +1052,18 @@
                 .finalize
                 .ok_or_else(|| anyhow!("No result for dry run transaction"))?;
             return Ok(ConfidentialTransferResponse {
-<<<<<<< HEAD
-                transaction_id: result.transaction_id,
-                fee: execute_result
-                    .fee_receipt
-                    .map(|r| r.total_fees_paid)
-                    .unwrap_or_default(),
-                result: execute_result.finalize,
-            });
-        }
-
-        let tx_id = sdk
-            .transaction_api()
-            .submit_transaction(
-                transfer.transaction,
-                transfer.inputs.into_iter().map(Into::into).collect(),
-            )
-=======
                 transaction_id: *transaction.transaction.id(),
                 fee: finalize.fee_receipt.total_fees_paid,
                 result: finalize,
             });
         }
 
-        outputs_api.proofs_set_transaction_hash(proof_id, *transaction.id())?;
-
         let mut events = notifier.subscribe();
         let tx_id = transaction_service
-            .submit_transaction(transaction, inputs.into_iter().map(Into::into).collect())
->>>>>>> 5ecf68d1
+            .submit_transaction(
+                transfer.transaction,
+                transfer.inputs.into_iter().map(Into::into).collect(),
+            )
             .await?;
 
         notifier.notify(TransactionSubmittedEvent {
