//   Copyright 2023 The Tari Project
//   SPDX-License-Identifier: BSD-3-Clause
use std::convert::{TryFrom, TryInto};

use anyhow::anyhow;
use base64;
use log::*;
use rand::rngs::OsRng;
use tari_common_types::types::{PrivateKey, PublicKey};
use tari_crypto::{
    commitment::{HomomorphicCommitment as Commitment, HomomorphicCommitmentFactory},
    keys::PublicKey as _,
    ristretto::{RistrettoComSig, RistrettoPublicKey},
    tari_utilities::ByteArray,
};
use tari_dan_common_types::{optional::Optional, SubstateAddress};
use tari_dan_wallet_sdk::{
    apis::{jwt::JrpcPermission, key_manager, substate::ValidatorScanResult},
    confidential::{get_commitment_factory, ConfidentialProofStatement},
    models::{ConfidentialOutputModel, OutputStatus, VersionedSubstateId},
    storage::WalletStore,
    DanWalletSdk,
};
use tari_dan_wallet_storage_sqlite::SqliteWalletStore;
use tari_engine_types::{
    component::new_component_address_from_parts,
    confidential::ConfidentialClaim,
    instruction::Instruction,
    substate::{Substate, SubstateId},
};
use tari_key_manager::key_manager::DerivedKey;
use tari_template_builtin::ACCOUNT_TEMPLATE_ADDRESS;
use tari_template_lib::{
    args,
    crypto::RistrettoPublicKeyBytes,
    models::{Amount, NonFungibleAddress, UnclaimedConfidentialOutputAddress},
    prelude::{ComponentAddress, ResourceType, CONFIDENTIAL_TARI_RESOURCE_ADDRESS},
    Hash,
};
use tari_transaction::Transaction;
use tari_wallet_daemon_client::{
    types::{
        AccountGetDefaultRequest,
        AccountGetRequest,
        AccountGetResponse,
        AccountInfo,
        AccountSetDefaultRequest,
        AccountSetDefaultResponse,
        AccountsCreateFreeTestCoinsRequest,
        AccountsCreateFreeTestCoinsResponse,
        AccountsCreateRequest,
        AccountsCreateResponse,
        AccountsGetBalancesRequest,
        AccountsGetBalancesResponse,
        AccountsInvokeRequest,
        AccountsInvokeResponse,
        AccountsListRequest,
        AccountsListResponse,
        BalanceEntry,
        ClaimBurnRequest,
        ClaimBurnResponse,
        ConfidentialTransferRequest,
        ConfidentialTransferResponse,
        RevealFundsRequest,
        RevealFundsResponse,
        TransferRequest,
        TransferResponse,
    },
    ComponentAddressOrName,
};
use tokio::task;

use super::context::HandlerContext;
use crate::{
    handlers::helpers::{
        get_account,
        get_account_or_default,
        get_account_with_inputs,
        invalid_params,
        wait_for_result,
    },
    indexer_jrpc_impl::IndexerJsonRpcNetworkInterface,
    services::{NewAccountInfo, TransactionSubmittedEvent},
    DEFAULT_FEE,
};

const LOG_TARGET: &str = "tari::dan::wallet_daemon::handlers::transaction";

pub async fn handle_create(
    context: &HandlerContext,
    token: Option<String>,
    req: AccountsCreateRequest,
) -> Result<AccountsCreateResponse, anyhow::Error> {
    let sdk = context.wallet_sdk();
    let key_manager_api = sdk.key_manager_api();
    sdk.jwt_api().check_auth(token, &[JrpcPermission::Admin])?;

    if let Some(name) = req.account_name.as_ref() {
        if sdk.accounts_api().get_account_by_name(name).optional()?.is_some() {
            return Err(anyhow!("Account name '{}' already exists", name));
        }
    }

    let default_account = sdk.accounts_api().get_default()?;
    let inputs = sdk
        .substate_api()
        .locate_dependent_substates(&[default_account.address.clone()])
        .await?;

    // We aren't mutating the resources
    let (input_refs, inputs) = inputs
        .into_iter()
        .partition::<Vec<_>, _>(|s| s.substate_id.is_resource());

    let signing_key_index = req.key_id.unwrap_or(default_account.key_index);
    let signing_key = key_manager_api.derive_key(key_manager::TRANSACTION_BRANCH, signing_key_index)?;

    let owner_key = key_manager_api.next_key(key_manager::TRANSACTION_BRANCH)?;
    let owner_pk = PublicKey::from_secret_key(&owner_key.key);
    let owner_token =
        NonFungibleAddress::from_public_key(RistrettoPublicKeyBytes::from_bytes(owner_pk.as_bytes()).unwrap());

    info!(
        target: LOG_TARGET,
        "Creating account with owner token {}. Fees are paid using account '{}' {}",
        owner_pk,
        default_account.name.as_deref().unwrap_or("<None>"),
        default_account.address
    );

    let max_fee = req.max_fee.unwrap_or(DEFAULT_FEE);
    let transaction = Transaction::builder()
        .fee_transaction_pay_from_component(default_account.address.as_component_address().unwrap(), max_fee)
<<<<<<< HEAD
        .call_function(ACCOUNT_TEMPLATE_ADDRESS, "create", args![owner_token])
        .with_input_refs(input_refs.iter().map(|s| ShardId::from_address(&s.address, s.version)))
=======
        .call_function(*ACCOUNT_TEMPLATE_ADDRESS, "create", args![owner_token])
        .with_input_refs(
            input_refs
                .iter()
                .map(|s| SubstateAddress::from_address(&s.substate_id, s.version)),
        )
>>>>>>> 87dc2cb4
        .with_inputs(
            inputs
                .iter()
                .map(|addr| SubstateAddress::from_address(&addr.substate_id, addr.version)),
        )
        .sign(&signing_key.key)
        .build();

    let tx_id = sdk.transaction_api().submit_transaction(transaction, vec![]).await?;

    let mut events = context.notifier().subscribe();
    context.notifier().notify(TransactionSubmittedEvent {
        transaction_id: tx_id,
        new_account: Some(NewAccountInfo {
            name: req.account_name,
            key_index: owner_key.key_index,
            is_default: req.is_default,
        }),
    });

    let event = wait_for_result(&mut events, tx_id).await?;
    if let Some(reject) = event.finalize.result.reject() {
        return Err(anyhow!("Create account transaction rejected: {}", reject));
    }

    if let Some(reason) = event.finalize.reject() {
        return Err(anyhow!("Create account transaction failed: {}", reason));
    }

    let address = event
        .finalize
        .result
        .accept()
        .unwrap()
        .up_iter()
        .find(|(_, v)| v.version() == 0 && is_account_substate(v))
        .map(|(a, _)| a.clone())
        .ok_or_else(|| anyhow!("Finalize result did not UP any new version 0 component"))?;

    Ok(AccountsCreateResponse {
        address,
        public_key: owner_pk,
        result: event.finalize,
    })
}

pub async fn handle_set_default(
    context: &HandlerContext,
    token: Option<String>,
    req: AccountSetDefaultRequest,
) -> Result<AccountSetDefaultResponse, anyhow::Error> {
    let sdk = context.wallet_sdk();
    sdk.jwt_api().check_auth(token, &[JrpcPermission::Admin])?;
    let account = get_account(&req.account, &sdk.accounts_api())?;
    sdk.accounts_api().set_default_account(&account.address)?;
    Ok(AccountSetDefaultResponse {})
}

pub async fn handle_list(
    context: &HandlerContext,
    token: Option<String>,
    req: AccountsListRequest,
) -> Result<AccountsListResponse, anyhow::Error> {
    let sdk = context.wallet_sdk();
    sdk.jwt_api().check_auth(token, &[JrpcPermission::Admin])?;
    let accounts = sdk.accounts_api().get_many(req.offset, req.limit)?;
    let total = sdk.accounts_api().count()?;
    let km = sdk.key_manager_api();
    let accounts = accounts
        .into_iter()
        .map(|a| {
            let key = km.derive_key(key_manager::TRANSACTION_BRANCH, a.key_index)?;
            let pk = PublicKey::from_secret_key(&key.key);
            Ok(AccountInfo {
                account: a,
                public_key: pk,
            })
        })
        .collect::<Result<_, anyhow::Error>>()?;

    Ok(AccountsListResponse { accounts, total })
}

pub async fn handle_invoke(
    context: &HandlerContext,
    token: Option<String>,
    req: AccountsInvokeRequest,
) -> Result<AccountsInvokeResponse, anyhow::Error> {
    let sdk = context.wallet_sdk();
    sdk.jwt_api().check_auth(token, &[JrpcPermission::Admin])?;

    let account = get_account_or_default(req.account, &sdk.accounts_api())?;

    let signing_key = sdk
        .key_manager_api()
        .derive_key(key_manager::TRANSACTION_BRANCH, account.key_index)?;

    let inputs = sdk.substate_api().load_dependent_substates(&[&account.address])?;

    let inputs = inputs
        .into_iter()
        .map(|s| SubstateAddress::from_address(&s.substate_id, s.version));

    let account_address = account.address.as_component_address().unwrap();
    let transaction = Transaction::builder()
        .fee_transaction_pay_from_component(account_address, req.max_fee.unwrap_or(DEFAULT_FEE))
        .call_method(account_address, &req.method, req.args)
        .with_inputs(inputs)
        .sign(&signing_key.key)
        .build();

    let tx_id = sdk.transaction_api().submit_transaction(transaction, vec![]).await?;

    let mut events = context.notifier().subscribe();
    context.notifier().notify(TransactionSubmittedEvent {
        transaction_id: tx_id,
        new_account: None,
    });

    let mut finalized = wait_for_result(&mut events, tx_id).await?;
    if let Some(reject) = finalized.finalize.result.reject() {
        return Err(anyhow!("Fee transaction rejected: {}", reject));
    }
    if let Some(reject) = finalized.finalize.reject() {
        return Err(anyhow!("Transaction rejected: {}", reject));
    }

    Ok(AccountsInvokeResponse {
        result: finalized.finalize.execution_results.pop(),
    })
}

pub async fn handle_get_balances(
    context: &HandlerContext,
    token: Option<String>,
    req: AccountsGetBalancesRequest,
) -> Result<AccountsGetBalancesResponse, anyhow::Error> {
    let sdk = context.wallet_sdk();
    let account = get_account_or_default(req.account, &sdk.accounts_api())?;
    sdk.jwt_api()
        .check_auth(token, &[JrpcPermission::AccountBalance(account.clone().address)])?;
    if req.refresh {
        context
            .account_monitor()
            .refresh_account(account.address.clone())
            .await?;
    }
    let vaults = sdk.accounts_api().get_vaults_by_account(&account.address)?;
    let outputs_api = sdk.confidential_outputs_api();

    let mut balances = Vec::with_capacity(vaults.len());
    for vault in vaults {
        let confidential_balance = if matches!(vault.resource_type, ResourceType::Confidential) {
            Amount::try_from(outputs_api.get_unspent_balance(&vault.address)?)?
        } else {
            Amount::zero()
        };

        balances.push(BalanceEntry {
            vault_address: vault.address,
            resource_address: vault.resource_address,
            balance: vault.balance,
            resource_type: vault.resource_type,
            confidential_balance,
            token_symbol: vault.token_symbol,
        })
    }

    Ok(AccountsGetBalancesResponse {
        address: account.address,
        balances,
    })
}

pub async fn handle_get(
    context: &HandlerContext,
    token: Option<String>,
    req: AccountGetRequest,
) -> Result<AccountGetResponse, anyhow::Error> {
    let sdk = context.wallet_sdk();
    sdk.jwt_api().check_auth(token, &[JrpcPermission::Admin])?;
    let account = get_account(&req.name_or_address, &sdk.accounts_api())?;
    let km = sdk.key_manager_api();
    let key = km.derive_key(key_manager::TRANSACTION_BRANCH, account.key_index)?;
    let public_key = PublicKey::from_secret_key(&key.key);
    Ok(AccountGetResponse { account, public_key })
}

pub async fn handle_get_default(
    context: &HandlerContext,
    token: Option<String>,
    _req: AccountGetDefaultRequest,
) -> Result<AccountGetResponse, anyhow::Error> {
    let sdk = context.wallet_sdk();
    sdk.jwt_api().check_auth(token, &[JrpcPermission::AccountInfo])?;
    let account = get_account_or_default(None, &sdk.accounts_api())?;
    let km = sdk.key_manager_api();
    let key = km.derive_key(key_manager::TRANSACTION_BRANCH, account.key_index)?;
    let public_key = PublicKey::from_secret_key(&key.key);
    Ok(AccountGetResponse { account, public_key })
}

#[allow(clippy::too_many_lines)]
pub async fn handle_reveal_funds(
    context: &HandlerContext,
    token: Option<String>,
    req: RevealFundsRequest,
) -> Result<RevealFundsResponse, anyhow::Error> {
    let sdk = context.wallet_sdk().clone();
    sdk.jwt_api().check_auth(token, &[JrpcPermission::Admin])?;
    let notifier = context.notifier().clone();

    // If the caller aborts the request early, this async block would be aborted at any await point. To avoid this, we
    // spawn a task that will continue running.
    task::spawn(async move {
        let account = get_account_or_default(req.account, &sdk.accounts_api())?;

        let vault = sdk
            .accounts_api()
            .get_vault_by_resource(&account.address, &CONFIDENTIAL_TARI_RESOURCE_ADDRESS)?;

        let max_fee = req.max_fee.unwrap_or(DEFAULT_FEE);
        let amount_to_reveal = req.amount_to_reveal + if req.pay_fee_from_reveal { max_fee } else { 0.into() };

        let proof_id = sdk.confidential_outputs_api().add_proof(&vault.address)?;

        let (inputs, input_value) =
            sdk.confidential_outputs_api()
                .lock_outputs_by_amount(&vault.address, amount_to_reveal, proof_id, false)?;
        let input_amount = Amount::try_from(input_value)?;

        let account_key = sdk
            .key_manager_api()
            .derive_key(key_manager::TRANSACTION_BRANCH, account.key_index)?;

        let output_mask = sdk.key_manager_api().next_key(key_manager::TRANSACTION_BRANCH)?;
        let (_, public_nonce) = PublicKey::random_keypair(&mut OsRng);

        let remaining_confidential_amount = input_amount - amount_to_reveal;
        let encrypted_data = sdk.confidential_crypto_api().encrypt_value_and_mask(
            remaining_confidential_amount.as_u64_checked().unwrap(),
            &output_mask.key,
            &public_nonce,
            &account_key.key,
        )?;

        let output_statement = ConfidentialProofStatement {
            amount: remaining_confidential_amount,
            mask: output_mask.key,
            sender_public_nonce: public_nonce,
            minimum_value_promise: 0,
            encrypted_data,
            reveal_amount: amount_to_reveal,
        };

        let inputs = sdk
            .confidential_outputs_api()
            .resolve_output_masks(inputs, key_manager::TRANSACTION_BRANCH)?;

        let reveal_proof = sdk
            .confidential_crypto_api()
            .generate_withdraw_proof(&inputs, &output_statement, None)?;

        info!(
            target: LOG_TARGET,
            "Locked {} inputs ({}) for reveal funds transaction on account: {}",
            inputs.len(),
            input_amount,
            account.address
        );

        let account_address = account.address.as_component_address().unwrap();

        let mut builder = Transaction::builder();
        if req.pay_fee_from_reveal {
            builder = builder.with_fee_instructions(vec![
                Instruction::CallMethod {
                    component_address: account_address,
                    method: "withdraw_confidential".to_string(),
                    args: args![CONFIDENTIAL_TARI_RESOURCE_ADDRESS, reveal_proof],
                },
                Instruction::PutLastInstructionOutputOnWorkspace {
                    key: b"revealed".to_vec(),
                },
                Instruction::CallMethod {
                    component_address: account_address,
                    method: "deposit".to_string(),
                    args: args![Workspace("revealed".to_string())],
                },
                Instruction::CallMethod {
                    component_address: account_address,
                    method: "pay_fee".to_string(),
                    args: args![max_fee],
                },
            ]);
        } else {
            builder = builder
                .fee_transaction_pay_from_component(account_address, max_fee)
                .call_method(account_address, "withdraw_confidential", args![
                    CONFIDENTIAL_TARI_RESOURCE_ADDRESS,
                    reveal_proof
                ])
                .put_last_instruction_output_on_workspace("revealed")
                .call_method(account_address, "deposit", args![Workspace("revealed")]);
        }

        // Add the account component
        let account_substate = sdk.substate_api().get_substate(&account.address)?;
        // Add all versioned account child addresses as inputs
        let child_addresses = sdk.substate_api().load_dependent_substates(&[&account.address])?;
        let mut inputs = vec![account_substate.address];
        inputs.extend(child_addresses);

        let inputs = inputs
            .into_iter()
            .map(|addr| SubstateAddress::from_address(&addr.substate_id, addr.version));

        let transaction = builder.with_inputs(inputs).sign(&account_key.key).build();

        sdk.confidential_outputs_api()
            .proofs_set_transaction_hash(proof_id, *transaction.id())?;

        let tx_id = sdk.transaction_api().submit_transaction(transaction, vec![]).await?;

        let mut events = notifier.subscribe();
        notifier.notify(TransactionSubmittedEvent {
            transaction_id: tx_id,
            new_account: None,
        });

        let finalized = wait_for_result(&mut events, tx_id).await?;
        if let Some(reason) = finalized.finalize.reject() {
            return Err(anyhow::anyhow!("Transaction failed: {}", reason));
        }

        Ok(RevealFundsResponse {
            transaction_id: tx_id,
            fee: finalized.final_fee,
            result: finalized.finalize,
        })
    })
    .await?
}

#[allow(clippy::too_many_lines)]
pub async fn handle_claim_burn(
    context: &HandlerContext,
    token: Option<String>,
    req: ClaimBurnRequest,
) -> Result<ClaimBurnResponse, anyhow::Error> {
    let sdk = context.wallet_sdk();
    sdk.jwt_api().check_auth(token, &[JrpcPermission::Admin])?;

    let ClaimBurnRequest {
        account,
        claim_proof,
        max_fee,
        key_id,
    } = req;

    let max_fee = max_fee.unwrap_or(DEFAULT_FEE);
    if max_fee.is_negative() {
        return Err(invalid_params("fee", Some("cannot be negative")));
    }

    let reciprocal_claim_public_key = PublicKey::from_canonical_bytes(
        &base64::decode(
            claim_proof["reciprocal_claim_public_key"]
                .as_str()
                .ok_or_else(|| invalid_params::<&str>("reciprocal_claim_public_key", None))?,
        )
        .map_err(|e| invalid_params("reciprocal_claim_public_key", Some(e)))?,
    )
    .map_err(|e| invalid_params("reciprocal_claim_public_key", Some(e)))?;
    let commitment = base64::decode(
        claim_proof["commitment"]
            .as_str()
            .ok_or_else(|| invalid_params::<&str>("commitment", None))?,
    )
    .map_err(|e| invalid_params("commitment", Some(e)))?;
    let range_proof = base64::decode(
        claim_proof["range_proof"]
            .as_str()
            .or_else(|| claim_proof["rangeproof"].as_str())
            .ok_or_else(|| invalid_params::<&str>("range_proof", None))?,
    )
    .map_err(|e| invalid_params("range_proof", Some(e)))?;

    let public_nonce = PublicKey::from_canonical_bytes(
        &base64::decode(
            claim_proof["ownership_proof"]["public_nonce"]
                .as_str()
                .ok_or_else(|| invalid_params::<&str>("ownership_proof.public_nonce", None))?,
        )
        .map_err(|e| invalid_params("ownership_proof.public_nonce", Some(e)))?,
    )
    .map_err(|e| invalid_params("ownership_proof.public_nonce", Some(e)))?;
    let u = PrivateKey::from_canonical_bytes(
        &base64::decode(
            claim_proof["ownership_proof"]["u"]
                .as_str()
                .ok_or_else(|| invalid_params::<&str>("ownership_proof.u", None))?,
        )
        .map_err(|e| invalid_params("ownership_proof.u", Some(e)))?,
    )
    .map_err(|e| invalid_params("ownership_proof.u", Some(e)))?;
    let v = PrivateKey::from_canonical_bytes(
        &base64::decode(
            claim_proof["ownership_proof"]["v"]
                .as_str()
                .ok_or_else(|| invalid_params::<&str>("ownership_proof.v", None))?,
        )
        .map_err(|e| invalid_params("ownership_proof.v", Some(e)))?,
    )
    .map_err(|e| invalid_params("ownership_proof.v", Some(e)))?;

    let mut inputs = vec![];
    let accounts_api = sdk.accounts_api();
    let (account_address, account_secret_key, new_account_name) =
        get_or_create_account(&account, &accounts_api, key_id, sdk, &mut inputs)?;

    let account_public_key = PublicKey::from_secret_key(&account_secret_key.key);

    info!(
        target: LOG_TARGET,
        "Signing claim burn with key {}. This must be the same as the claiming key used in the burn transaction.",
        account_public_key
    );

    // Add all versioned account child addresses as inputs
    // add the commitment substate id as input to the claim burn transaction
    let commitment_substate_address = VersionedSubstateId {
        substate_id: SubstateId::UnclaimedConfidentialOutput(UnclaimedConfidentialOutputAddress::try_from(
            commitment.as_slice(),
        )?),
        version: 0,
    };
    inputs.push(commitment_substate_address.clone());

    info!(
        target: LOG_TARGET,
        "Loaded {} inputs for claim burn transaction on account: {:?}",
        inputs.len(),
        account
    );

    // We have to unmask the commitment to allow us to reveal funds for the fee payment
    let ValidatorScanResult { substate: output, .. } = sdk
        .substate_api()
        .scan_for_substate(
            &commitment_substate_address.substate_id,
            Some(commitment_substate_address.version),
        )
        .await?;
    dbg!(&output);
    let output = output.into_unclaimed_confidential_output().unwrap();
    let unmasked_output = sdk.confidential_crypto_api().unblind_output(
        &output.commitment,
        &output.encrypted_data,
        &account_secret_key.key,
        &reciprocal_claim_public_key,
    )?;

    let mask = sdk.key_manager_api().next_key(key_manager::TRANSACTION_BRANCH)?;
    let (nonce, output_public_nonce) = PublicKey::random_keypair(&mut OsRng);

    let final_amount = Amount::try_from(unmasked_output.value)? - max_fee;
    if final_amount.is_negative() {
        return Err(anyhow::anyhow!(
            "Fee ({}) is greater than the claimed output amount ({})",
            max_fee,
            unmasked_output.value
        ));
    }

    let encrypted_data = sdk.confidential_crypto_api().encrypt_value_and_mask(
        final_amount.as_u64_checked().unwrap(),
        &mask.key,
        &account_public_key,
        &nonce,
    )?;

    let output_statement = ConfidentialProofStatement {
        amount: final_amount,
        mask: mask.key,
        sender_public_nonce: output_public_nonce,
        minimum_value_promise: 0,
        encrypted_data,
        reveal_amount: max_fee,
    };

    let reveal_proof =
        sdk.confidential_crypto_api()
            .generate_withdraw_proof(&[unmasked_output], &output_statement, None)?;

    let instructions = vec![Instruction::ClaimBurn {
        claim: Box::new(ConfidentialClaim {
            public_key: reciprocal_claim_public_key,
            output_address: commitment_substate_address
                .substate_id
                .as_unclaimed_confidential_output_address()
                .unwrap(),
            range_proof,
            proof_of_knowledge: RistrettoComSig::new(Commitment::from_public_key(&public_nonce), u, v),
            withdraw_proof: Some(reveal_proof),
        }),
    }];

    // ------------------------------
    let (tx_id, finalized) = finish_claiming(
        instructions,
        account_address,
        new_account_name,
        sdk,
        inputs,
        &account_public_key,
        max_fee,
        account_secret_key,
        accounts_api,
        context,
    )
    .await?;

    Ok(ClaimBurnResponse {
        transaction_id: tx_id,
        fee: finalized.final_fee,
        result: finalized.finalize,
    })
}

async fn finish_claiming<T: WalletStore>(
    mut instructions: Vec<Instruction>,
    account_address: SubstateId,
    new_account_name: Option<String>,
    sdk: &DanWalletSdk<SqliteWalletStore, IndexerJsonRpcNetworkInterface>,
    mut inputs: Vec<VersionedSubstateId>,
    account_public_key: &RistrettoPublicKey,
    max_fee: Amount,
    account_secret_key: DerivedKey<RistrettoPublicKey>,
    accounts_api: tari_dan_wallet_sdk::apis::accounts::AccountsApi<'_, T>,
    context: &HandlerContext,
) -> Result<
    (
        tari_transaction::TransactionId,
        crate::services::TransactionFinalizedEvent,
    ),
    anyhow::Error,
> {
    instructions.push(Instruction::PutLastInstructionOutputOnWorkspace {
        key: b"bucket".to_vec(),
    });
    let account_component_address = account_address
        .as_component_address()
        .ok_or_else(|| anyhow!("Invalid account address"))?;
    if new_account_name.is_none() {
        // Add all versioned account child addresses as inputs unless the account is new
        let child_addresses = sdk.substate_api().load_dependent_substates(&[&account_address])?;
        inputs.extend(child_addresses);
        instructions.push(Instruction::CallMethod {
            component_address: account_component_address,
            method: "deposit".to_string(),
            args: args![Workspace("bucket")],
        });
    } else {
        let owner_token = NonFungibleAddress::from_public_key(
            RistrettoPublicKeyBytes::from_bytes(account_public_key.as_bytes()).unwrap(),
        );
        instructions.push(Instruction::CallFunction {
            template_address: ACCOUNT_TEMPLATE_ADDRESS,
            function: "create_with_bucket".to_string(),
            args: args![owner_token, Workspace("bucket")],
        });
    }
    instructions.push(Instruction::CallMethod {
        component_address: account_component_address,
        method: "pay_fee".to_string(),
        args: args![max_fee],
    });
    let inputs = inputs
        .into_iter()
        .map(|s| SubstateAddress::from_address(&s.substate_id, s.version));
    let transaction = Transaction::builder()
        .with_fee_instructions(instructions)
        .with_inputs(inputs)
        .sign(&account_secret_key.key)
        .build();
    let tx_id = sdk.transaction_api().submit_transaction(transaction, vec![]).await?;
    let is_first_account = accounts_api.count()? == 0;
    let mut events = context.notifier().subscribe();
    context.notifier().notify(TransactionSubmittedEvent {
        transaction_id: tx_id,
        new_account: new_account_name.map(|name| NewAccountInfo {
            name: Some(name),
            key_index: account_secret_key.key_index,
            is_default: is_first_account,
        }),
    });
    let finalized = wait_for_result(&mut events, tx_id).await?;
    if let Some(reject) = finalized.finalize.result.reject() {
        return Err(anyhow::anyhow!("Fee transaction rejected: {}", reject));
    }
    if let Some(reason) = finalized.finalize.reject() {
        return Err(anyhow::anyhow!(
            "Fee transaction succeeded (fees charged) however the transaction failed: {}",
            reason
        ));
    }
    Ok((tx_id, finalized))
}

/// Mints free test coins into an account. If an account name is provided which does not exist, that account is created
#[allow(clippy::too_many_lines)]
pub async fn handle_create_free_test_coins(
    context: &HandlerContext,
    token: Option<String>,
    req: AccountsCreateFreeTestCoinsRequest,
) -> Result<AccountsCreateFreeTestCoinsResponse, anyhow::Error> {
    let sdk = context.wallet_sdk();
    sdk.jwt_api().check_auth(token, &[JrpcPermission::Admin])?;

    let AccountsCreateFreeTestCoinsRequest {
        account,
        amount,
        max_fee,
        key_id,
    } = req;

    let max_fee = max_fee.unwrap_or(DEFAULT_FEE);
    if max_fee.is_negative() {
        return Err(invalid_params("fee", Some("cannot be negative")));
    }

    let mut inputs = vec![];
    let accounts_api = sdk.accounts_api();
    let (account_address, account_secret_key, new_account_name) =
        get_or_create_account(&account, &accounts_api, key_id, sdk, &mut inputs)?;

    let account_public_key = PublicKey::from_secret_key(&account_secret_key.key);
    let output = sdk
        .confidential_crypto_api()
        .generate_output_for_dest(&account_public_key, amount)?;

    let instructions = vec![
        // TODO: We create double what is expected, amount confidential and amount revealed. Should let the caller
        //       specify these values separately.
        Instruction::CreateFreeTestCoins {
            revealed_amount: amount,
            output: Some(output),
        },
    ];

    // ------------------------------
    let (tx_id, finalized) = finish_claiming(
        instructions,
        account_address,
        new_account_name,
        sdk,
        inputs,
        &account_public_key,
        max_fee,
        account_secret_key,
        accounts_api,
        context,
    )
    .await?;

    Ok(AccountsCreateFreeTestCoinsResponse {
        transaction_id: tx_id,
        amount,
        fee: max_fee,
        result: finalized.finalize,
        public_key: account_public_key,
    })
}

fn get_or_create_account<T: WalletStore>(
    account: &Option<ComponentAddressOrName>,
    accounts_api: &tari_dan_wallet_sdk::apis::accounts::AccountsApi<'_, T>,
    key_id: Option<u64>,
    sdk: &DanWalletSdk<SqliteWalletStore, IndexerJsonRpcNetworkInterface>,
    inputs: &mut Vec<VersionedSubstateId>,
) -> Result<(SubstateId, DerivedKey<RistrettoPublicKey>, Option<String>), anyhow::Error> {
    let maybe_account = match account {
        Some(ref addr_or_name) => get_account(addr_or_name, accounts_api).optional()?,
        None => {
            let account = accounts_api
                .get_default()
                .optional()?
                .ok_or_else(|| anyhow::anyhow!("No default account found. Please set a default account."))?;

            Some(account)
        },
    };
    let (account_address, account_secret_key, new_account_name) = match maybe_account {
        Some(account) => {
            let key_index = key_id.unwrap_or(account.key_index);
            let account_secret_key = sdk
                .key_manager_api()
                .derive_key(key_manager::TRANSACTION_BRANCH, key_index)?;
            let account_substate = sdk.substate_api().get_substate(&account.address)?;
            inputs.push(account_substate.address);

            (account.address, account_secret_key, None)
        },
        None => {
            let name = account
                .as_ref()
                .unwrap()
                .name()
                .ok_or_else(|| anyhow!("Account name must be provided when creating a new account"))?;
            let account_secret_key = key_id
                .map(|idx| sdk.key_manager_api().derive_key(key_manager::TRANSACTION_BRANCH, idx))
                .unwrap_or_else(|| sdk.key_manager_api().next_key(key_manager::TRANSACTION_BRANCH))?;
            let account_pk = PublicKey::from_secret_key(&account_secret_key.key);

            let component_id = Hash::try_from(account_pk.as_bytes())?;
            let account_address = new_component_address_from_parts(&ACCOUNT_TEMPLATE_ADDRESS, &component_id);

            // We have no involved substate addresses, so we need to add an output
            (account_address.into(), account_secret_key, Some(name.to_string()))
        },
    };
    Ok((account_address, account_secret_key, new_account_name))
}

#[allow(clippy::too_many_lines)]
pub async fn handle_transfer(
    context: &HandlerContext,
    token: Option<String>,
    req: TransferRequest,
) -> Result<TransferResponse, anyhow::Error> {
    let sdk = context.wallet_sdk().clone();
    sdk.jwt_api().check_auth(token, &[JrpcPermission::Admin])?;

    let (account, mut inputs) = get_account_with_inputs(req.account, &sdk)?;

    // get the source account component address
    let source_account_address = account
        .address
        .as_component_address()
        .ok_or_else(|| anyhow!("Invalid account address"))?;

    // add the input for the source account vault substate
    let src_vault = sdk
        .accounts_api()
        .get_vault_by_resource(&account.address, &req.resource_address)?;
    let src_vault_substate = sdk.substate_api().get_substate(&src_vault.address)?;
    inputs.push(src_vault_substate.address);

    // add the input for the resource address to be transfered
    let resource_substate = sdk
        .substate_api()
        .scan_for_substate(&SubstateId::Resource(req.resource_address), None)
        .await?;
    let resource_substate_address = SubstateAddress::from_address(
        &resource_substate.address.substate_id,
        resource_substate.address.version,
    );
    inputs.push(resource_substate.address);

    let mut instructions = vec![];
    let mut fee_instructions = vec![];

    // get destination account information
    let destination_account_address =
        get_or_create_account_address(&sdk, &req.destination_public_key, &mut inputs, &mut instructions).await?;

    // build the transaction
    let max_fee = req.max_fee.unwrap_or(DEFAULT_FEE);
    instructions.append(&mut vec![
        Instruction::CallMethod {
            component_address: source_account_address,
            method: "withdraw".to_string(),
            args: args![req.resource_address, req.amount],
        },
        Instruction::PutLastInstructionOutputOnWorkspace {
            key: b"bucket".to_vec(),
        },
        Instruction::CallMethod {
            component_address: destination_account_address,
            method: "deposit".to_string(),
            args: args![Workspace("bucket")],
        },
    ]);

    fee_instructions.append(&mut vec![Instruction::CallMethod {
        component_address: source_account_address,
        method: "pay_fee".to_string(),
        args: args![max_fee],
    }]);

    let account_secret_key = sdk
        .key_manager_api()
        .derive_key(key_manager::TRANSACTION_BRANCH, account.key_index)?;

    let transaction = Transaction::builder()
        .with_fee_instructions(fee_instructions)
        .with_instructions(instructions)
        .with_input_refs(vec![resource_substate_address])
        .sign(&account_secret_key.key)
        .build();

    // send the transaction
    let required_inputs = inputs.into_iter().map(Into::into).collect();
    if req.dry_run {
        let result = sdk
            .transaction_api()
            .submit_dry_run_transaction(transaction, required_inputs)
            .await?;
        let execute_result = result.result.into_execute_result().unwrap();
        return Ok(TransferResponse {
            transaction_id: result.transaction_id,
            fee: execute_result
                .fee_receipt
                .clone()
                .map(|fee_receipt| fee_receipt.total_fees_paid)
                .unwrap_or_default(),
            fee_refunded: execute_result
                .fee_receipt
                .clone()
                .map(|fee_receipt| fee_receipt.total_fee_payment)
                .unwrap_or_default() -
                execute_result
                    .fee_receipt
                    .clone()
                    .map(|fee_receipt| fee_receipt.total_fees_paid)
                    .unwrap_or_default(),
            result: execute_result.finalize,
        });
    }
    let tx_id = sdk
        .transaction_api()
        .submit_transaction(transaction, required_inputs)
        .await?;

    let mut events = context.notifier().subscribe();
    context.notifier().notify(TransactionSubmittedEvent {
        transaction_id: tx_id,
        new_account: None,
    });

    let finalized = wait_for_result(&mut events, tx_id).await?;

    if let Some(reject) = finalized.finalize.result.reject() {
        return Err(anyhow::anyhow!("Fee transaction rejected: {}", reject));
    }
    if let Some(reason) = finalized.finalize.reject() {
        return Err(anyhow::anyhow!(
            "Fee transaction succeeded (fees charged) however the transaction failed: {}",
            reason
        ));
    }
    info!(
        target: LOG_TARGET,
        "✅ Transfer transaction {} finalized. Fee: {}",
        finalized.transaction_id,
        finalized.final_fee
    );

    Ok(TransferResponse {
        transaction_id: tx_id,
        fee: finalized.final_fee,
        fee_refunded: max_fee - finalized.final_fee,
        result: finalized.finalize,
    })
}

async fn get_or_create_account_address(
    sdk: &DanWalletSdk<SqliteWalletStore, IndexerJsonRpcNetworkInterface>,
    public_key: &PublicKey,
    inputs: &mut Vec<VersionedSubstateId>,
    instructions: &mut Vec<Instruction>,
) -> Result<ComponentAddress, anyhow::Error> {
    // calculate the account component address from the public key
    let component_id = Hash::try_from(public_key.as_bytes())?;
    let account_address = new_component_address_from_parts(&ACCOUNT_TEMPLATE_ADDRESS, &component_id);

    let account_scan = sdk
        .substate_api()
        .scan_for_substate(&SubstateId::Component(account_address), None)
        .await
        .optional()?;

    match account_scan {
        Some(res) => {
            // the account already exists in the network, so we must add the substate id to the inputs
            debug!(target: LOG_TARGET, "Account {} exists. Adding input.", res.address);
            inputs.push(res.address);
        },
        None => {
            // the account does not exists, so we must add a instruction to create it, matching the public key
            debug!(target: LOG_TARGET, "Account does not exist. Adding create instruction");
            let owner_token = NonFungibleAddress::from_public_key(
                RistrettoPublicKeyBytes::from_bytes(public_key.as_bytes()).unwrap(),
            );
            instructions.insert(0, Instruction::CallFunction {
                template_address: ACCOUNT_TEMPLATE_ADDRESS,
                function: "create".to_string(),
                args: args![owner_token],
            });
        },
    };

    Ok(account_address)
}

#[allow(clippy::too_many_lines)]
pub async fn handle_confidential_transfer(
    context: &HandlerContext,
    token: Option<String>,
    req: ConfidentialTransferRequest,
) -> Result<ConfidentialTransferResponse, anyhow::Error> {
    let sdk = context.wallet_sdk().clone();
    sdk.jwt_api().check_auth(token, &[JrpcPermission::Admin])?;
    let notifier = context.notifier().clone();

    if req.amount.is_negative() {
        return Err(invalid_params("amount", Some("must be positive")));
    }

    task::spawn(async move {
        let outputs_api = sdk.confidential_outputs_api();
        let crypto_api = sdk.confidential_crypto_api();
        let accounts_api = sdk.accounts_api();
        let substate_api = sdk.substate_api();
        let key_manager_api = sdk.key_manager_api();
        let mut inputs = vec![];

        let mut instructions = vec![];

        // -------------------------------- Load up known substates -------------------------------- //
        let account = get_account_or_default(req.account, &accounts_api)?;
        let account_secret = key_manager_api.derive_key(key_manager::TRANSACTION_BRANCH, account.key_index)?;
        let source_component_address = account
            .address
            .as_component_address()
            .ok_or_else(|| anyhow!("Invalid component address for source address"))?;

        let account_substate = substate_api.get_substate(&account.address)?;
        inputs.push(account_substate.address);

        // Add all versioned account child addresses as inputs
        let child_addresses = sdk.substate_api().load_dependent_substates(&[&account.address])?;
        inputs.extend(child_addresses);

        let src_vault = accounts_api.get_vault_by_resource(&account.address, &CONFIDENTIAL_TARI_RESOURCE_ADDRESS)?;
        let src_vault_substate = substate_api.get_substate(&src_vault.address)?;
        inputs.push(src_vault_substate.address);

        // add the input for the resource address to be transfered
        let resource_substate = sdk
            .substate_api()
            .scan_for_substate(&SubstateId::Resource(req.resource_address), None)
            .await?;
        inputs.push(resource_substate.address);

        // get destination account information
        let destination_account_address =
            get_or_create_account_address(&sdk, &req.destination_public_key, &mut inputs, &mut instructions).await?;

        // -------------------------------- Lock outputs for spending -------------------------------- //
        let total_amount = req.max_fee.unwrap_or(DEFAULT_FEE) + req.amount;
        let proof_id = outputs_api.add_proof(&src_vault.address)?;
        let (confidential_inputs, total_input_value) =
            outputs_api.lock_outputs_by_amount(&src_vault.address, total_amount, proof_id, req.dry_run)?;

        let output_mask = sdk.key_manager_api().next_key(key_manager::TRANSACTION_BRANCH)?;
        let (nonce, public_nonce) = PublicKey::random_keypair(&mut OsRng);

        let encrypted_data = sdk.confidential_crypto_api().encrypt_value_and_mask(
            req.amount.as_u64_checked().unwrap(),
            &output_mask.key,
            &req.destination_public_key,
            &nonce,
        )?;

        let output_statement = ConfidentialProofStatement {
            amount: req.amount,
            mask: output_mask.key,
            sender_public_nonce: public_nonce,
            encrypted_data,
            minimum_value_promise: 0,
            reveal_amount: Amount::zero(),
        };

        let change_amount = total_input_value - req.amount.as_u64_checked().unwrap();
        let maybe_change_statement = if change_amount > 0 {
            let change_mask = sdk.key_manager_api().next_key(key_manager::TRANSACTION_BRANCH)?;
            let (_, public_nonce) = PublicKey::random_keypair(&mut OsRng);

            let encrypted_data = sdk.confidential_crypto_api().encrypt_value_and_mask(
                change_amount,
                &change_mask.key,
                &public_nonce,
                &account_secret.key,
            )?;

            if !req.dry_run {
                outputs_api.add_output(ConfidentialOutputModel {
                    account_address: account.address,
                    vault_address: src_vault.address,
                    commitment: get_commitment_factory().commit_value(&change_mask.key, change_amount),
                    value: change_amount,
                    sender_public_nonce: Some(public_nonce.clone()),
                    encryption_secret_key_index: account_secret.key_index,
                    encrypted_data: encrypted_data.clone(),
                    public_asset_tag: None,
                    status: OutputStatus::LockedUnconfirmed,
                    locked_by_proof: Some(proof_id),
                })?;
            }

            Some(ConfidentialProofStatement {
                amount: change_amount.try_into()?,
                mask: change_mask.key,
                sender_public_nonce: public_nonce,
                minimum_value_promise: 0,
                encrypted_data,
                reveal_amount: Amount::zero(),
            })
        } else {
            None
        };

        let confidential_inputs =
            outputs_api.resolve_output_masks(confidential_inputs, key_manager::TRANSACTION_BRANCH)?;

        let proof = crypto_api.generate_withdraw_proof(
            &confidential_inputs,
            &output_statement,
            maybe_change_statement.as_ref(),
        )?;

        instructions.append(&mut vec![
            Instruction::CallMethod {
                component_address: source_component_address,
                method: "withdraw_confidential".to_string(),
                args: args![req.resource_address, proof],
            },
            Instruction::PutLastInstructionOutputOnWorkspace {
                key: b"bucket".to_vec(),
            },
            Instruction::CallMethod {
                component_address: destination_account_address,
                method: "deposit".to_string(),
                args: args![Workspace("bucket")],
            },
        ]);

        let transaction = Transaction::builder()
            .fee_transaction_pay_from_component(source_component_address, req.max_fee.unwrap_or(DEFAULT_FEE))
            .with_instructions(instructions)
            .sign(&account_secret.key)
            .build();

        if req.dry_run {
            let result = sdk
                .transaction_api()
                .submit_dry_run_transaction(transaction, inputs.into_iter().map(Into::into).collect())
                .await?;
            let execute_result = result.result.into_execute_result().unwrap();
            return Ok(ConfidentialTransferResponse {
                transaction_id: result.transaction_id,
                fee: execute_result.fee_receipt.clone().unwrap().total_fees_paid,
                result: execute_result.finalize,
            });
        }

        outputs_api.proofs_set_transaction_hash(proof_id, *transaction.id())?;

        let tx_id = sdk
            .transaction_api()
            .submit_transaction(transaction, inputs.into_iter().map(Into::into).collect())
            .await?;

        let mut events = notifier.subscribe();
        notifier.notify(TransactionSubmittedEvent {
            transaction_id: tx_id,
            new_account: None,
        });

        let finalized = wait_for_result(&mut events, tx_id).await?;
        if let Some(reject) = finalized.finalize.result.reject() {
            return Err(anyhow::anyhow!("Fee transaction rejected: {}", reject));
        }
        if let Some(reason) = finalized.finalize.reject() {
            return Err(anyhow::anyhow!(
                "Fee transaction succeeded (fees charged) however the transaction failed: {}",
                reason
            ));
        }

        Ok(ConfidentialTransferResponse {
            transaction_id: tx_id,
            fee: finalized.final_fee,
            result: finalized.finalize,
        })
    })
    .await?
}

fn is_account_substate(substate: &Substate) -> bool {
    substate
        .substate_value()
        .component()
        .filter(|c| c.template_address == ACCOUNT_TEMPLATE_ADDRESS)
        .is_some()
}<|MERGE_RESOLUTION|>--- conflicted
+++ resolved
@@ -131,17 +131,12 @@
     let max_fee = req.max_fee.unwrap_or(DEFAULT_FEE);
     let transaction = Transaction::builder()
         .fee_transaction_pay_from_component(default_account.address.as_component_address().unwrap(), max_fee)
-<<<<<<< HEAD
         .call_function(ACCOUNT_TEMPLATE_ADDRESS, "create", args![owner_token])
-        .with_input_refs(input_refs.iter().map(|s| ShardId::from_address(&s.address, s.version)))
-=======
-        .call_function(*ACCOUNT_TEMPLATE_ADDRESS, "create", args![owner_token])
         .with_input_refs(
             input_refs
                 .iter()
                 .map(|s| SubstateAddress::from_address(&s.substate_id, s.version)),
         )
->>>>>>> 87dc2cb4
         .with_inputs(
             inputs
                 .iter()
