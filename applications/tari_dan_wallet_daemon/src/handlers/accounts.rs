//   Copyright 2023 The Tari Project
//   SPDX-License-Identifier: BSD-3-Clause
use std::convert::{TryFrom, TryInto};

use anyhow::anyhow;
use axum_jrpc::error::{JsonRpcError, JsonRpcErrorReason};
use base64;
use log::*;
use serde_json as json;
use tari_common_types::types::{FixedHash, PrivateKey, PublicKey};
use tari_crypto::{
    commitment::{HomomorphicCommitment as Commitment, HomomorphicCommitmentFactory},
    keys::PublicKey as _,
    ristretto::RistrettoComSig,
};
use tari_dan_common_types::{optional::Optional, ShardId};
use tari_dan_wallet_sdk::{
    apis::key_manager,
    confidential::{get_commitment_factory, ConfidentialProofStatement},
    models::{Account, ConfidentialOutputModel, OutputStatus, VersionedSubstateAddress},
    DanWalletSdk,
};
use tari_engine_types::{confidential::ConfidentialClaim, instruction::Instruction, substate::SubstateAddress};
use tari_template_builtin::ACCOUNT_TEMPLATE_ADDRESS;
use tari_template_lib::{
    args,
    crypto::RistrettoPublicKeyBytes,
    models::{Amount, NonFungibleAddress, UnclaimedConfidentialOutputAddress},
    prelude::{ResourceType, CONFIDENTIAL_TARI_RESOURCE_ADDRESS},
};
use tari_transaction::Transaction;
use tari_utilities::ByteArray;
<<<<<<< HEAD
use tari_wallet_daemon_client::{
    types::{
        AccountByNameRequest,
        AccountByNameResponse,
        AccountSetDefaultRequest,
        AccountSetDefaultResponse,
        AccountsCreateRequest,
        AccountsCreateResponse,
        AccountsGetBalancesRequest,
        AccountsGetBalancesResponse,
        AccountsInvokeRequest,
        AccountsInvokeResponse,
        AccountsListRequest,
        AccountsListResponse,
        BalanceEntry,
        ClaimBurnRequest,
        ClaimBurnResponse,
        ConfidentialTransferRequest,
        ConfidentialTransferResponse,
        RevealFundsRequest,
        RevealFundsResponse,
    },
    ComponentAddressOrName,
=======
use tari_wallet_daemon_client::types::{
    AccountByNameRequest,
    AccountByNameResponse,
    AccountInfo,
    AccountsCreateFreeTestCoinsRequest,
    AccountsCreateFreeTestCoinsResponse,
    AccountsCreateRequest,
    AccountsCreateResponse,
    AccountsGetBalancesRequest,
    AccountsGetBalancesResponse,
    AccountsInvokeRequest,
    AccountsInvokeResponse,
    AccountsListRequest,
    AccountsListResponse,
    BalanceEntry,
    ClaimBurnRequest,
    ClaimBurnResponse,
    ConfidentialTransferRequest,
    ConfidentialTransferResponse,
    RevealFundsRequest,
    RevealFundsResponse,
>>>>>>> 1d83a457
};
use tokio::{sync::broadcast, task};

use super::context::HandlerContext;
use crate::{
    handlers::{get_account, get_account_or_default},
    services::{TransactionFinalizedEvent, TransactionSubmittedEvent, WalletEvent},
    DEFAULT_FEE,
};

const LOG_TARGET: &str = "tari::dan_wallet_daemon::handlers::transaction";

pub async fn handle_create(
    context: &HandlerContext,
    req: AccountsCreateRequest,
) -> Result<AccountsCreateResponse, anyhow::Error> {
    let sdk = context.wallet_sdk();

    if let Some(name) = req.account_name.as_ref() {
        if sdk.accounts_api().get_account_by_name(name).optional()?.is_some() {
            return Err(anyhow!("Account name '{}' already exists", name));
        }
    }

    let (key_index, signing_key) = sdk
        .key_manager_api()
        .get_key_or_active(key_manager::TRANSACTION_BRANCH, req.signing_key_index)?;
    let owner_pk = sdk
        .key_manager_api()
        .get_public_key(key_manager::TRANSACTION_BRANCH, req.signing_key_index)?;
    let owner_token =
        NonFungibleAddress::from_public_key(RistrettoPublicKeyBytes::from_bytes(owner_pk.as_bytes()).unwrap());

    info!(target: LOG_TARGET, "Creating account with owner token {}", owner_pk);

    let transaction = Transaction::builder()
        .call_function(ACCOUNT_TEMPLATE_ADDRESS, "create", args![owner_token])
        .with_new_outputs(1)
        .sign(&signing_key.k)
        .build();

    let tx_hash = sdk.transaction_api().submit_to_vn(transaction).await?;

    let mut events = context.notifier().subscribe();
    context.notifier().notify(TransactionSubmittedEvent { hash: tx_hash });

    let finalized = wait_for_result(&mut events, tx_hash).await?;
    if let Some(reject) = finalized.finalize.result.reject() {
        return Err(anyhow!("Create account transaction rejected: {}", reject));
    }
    if let Some(reason) = finalized.transaction_failure {
        return Err(anyhow!("Create account transaction failed: {}", reason));
    }
    let diff = finalized.finalize.result.accept().unwrap();
    let (addr, _) = diff
        .up_iter()
        .find(|(addr, _)| addr.is_component())
        .ok_or_else(|| anyhow!("Create account transaction accepted but no component address was returned"))?;

    sdk.accounts_api()
        .add_account(req.account_name.as_deref(), addr, key_index, req.is_default)?;

    Ok(AccountsCreateResponse {
        address: addr.clone(),
        public_key: owner_pk,
        result: finalized.finalize,
    })
}

pub async fn handle_set_default(
    context: &HandlerContext,
    req: AccountSetDefaultRequest,
) -> Result<AccountSetDefaultResponse, anyhow::Error> {
    let sdk = context.wallet_sdk();
    let account = get_account(req.account, &sdk)?;
    sdk.accounts_api().set_default_account(&account.address)?;
    Ok(AccountSetDefaultResponse {})
}

pub async fn handle_list(
    context: &HandlerContext,
    req: AccountsListRequest,
) -> Result<AccountsListResponse, anyhow::Error> {
    let sdk = context.wallet_sdk();
    let accounts = sdk.accounts_api().get_many(req.offset, req.limit)?;
    let total = sdk.accounts_api().count()?;
    let km = sdk.key_manager_api();
    let accounts = accounts
        .into_iter()
        .map(|a| {
            let key = km.derive_key(key_manager::TRANSACTION_BRANCH, a.key_index)?;
            let pk = PublicKey::from_secret_key(&key.k);
            Ok(AccountInfo {
                account: a,
                public_key: pk,
            })
        })
        .collect::<Result<_, anyhow::Error>>()?;

    Ok(AccountsListResponse { accounts, total })
}

pub async fn handle_invoke(
    context: &HandlerContext,
    req: AccountsInvokeRequest,
) -> Result<AccountsInvokeResponse, anyhow::Error> {
    let sdk = context.wallet_sdk();
    let (_, signing_key) = sdk
        .key_manager_api()
        .get_key_or_active(key_manager::TRANSACTION_BRANCH, None)?;

    let account = get_account_or_default(req.account, &sdk)?;
    let account_substate = sdk.substate_api().get_substate(&account.address)?;

    let vault = sdk
        .accounts_api()
        .get_vault_by_resource(&account.address, &CONFIDENTIAL_TARI_RESOURCE_ADDRESS)?;

    let vault_substate = sdk.substate_api().get_substate(&vault.address)?;
    // Because of the fee, we pledge that the account and confidential vault substates will be mutated
    let outputs = vec![
        ShardId::from_address(&account_substate.address.address, account_substate.address.version + 1),
        ShardId::from_address(&vault_substate.address.address, vault_substate.address.version + 1),
    ];

    let inputs = sdk.substate_api().load_dependent_substates(&[&account.address])?;

    let inputs = inputs
        .into_iter()
        .map(|s| ShardId::from_address(&s.address, s.version))
        .collect();

    let account_address = account.address.as_component_address().unwrap();
    let transaction = Transaction::builder()
        .fee_transaction_pay_from_component(account_address, req.fee.unwrap_or(DEFAULT_FEE))
        .call_method(account_address, &req.method, req.args)
        .with_inputs(inputs)
        .with_outputs(outputs)
        .sign(&signing_key.k)
        .build();

    let tx_hash = sdk.transaction_api().submit_to_vn(transaction).await?;
    let mut events = context.notifier().subscribe();
    context.notifier().notify(TransactionSubmittedEvent { hash: tx_hash });

    let mut finalized = wait_for_result(&mut events, tx_hash).await?;
    if let Some(reject) = finalized.finalize.result.reject() {
        return Err(anyhow!("Fee transaction rejected: {}", reject));
    }
    if let Some(reject) = finalized.transaction_failure {
        return Err(anyhow!("Transaction rejected: {}", reject));
    }

    Ok(AccountsInvokeResponse {
        result: finalized.finalize.execution_results.pop(),
    })
}

pub async fn handle_get_balances(
    context: &HandlerContext,
    req: AccountsGetBalancesRequest,
) -> Result<AccountsGetBalancesResponse, anyhow::Error> {
    let sdk = context.wallet_sdk();
    let account = get_account_or_default(req.account, &sdk)?;
    let vaults = sdk.accounts_api().get_vaults_by_account(&account.address)?;
    let outputs_api = sdk.confidential_outputs_api();

    let mut balances = Vec::with_capacity(vaults.len());
    for vault in vaults {
        let confidential_balance = if matches!(vault.resource_type, ResourceType::Confidential) {
            Amount::try_from(outputs_api.get_unspent_balance(&vault.address)?)?
        } else {
            Amount::zero()
        };

        balances.push(BalanceEntry {
            vault_address: vault.address,
            resource_address: vault.resource_address,
            balance: vault.balance,
            resource_type: vault.resource_type,
            confidential_balance,
            token_symbol: vault.token_symbol,
        })
    }

    Ok(AccountsGetBalancesResponse {
        address: account.address,
        balances,
    })
}

pub async fn handle_get_by_name(
    context: &HandlerContext,
    req: AccountByNameRequest,
) -> Result<AccountByNameResponse, anyhow::Error> {
    let sdk = context.wallet_sdk();
    let account = sdk.accounts_api().get_account_by_name(&req.name)?;
    let km = sdk.key_manager_api();
    let key = km.derive_key(key_manager::TRANSACTION_BRANCH, account.key_index)?;
    let public_key = PublicKey::from_secret_key(&key.k);
    Ok(AccountByNameResponse { account, public_key })
}

#[allow(clippy::too_many_lines)]
pub async fn handle_reveal_funds(
    context: &HandlerContext,
    req: RevealFundsRequest,
) -> Result<RevealFundsResponse, anyhow::Error> {
    let notifier = context.notifier().clone();
    let sdk = context.wallet_sdk().clone();

    task::spawn(async move {
        let mut inputs = vec![];

        let account = get_account_or_default(req.account, &sdk)?;
        // Add the account component
        let account_substate = sdk.substate_api().get_substate(&account.address)?;

        inputs.push(account_substate.address);

        // Add all versioned account child addresses as inputs
        let child_addresses = sdk.substate_api().load_dependent_substates(&[&account.address])?;
        inputs.extend(child_addresses);

        let vault = sdk
            .accounts_api()
            .get_vault_by_resource(&account.address, &CONFIDENTIAL_TARI_RESOURCE_ADDRESS)?;

        let proof_id = sdk.confidential_outputs_api().add_proof(&vault.address)?;

        let (inputs, input_value) = sdk.confidential_outputs_api().lock_outputs_by_amount(
            &vault.address,
            req.amount_to_reveal.as_u64_checked().unwrap(),
            proof_id,
        )?;
        let input_amount = Amount::try_from(input_value)?;

        let account_key = sdk
            .key_manager_api()
            .derive_key(key_manager::TRANSACTION_BRANCH, account.key_index)?;
        let account_public_key = PublicKey::from_secret_key(&account_key.k);

        let (output_mask, public_nonce) = sdk
            .confidential_crypto_api()
            .derive_output_mask_for_destination(&account_public_key);

        let output_statement = ConfidentialProofStatement {
            amount: input_amount - req.amount_to_reveal,
            mask: output_mask,
            sender_public_nonce: Some(public_nonce),
            minimum_value_promise: 0,
            reveal_amount: req.amount_to_reveal,
        };

        let inputs = sdk
            .confidential_outputs_api()
            .resolve_output_masks(inputs, key_manager::TRANSACTION_BRANCH)?;

        let reveal_proof = sdk
            .confidential_crypto_api()
            .generate_withdraw_proof(&inputs, &output_statement, None)?;

        info!(
            target: LOG_TARGET,
            "Locked {} inputs ({}) for reveal funds transaction on account: {}",
            inputs.len(),
            input_amount,
            account.address
        );

        let account_address = account.address.as_component_address().unwrap();

        let mut builder = Transaction::builder();
        if req.pay_fee_from_reveal {
            builder = builder.with_fee_instructions(vec![
                Instruction::CallMethod {
                    component_address: account_address,
                    method: "withdraw_confidential".to_string(),
                    args: args![CONFIDENTIAL_TARI_RESOURCE_ADDRESS, reveal_proof],
                },
                Instruction::PutLastInstructionOutputOnWorkspace {
                    key: b"revealed".to_vec(),
                },
                Instruction::CallMethod {
                    component_address: account_address,
                    method: "deposit".to_string(),
                    args: args![Workspace("revealed".to_string())],
                },
                Instruction::CallMethod {
                    component_address: account_address,
                    method: "pay_fee".to_string(),
                    args: args![req.fee],
                },
            ]);
        } else {
            builder = builder
                .fee_transaction_pay_from_component(account_address, req.fee.unwrap_or(DEFAULT_FEE))
                .call_method(account_address, "withdraw_confidential", args![
                    CONFIDENTIAL_TARI_RESOURCE_ADDRESS,
                    reveal_proof
                ])
                .put_last_instruction_output_on_workspace("revealed")
                .call_method(account_address, "deposit", args![Workspace("revealed")]);
        }

        // Add the account component
        let account_substate = sdk.substate_api().get_substate(&account.address)?;
        // Add all versioned account child addresses as inputs
        let child_addresses = sdk.substate_api().load_dependent_substates(&[&account.address])?;
        let mut inputs = vec![account_substate.address];
        inputs.extend(child_addresses);

        // TODO: we assume that all inputs will be consumed and produce a new output however this is only the case when
        // the       object is mutated
        let outputs = inputs
            .iter()
            .map(|versioned_addr| ShardId::from_address(&versioned_addr.address, versioned_addr.version + 1))
            .collect::<Vec<_>>();

        let inputs = inputs
            .into_iter()
            .map(|addr| ShardId::from_address(&addr.address, addr.version))
            .collect();

        let transaction = builder
            .with_inputs(inputs)
            .with_outputs(outputs)
            .sign(&account_key.k)
            .build();

        sdk.confidential_outputs_api()
            .proofs_set_transaction_hash(proof_id, *transaction.hash())?;

        let tx_hash = sdk.transaction_api().submit_to_vn(transaction).await?;

        let mut events = notifier.subscribe();
        notifier.notify(TransactionSubmittedEvent { hash: tx_hash });

        let finalized = wait_for_result(&mut events, tx_hash).await?;
        if let Some(reason) = finalized.transaction_failure {
            return Err(anyhow::anyhow!("Transaction failed: {}", reason));
        }

        Ok(RevealFundsResponse {
            hash: tx_hash,
            fee: finalized.final_fee,
            result: finalized.finalize,
        })
    })
    .await?
}

#[allow(clippy::too_many_lines)]
pub async fn handle_claim_burn(
    context: &HandlerContext,
    req: ClaimBurnRequest,
) -> Result<ClaimBurnResponse, anyhow::Error> {
    let ClaimBurnRequest {
        account,
        claim_proof,
        fee,
    } = req;
<<<<<<< HEAD
    let fee = fee.unwrap_or(DEFAULT_FEE);

=======
>>>>>>> 1d83a457
    let reciprocal_claim_public_key = PublicKey::from_bytes(
        &base64::decode(
            claim_proof["reciprocal_claim_public_key"]
                .as_str()
                .ok_or_else(|| invalid_params("reciprocal_claim_public_key", None))?,
        )
        .map_err(|e| invalid_params("reciprocal_claim_public_key", Some(e.to_string())))?,
    )?;
    let commitment = base64::decode(
        claim_proof["commitment"]
            .as_str()
            .ok_or_else(|| invalid_params("commitment", None))?,
    )
    .map_err(|e| invalid_params("commitment", Some(e.to_string())))?;
    let range_proof = base64::decode(
        claim_proof["range_proof"]
            .as_str()
            .or_else(|| claim_proof["rangeproof"].as_str())
            .ok_or_else(|| invalid_params("range_proof", None))?,
    )
    .map_err(|e| invalid_params("range_proof", Some(e.to_string())))?;

    let public_nonce = PublicKey::from_bytes(
        &base64::decode(
            claim_proof["ownership_proof"]["public_nonce"]
                .as_str()
                .ok_or_else(|| invalid_params("ownership_proof.public_nonce", None))?,
        )
        .map_err(|e| invalid_params("ownership_proof.public_nonce", Some(e.to_string())))?,
    )?;
    let u = PrivateKey::from_bytes(
        &base64::decode(
            claim_proof["ownership_proof"]["u"]
                .as_str()
                .ok_or_else(|| invalid_params("ownership_proof.u", None))?,
        )
        .map_err(|e| invalid_params("ownership_proof.u", Some(e.to_string())))?,
    )?;
    let v = PrivateKey::from_bytes(
        &base64::decode(
            claim_proof["ownership_proof"]["v"]
                .as_str()
                .ok_or_else(|| invalid_params("ownership_proof.v", None))?,
        )
        .map_err(|e| invalid_params("ownership_proof.v", Some(e.to_string())))?,
    )?;

    let sdk = context.wallet_sdk();

    let requested_account;
    if let Some(a) = account {
        match a {
            ComponentAddressOrName::ComponentAddress(addr) => {
                requested_account = sdk.accounts_api().get_account(&addr.into())?;
            },
            ComponentAddressOrName::Name(name) => {
                requested_account = sdk.accounts_api().get_account_by_name(&name)?;
            },
        }
    } else {
        requested_account = sdk.accounts_api().get_default()?;
    }
    let account = requested_account;
    let account_secret_key = sdk
        .key_manager_api()
        .derive_key(key_manager::TRANSACTION_BRANCH, account.key_index)?;
    let account_public_key = PublicKey::from_secret_key(&account_secret_key.k);

    info!(
        target: LOG_TARGET,
        "Signing claim burn with key {}. This must be the same as the claiming key used in the burn transaction.",
        account_public_key
    );

    let mut inputs = vec![];

    // Add the account component
    let account_substate = sdk.substate_api().get_substate(&account.address)?;
    inputs.push(account_substate.address);

    // Add all versioned account child addresses as inputs
    let child_addresses = sdk.substate_api().load_dependent_substates(&[&account.address])?;
    inputs.extend(child_addresses);

    // TODO: we assume that all inputs will be consumed and produce a new output however this is only the case when the
    //       object is mutated
    let outputs = inputs
        .iter()
        .map(|versioned_addr| ShardId::from_address(&versioned_addr.address, versioned_addr.version + 1))
        .collect::<Vec<_>>();

    // add the commitment substate address as input to the claim burn transaction
    let commitment_substate_address = VersionedSubstateAddress {
        address: SubstateAddress::UnclaimedConfidentialOutput(UnclaimedConfidentialOutputAddress::try_from(
            commitment.as_slice(),
        )?),
        version: 0,
    };
    inputs.push(commitment_substate_address.clone());

    info!(
        target: LOG_TARGET,
        "Loaded {} inputs for claim burn transaction on account: {}",
        inputs.len(),
        account.name
    );

    // We have to unmask the commitment to allow us to reveal funds for the fee payment
    let (_, output) = sdk
        .substate_api()
        .scan_from_vn(&commitment_substate_address.address)
        .await?;
    let output = output.into_unclaimed_confidential_output().unwrap();
    let unmasked_output = sdk.confidential_crypto_api().unblind_output(
        &output.commitment,
        &output.encrypted_value,
        &account_secret_key.k,
        &reciprocal_claim_public_key,
    )?;

    let (mask, output_public_nonce) = sdk
        .confidential_crypto_api()
        .derive_output_mask_for_destination(&account_public_key);

    let output_statement = ConfidentialProofStatement {
        amount: Amount::try_from(unmasked_output.value)? - fee,
        mask,
        sender_public_nonce: Some(output_public_nonce),
        minimum_value_promise: 0,
        reveal_amount: fee,
    };

    let reveal_proof =
        sdk.confidential_crypto_api()
            .generate_withdraw_proof(&[unmasked_output], &output_statement, None)?;

    let inputs = inputs
        .into_iter()
        .map(|s| ShardId::from_address(&s.address, s.version))
        .collect();

    let transaction = Transaction::builder()
        .with_fee_instructions(vec![
            Instruction::ClaimBurn {
                claim: Box::new(
                    ConfidentialClaim {
                        public_key: reciprocal_claim_public_key,
                        output_address: commitment_substate_address.address.as_unclaimed_confidential_output_address().unwrap(),
                        range_proof,
                        proof_of_knowledge: RistrettoComSig::new(Commitment::from_public_key(&public_nonce), u, v),
                        withdraw_proof: Some(reveal_proof),
                    }
                )
            },
            Instruction::PutLastInstructionOutputOnWorkspace {key: b"burn".to_vec()},
            Instruction::CallMethod {
                component_address: account.address.clone().as_component_address().unwrap(),
                method: "deposit".to_string(),
                args: args![Workspace("burn")]
            },
            Instruction::CallMethod {
                component_address: account.address.clone().as_component_address().unwrap(),
                method: "pay_fee".to_string(),
                args: args![fee]
            }
        ])
        .with_inputs(inputs)
        .with_outputs(outputs)
        // transaction should have one output, corresponding to the same shard
        // as the account substate address
        // TODO: on a second claim burn, we shouldn't have any new outputs being created.
        .with_new_outputs(1)
        .sign(&account_secret_key.k)
        .build();

    let tx_hash = sdk.transaction_api().submit_to_vn(transaction).await?;

    let mut events = context.notifier().subscribe();
    context.notifier().notify(TransactionSubmittedEvent { hash: tx_hash });

    let finalized = wait_for_result(&mut events, tx_hash).await?;
    if let Some(reject) = finalized.finalize.result.reject() {
        return Err(anyhow::anyhow!("Fee transaction rejected: {}", reject));
    }
    if let Some(reason) = finalized.transaction_failure {
        return Err(anyhow::anyhow!(
            "Fee transaction succeeded (fees charged) however the transaction failed: {}",
            reason
        ));
    }

    Ok(ClaimBurnResponse {
        hash: tx_hash,
        fee: finalized.final_fee,
        result: finalized.finalize,
    })
}

pub async fn handle_create_free_test_coins(
    context: &HandlerContext,
    req: AccountsCreateFreeTestCoinsRequest,
) -> Result<AccountsCreateFreeTestCoinsResponse, anyhow::Error> {
    let sdk = context.wallet_sdk().clone();
    let account = sdk.accounts_api().get_account_by_name(req.account_name.as_str())?;

    let account_secret_key = sdk
        .key_manager_api()
        .derive_key(key_manager::TRANSACTION_BRANCH, account.key_index)?;

    let mut inputs = vec![];

    // Add the account component
    let account_substate = sdk.substate_api().get_substate(&account.address)?;
    inputs.push(account_substate.address);

    // Add all versioned account child addresses as inputs
    let child_addresses = sdk
        .substate_api()
        .load_dependent_substates(&[account.address.clone()])?;
    inputs.extend(child_addresses);

    // TODO: we assume that all inputs will be consumed and produce a new output however this is only the case when the
    //       object is mutated
    let outputs = inputs
        .iter()
        .map(|versioned_addr| ShardId::from_address(&versioned_addr.address, versioned_addr.version + 1))
        .collect::<Vec<_>>();

    let inputs = inputs
        .into_iter()
        .map(|s| ShardId::from_address(&s.address, s.version))
        .collect();

    let account_address = account
        .address
        .as_component_address()
        .ok_or_else(|| anyhow!("Invalid account address"))?;

    let transaction = Transaction::builder()
        .with_fee_instructions(vec![
            Instruction::CreateFreeTestCoins {
                amount: req.amount.value() as u64,
                private_key: account_secret_key.k.to_vec(),
            },
            Instruction::PutLastInstructionOutputOnWorkspace {
                key: b"create_free_test_coins".to_vec(),
            },
            Instruction::CallMethod {
                component_address: account_address,
                method: "deposit".to_string(),
                args: args![Workspace("create_free_test_coins")],
            },
            Instruction::CallMethod {
                component_address: account_address,
                method: "pay_fee".to_string(),
                args: args![req.fee],
            },
        ])
        .with_inputs(inputs)
        .with_outputs(outputs)
        .with_new_outputs(1)
        .sign(&account_secret_key.k)
        .build();

    let tx_hash = sdk.transaction_api().submit_to_vn(transaction).await?;

    let mut events = context.notifier().subscribe();
    context.notifier().notify(TransactionSubmittedEvent { hash: tx_hash });

    let finalized = wait_for_result(&mut events, tx_hash).await?;
    if let Some(reject) = finalized.finalize.result.reject() {
        return Err(anyhow::anyhow!("Fee transaction rejected: {}", reject));
    }
    if let Some(reason) = finalized.transaction_failure {
        return Err(anyhow::anyhow!(
            "Fee transaction succeeded (fees charged) however the transaction failed: {}",
            reason
        ));
    }

    Ok(AccountsCreateFreeTestCoinsResponse {
        hash: tx_hash,
        amount: req.amount,
        fee: req.fee,
        result: finalized.finalize,
    })
}

#[allow(clippy::too_many_lines)]
pub async fn handle_confidential_transfer(
    context: &HandlerContext,
    req: ConfidentialTransferRequest,
) -> Result<ConfidentialTransferResponse, anyhow::Error> {
    let sdk = context.wallet_sdk().clone();
    let notifier = context.notifier().clone();

    task::spawn(async move {
        let outputs_api = sdk.confidential_outputs_api();
        let crypto_api = sdk.confidential_crypto_api();
        let accounts_api = sdk.accounts_api();
        let substate_api = sdk.substate_api();
        let key_manager_api = sdk.key_manager_api();

        // -------------------------------- Load up known substates -------------------------------- //
        let account = get_account_or_default(req.account, &sdk)?;
        let account_secret = key_manager_api.derive_key(key_manager::TRANSACTION_BRANCH, account.key_index)?;
        let source_component_address = account
            .address
            .as_component_address()
            .ok_or_else(|| anyhow!("Invalid component address for source address"))?;

        let account_substate = substate_api.get_substate(&account.address)?;
        let src_vault = accounts_api.get_vault_by_resource(&account.address, &CONFIDENTIAL_TARI_RESOURCE_ADDRESS)?;
        let src_vault_substate = substate_api.get_substate(&src_vault.address)?;

        info!(target: LOG_TARGET, "Scanning for account: {}", req.destination_account);
        // TODO: Scan for account and determine the dest vault for a particular resource
        //       For now we assume we already know it
        let dest_dependent_states = substate_api.load_dependent_substates(&[&req.destination_account.into()])?;

        // -------------------------------- Lock outputs for spending -------------------------------- //
        let total_amount = req.fee.unwrap_or(DEFAULT_FEE) + req.amount;
        let proof_id = outputs_api.add_proof(&src_vault.address)?;
        let (inputs, total_input_value) =
            outputs_api.lock_outputs_by_amount(&src_vault.address, total_amount.as_u64_checked().unwrap(), proof_id)?;

        let (output_mask, public_nonce) = crypto_api.derive_output_mask_for_destination(&req.destination_public_key);

        let output_statement = ConfidentialProofStatement {
            amount: req.amount,
            mask: output_mask,
            sender_public_nonce: Some(public_nonce),
            minimum_value_promise: 0,
            reveal_amount: Amount::zero(),
        };

        let change_amount = total_input_value - req.amount.as_u64_checked().unwrap();
        let change_key = sdk.key_manager_api().next_key(key_manager::TRANSACTION_BRANCH)?;
        let maybe_change_statement = if change_amount > 0 {
            outputs_api.add_output(ConfidentialOutputModel {
                account_address: account.address,
                vault_address: src_vault.address,
                commitment: get_commitment_factory().commit_value(&change_key.k, change_amount),
                value: change_amount,
                sender_public_nonce: None,
                secret_key_index: change_key.key_index,
                public_asset_tag: None,
                status: OutputStatus::LockedUnconfirmed,
                locked_by_proof: Some(proof_id),
            })?;

            Some(ConfidentialProofStatement {
                amount: change_amount.try_into()?,
                mask: change_key.k,
                sender_public_nonce: None,
                minimum_value_promise: 0,
                reveal_amount: Amount::zero(),
            })
        } else {
            None
        };

        let inputs = outputs_api.resolve_output_masks(inputs, key_manager::TRANSACTION_BRANCH)?;

        let proof = crypto_api.generate_withdraw_proof(&inputs, &output_statement, maybe_change_statement.as_ref())?;

        let mut shard_inputs = vec![
            // Source account input
            ShardId::from_address(&account_substate.address.address, account_substate.address.version),
            ShardId::from_address(&src_vault_substate.address.address, src_vault_substate.address.version),
        ];
        let mut shard_outputs = vec![
            // Source account mutated
            ShardId::from_address(&account_substate.address.address, account_substate.address.version + 1),
            ShardId::from_address(
                &src_vault_substate.address.address,
                src_vault_substate.address.version + 1,
            ),
        ];

        // Dest account and all vaults - TODO: Only pledge the vault that is going to be mutated
        shard_inputs.extend(
            dest_dependent_states
                .iter()
                .map(|s| ShardId::from_address(&s.address, s.version)),
        );
        shard_outputs.extend(
            dest_dependent_states
                .iter()
                .map(|s| ShardId::from_address(&s.address, s.version + 1)),
        );

        let transaction = Transaction::builder()
            .fee_transaction_pay_from_component(source_component_address, req.fee.unwrap_or(DEFAULT_FEE))
            .call_method(source_component_address, "withdraw_confidential", args![
                req.resource_address,
                proof
            ])
            .put_last_instruction_output_on_workspace(b"bucket")
            .call_method(req.destination_account, "deposit", args![Variable("bucket")])
            .with_inputs(shard_inputs)
            .with_outputs(shard_outputs)
            // Possible new dest vault
            .with_new_outputs(1)
            .sign(&account_secret.k)
            .build();

        outputs_api.proofs_set_transaction_hash(proof_id, *transaction.hash())?;

        let tx_hash = sdk.transaction_api().submit_to_vn(transaction).await?;

        let mut events = notifier.subscribe();
        notifier.notify(TransactionSubmittedEvent { hash: tx_hash });

        let finalized = wait_for_result(&mut events, tx_hash).await?;
        if let Some(reject) = finalized.finalize.result.reject() {
            return Err(anyhow::anyhow!("Fee transaction rejected: {}", reject));
        }
        if let Some(reason) = finalized.transaction_failure {
            return Err(anyhow::anyhow!(
                "Fee transaction succeeded (fees charged) however the transaction failed: {}",
                reason
            ));
        }

        Ok(ConfidentialTransferResponse {
            hash: tx_hash,
            fee: finalized.final_fee,
            result: finalized.finalize,
        })
    })
    .await?
}

async fn wait_for_result(
    events: &mut broadcast::Receiver<WalletEvent>,
    tx_hash: FixedHash,
) -> Result<TransactionFinalizedEvent, anyhow::Error> {
    loop {
        let wallet_event = events.recv().await?;
        match wallet_event {
            WalletEvent::TransactionFinalized(event) if event.hash == tx_hash => return Ok(event),
            _ => {},
        }
    }
}

fn invalid_params(field: &str, details: Option<String>) -> JsonRpcError {
    JsonRpcError::new(
        JsonRpcErrorReason::InvalidParams,
        format!(
            "Invalid param '{}'{}",
            field,
            details.map(|d| format!(": {}", d)).unwrap_or_default()
        ),
        serde_json::Value::Null,
    )
}<|MERGE_RESOLUTION|>--- conflicted
+++ resolved
@@ -30,13 +30,15 @@
 };
 use tari_transaction::Transaction;
 use tari_utilities::ByteArray;
-<<<<<<< HEAD
 use tari_wallet_daemon_client::{
     types::{
         AccountByNameRequest,
         AccountByNameResponse,
+        AccountInfo,
         AccountSetDefaultRequest,
         AccountSetDefaultResponse,
+        AccountsCreateFreeTestCoinsRequest,
+        AccountsCreateFreeTestCoinsResponse,
         AccountsCreateRequest,
         AccountsCreateResponse,
         AccountsGetBalancesRequest,
@@ -54,29 +56,6 @@
         RevealFundsResponse,
     },
     ComponentAddressOrName,
-=======
-use tari_wallet_daemon_client::types::{
-    AccountByNameRequest,
-    AccountByNameResponse,
-    AccountInfo,
-    AccountsCreateFreeTestCoinsRequest,
-    AccountsCreateFreeTestCoinsResponse,
-    AccountsCreateRequest,
-    AccountsCreateResponse,
-    AccountsGetBalancesRequest,
-    AccountsGetBalancesResponse,
-    AccountsInvokeRequest,
-    AccountsInvokeResponse,
-    AccountsListRequest,
-    AccountsListResponse,
-    BalanceEntry,
-    ClaimBurnRequest,
-    ClaimBurnResponse,
-    ConfidentialTransferRequest,
-    ConfidentialTransferResponse,
-    RevealFundsRequest,
-    RevealFundsResponse,
->>>>>>> 1d83a457
 };
 use tokio::{sync::broadcast, task};
 
@@ -439,11 +418,8 @@
         claim_proof,
         fee,
     } = req;
-<<<<<<< HEAD
     let fee = fee.unwrap_or(DEFAULT_FEE);
 
-=======
->>>>>>> 1d83a457
     let reciprocal_claim_public_key = PublicKey::from_bytes(
         &base64::decode(
             claim_proof["reciprocal_claim_public_key"]
