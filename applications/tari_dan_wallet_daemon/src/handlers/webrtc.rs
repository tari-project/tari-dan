--- conflicted
+++ resolved
@@ -40,10 +40,6 @@
         })?;
     let webrtc_start_request = value.parse_params::<WebRtcStartRequest>()?;
     let shutdown_signal = (*shutdown_signal).clone();
-<<<<<<< HEAD
-    let (preferred_address, signaling_server_address) = addresses;
-=======
->>>>>>> 3324a54f
     tokio::spawn(async move {
         let (preferred_address, signaling_server_address) = addresses;
         webrtc_start_session(
