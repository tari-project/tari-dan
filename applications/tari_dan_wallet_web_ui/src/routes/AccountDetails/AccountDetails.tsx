--- conflicted
+++ resolved
@@ -31,23 +31,13 @@
 import TableBody from "@mui/material/TableBody";
 import { useParams } from "react-router-dom";
 import { useAccountsGetBalances, useAccountsGet, useAccountNFTsList } from "../../api/hooks/useAccounts";
-<<<<<<< HEAD
-import { shortenString } from "../../utils/helpers";
+import { renderJson,shortenString } from "../../utils/helpers";
 import { DataTableCell } from "../../Components/StyledComponents";
 import CopyToClipboard from "../../Components/CopyToClipboard";
 import FetchStatusCheck from "../../Components/FetchStatusCheck";
-import { NonFungibleToken, substateIdToString } from "@tariproject/typescript-bindings";
-import type { BalanceEntry } from "@tariproject/typescript-bindings/wallet-daemon-client";
-=======
-import { renderJson, shortenString } from "../../utils/helpers";
-import { DataTableCell } from "../../Components/StyledComponents";
-import CopyToClipboard from "../../Components/CopyToClipboard";
-import FetchStatusCheck from "../../Components/FetchStatusCheck";
-import { substateIdToString } from "@tariproject/typescript-bindings";
-import type { BalanceEntry } from "@tariproject/typescript-bindings/wallet-daemon-client";
-import { IoCheckmarkOutline, IoCloseOutline } from "react-icons/io5";
+import {  substateIdToString } from "@tariproject/typescript-bindings";
+import type { BalanceEntry } from "@tariproject/typescript-bindings/wallet-daemon-client";import { IoCheckmarkOutline, IoCloseOutline } from "react-icons/io5";
 import NFTList from "../../Components/NFTList";
->>>>>>> 77f922a1
 
 function BalanceRow(props: BalanceEntry) {
   return (
@@ -61,21 +51,6 @@
       <DataTableCell>{props.confidential_balance}</DataTableCell>
     </TableRow>
   );
-<<<<<<< HEAD
-}
-
-function NftDetails({ nft }: { nft: NonFungibleToken }) {
-  return (
-    <TableRow>
-      <DataTableCell>{JSON.stringify(nft.nft_id)}</DataTableCell>
-      <DataTableCell>{nft.vault_id}</DataTableCell>
-      <DataTableCell>{JSON.stringify(nft.data)}</DataTableCell>
-      <DataTableCell>{JSON.stringify(nft.mutable_data)}</DataTableCell>
-      <DataTableCell>{nft.is_burned ? "Yes" : "No"}</DataTableCell>
-    </TableRow>
-  );
-=======
->>>>>>> 77f922a1
 }
 
 function AccountDetailsLayout() {
@@ -87,21 +62,9 @@
     error: balancesError,
   } = useAccountsGetBalances(name || "");
 
-  const {
-<<<<<<< HEAD
-    data: nftsListData,
-    isLoading: nftsListIsLoading,
-    isError: nftsListIsError,
-    error: nftsListError,
-  } = useAccountNFTsList(0, 10);
+
 
   const {
-    data: accountsData,
-    isLoading: accountsIsLoading,
-    isError: accountsIsError,
-    error: accountsError,
-  } = useAccountsGet(name || "");
-=======
     data: accountsData,
     isLoading: accountsIsLoading,
     isError: accountsIsError,
@@ -113,10 +76,7 @@
     isLoading: nftsListIsFetching,
     isError: nftsListIsError,
     error: nftsListError,
-  } = useAccountNFTsList({ Name: accountsData?.account?.name || "" }, 0, 10);
->>>>>>> 77f922a1
-
-  return (
+  } = useAccountNFTsList({ Name: accountsData?.account?.name || "" }, 0, 10);return (
     <>
       <Grid item xs={12} md={12} lg={12}>
         <PageHeading>Account Details</PageHeading>
@@ -182,36 +142,13 @@
       <Grid item xs={12} md={12} lg={12}>
         <StyledPaper>
           Account NFTs
-<<<<<<< HEAD
-          <FetchStatusCheck
-            isError={nftsListIsError}
-            errorMessage={nftsListError?.message || "Error fetching data"}
-            isLoading={nftsListIsLoading}
-          />
-          <TableContainer>
-            <Table>
-              <TableHead>
-                <TableRow>
-                  <TableCell>ID</TableCell>
-                  <TableCell>Vault</TableCell>
-                  <TableCell>Data</TableCell>
-                  <TableCell>Mutable Data</TableCell>
-                  <TableCell>Is Burned</TableCell>
-                </TableRow>
-              </TableHead>
-              <TableBody>
-                {nftsListData?.nfts.map((nft: NonFungibleToken, index: number) => <NftDetails key={index} nft={nft} />)}
-              </TableBody>
-            </Table>
-          </TableContainer>
-=======
           <NFTList
             nftsListIsError={nftsListIsError}
             nftsListIsFetching={nftsListIsFetching}
             nftsListError={nftsListError}
-            nftsListData={nftsListData}
+            nftsListData=
+                {nftsListData}
           />
->>>>>>> 77f922a1
         </StyledPaper>
       </Grid>
     </>
