--- conflicted
+++ resolved
@@ -27,12 +27,8 @@
 import { StyledPaper } from '../../Components/StyledComponents';
 import Grid from '@mui/material/Grid';
 import SecondaryHeading from '../../Components/SecondaryHeading';
-<<<<<<< HEAD
 import Transactions from '../Transactions/Transactions';
-import JWTGrid from './Components/JWTGrid';
-=======
 import AccessTokens from './Components/AccessTokens';
->>>>>>> b3bb9b03
 
 function Wallet() {
   const [error, setError] = useState('');
@@ -58,7 +54,6 @@
         </StyledPaper>
       </Grid>
       <Grid item xs={12} md={12} lg={12}>
-<<<<<<< HEAD
         <SecondaryHeading>Transactions</SecondaryHeading>
       </Grid>
       <Grid item xs={12} md={12} lg={12}>
@@ -68,9 +63,7 @@
       </Grid>
       <Grid item xs={12} md={12} lg={12}>
         <SecondaryHeading>JWTs</SecondaryHeading>
-=======
         <SecondaryHeading>Access Tokens</SecondaryHeading>
->>>>>>> b3bb9b03
       </Grid>
       <Grid item xs={12} md={12} lg={12}>
         <StyledPaper>
