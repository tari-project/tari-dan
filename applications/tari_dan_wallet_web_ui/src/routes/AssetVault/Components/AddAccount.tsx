//  Copyright 2022. The Tari Project
//
//  Redistribution and use in source and binary forms, with or without modification, are permitted provided that the
//  following conditions are met:
//
//  1. Redistributions of source code must retain the above copyright notice, this list of conditions and the following
//  disclaimer.
//
//  2. Redistributions in binary form must reproduce the above copyright notice, this list of conditions and the
//  following disclaimer in the documentation and/or other materials provided with the distribution.
//
//  3. Neither the name of the copyright holder nor the names of its contributors may be used to endorse or promote
//  products derived from this software without specific prior written permission.
//
//  THIS SOFTWARE IS PROVIDED BY THE COPYRIGHT HOLDERS AND CONTRIBUTORS "AS IS" AND ANY EXPRESS OR IMPLIED WARRANTIES,
//  INCLUDING, BUT NOT LIMITED TO, THE IMPLIED WARRANTIES OF MERCHANTABILITY AND FITNESS FOR A PARTICULAR PURPOSE ARE
//  DISCLAIMED. IN NO EVENT SHALL THE COPYRIGHT HOLDER OR CONTRIBUTORS BE LIABLE FOR ANY DIRECT, INDIRECT, INCIDENTAL,
//  SPECIAL, EXEMPLARY, OR CONSEQUENTIAL DAMAGES (INCLUDING, BUT NOT LIMITED TO, PROCUREMENT OF SUBSTITUTE GOODS OR
//  SERVICES; LOSS OF USE, DATA, OR PROFITS; OR BUSINESS INTERRUPTION) HOWEVER CAUSED AND ON ANY THEORY OF LIABILITY,
//  WHETHER IN CONTRACT, STRICT LIABILITY, OR TORT (INCLUDING NEGLIGENCE OR OTHERWISE) ARISING IN ANY WAY OUT OF THE
//  USE OF THIS SOFTWARE, EVEN IF ADVISED OF THE POSSIBILITY OF SUCH DAMAGE.

import { useState } from 'react';
import { Form } from 'react-router-dom';
import Button from '@mui/material/Button';
import TextField from '@mui/material/TextField';
import Dialog from '@mui/material/Dialog';
import DialogContent from '@mui/material/DialogContent';
import DialogTitle from '@mui/material/DialogTitle';
import Box from '@mui/material/Box';
import Snackbar from '@mui/material/Snackbar';
import { useAccountsCreate } from '../../../api/hooks/useAccounts';
import { useTheme } from '@mui/material/styles';
import queryClient from '../../../api/queryClient';

function AddAccount({
  open,
  setOpen,
}: {
  open: boolean;
  setOpen: React.Dispatch<React.SetStateAction<boolean>>;
}) {
  const [accountFormState, setAccountFormState] = useState({
    accountName: '',
  });
  const { mutateAsync: mutateAddAccount } = useAccountsCreate(
    accountFormState.accountName,
    undefined,
    undefined,
    false
  );
  const theme = useTheme();

  const handleClose = () => {
    setOpen(false);
  };

<<<<<<< HEAD
  const onSubmitAddAccount = () => {
    mutateAddAccount(undefined, {
      onSettled: () => {
        setAccountFormState({
          accountName: '',
        });
        setOpen(false);
        queryClient.invalidateQueries(['accounts']);
      },
    });
=======
  const onSubmitAddAccount = async () => {
    await mutateAddAccount();
    setAccountFormState({ accountName: '', signingKeyIndex: '', fee: '' });
    setOpen(false);
>>>>>>> 1dfb751f
  };

  const onAccountChange = (e: React.ChangeEvent<HTMLInputElement>) => {
    setAccountFormState({
      ...accountFormState,
      [e.target.name]: e.target.value,
    });
  };

  return (
    <Dialog open={open} onClose={handleClose}>
      <DialogTitle>Add Account</DialogTitle>
      <DialogContent className="dialog-content">
        <Form
          onSubmit={onSubmitAddAccount}
          className="flex-container-vertical"
          style={{ paddingTop: theme.spacing(1) }}
        >
          <TextField
            name="accountName"
            label="Account Name"
            value={accountFormState.accountName}
            onChange={onAccountChange}
            style={{ flexGrow: 1 }}
          />
          <Box
            className="flex-container"
            style={{
              justifyContent: 'flex-end',
            }}
          >
            <Button variant="outlined" onClick={handleClose}>
              Cancel
            </Button>
            <Button variant="contained" type="submit">
              Add Account
            </Button>
          </Box>
        </Form>
      </DialogContent>
    </Dialog>
  );
}

export default AddAccount;<|MERGE_RESOLUTION|>--- conflicted
+++ resolved
@@ -55,7 +55,6 @@
     setOpen(false);
   };
 
-<<<<<<< HEAD
   const onSubmitAddAccount = () => {
     mutateAddAccount(undefined, {
       onSettled: () => {
@@ -66,12 +65,6 @@
         queryClient.invalidateQueries(['accounts']);
       },
     });
-=======
-  const onSubmitAddAccount = async () => {
-    await mutateAddAccount();
-    setAccountFormState({ accountName: '', signingKeyIndex: '', fee: '' });
-    setOpen(false);
->>>>>>> 1dfb751f
   };
 
   const onAccountChange = (e: React.ChangeEvent<HTMLInputElement>) => {
