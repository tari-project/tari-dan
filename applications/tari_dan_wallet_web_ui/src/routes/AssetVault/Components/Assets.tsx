//  Copyright 2022. The Tari Project
//
//  Redistribution and use in source and binary forms, with or without modification, are permitted provided that the
//  following conditions are met:
//
//  1. Redistributions of source code must retain the above copyright notice, this list of conditions and the following
//  disclaimer.
//
//  2. Redistributions in binary form must reproduce the above copyright notice, this list of conditions and the
//  following disclaimer in the documentation and/or other materials provided with the distribution.
//
//  3. Neither the name of the copyright holder nor the names of its contributors may be used to endorse or promote
//  products derived from this software without specific prior written permission.
//
//  THIS SOFTWARE IS PROVIDED BY THE COPYRIGHT HOLDERS AND CONTRIBUTORS "AS IS" AND ANY EXPRESS OR IMPLIED WARRANTIES,
//  INCLUDING, BUT NOT LIMITED TO, THE IMPLIED WARRANTIES OF MERCHANTABILITY AND FITNESS FOR A PARTICULAR PURPOSE ARE
//  DISCLAIMED. IN NO EVENT SHALL THE COPYRIGHT HOLDER OR CONTRIBUTORS BE LIABLE FOR ANY DIRECT, INDIRECT, INCIDENTAL,
//  SPECIAL, EXEMPLARY, OR CONSEQUENTIAL DAMAGES (INCLUDING, BUT NOT LIMITED TO, PROCUREMENT OF SUBSTITUTE GOODS OR
//  SERVICES; LOSS OF USE, DATA, OR PROFITS; OR BUSINESS INTERRUPTION) HOWEVER CAUSED AND ON ANY THEORY OF LIABILITY,
//  WHETHER IN CONTRACT, STRICT LIABILITY, OR TORT (INCLUDING NEGLIGENCE OR OTHERWISE) ARISING IN ANY WAY OUT OF THE
//  USE OF THIS SOFTWARE, EVEN IF ADVISED OF THE POSSIBILITY OF SUCH DAMAGE.

import Box from "@mui/material/Box";
import Tab from "@mui/material/Tab";
import Table from "@mui/material/Table";
import TableBody from "@mui/material/TableBody";
import TableCell from "@mui/material/TableCell";
import TableContainer from "@mui/material/TableContainer";
import TableHead from "@mui/material/TableHead";
import TableRow from "@mui/material/TableRow";
import Tabs from "@mui/material/Tabs";
import Typography from "@mui/material/Typography";
import { useState } from "react";
import CopyToClipboard from "../../../Components/CopyToClipboard";
import FetchStatusCheck from "../../../Components/FetchStatusCheck";
import { DataTableCell } from "../../../Components/StyledComponents";
import { useAccountNFTsList, useAccountsGetBalances } from "../../../api/hooks/useAccounts";
import useAccountStore from "../../../store/accountStore";
<<<<<<< HEAD
import type { BalanceEntry } from "@tariproject/typescript-bindings/wallet-daemon-client";
import Button from "@mui/material/Button/Button";
import { SendMoneyDialog } from "./SendMoney";
import { shortenString } from "../../../utils/helpers";
import type { NonFungibleToken } from "@tariproject/typescript-bindings";
=======
import { renderJson, shortenString } from "../../../utils/helpers";
import type { BalanceEntry } from "@tariproject/typescript-bindings/wallet-daemon-client";
import { IoCheckmarkOutline, IoCloseOutline } from "react-icons/io5";
import NFTList from "../../../Components/NFTList";
import { Button } from "@mui/material";
import { SendMoneyDialog } from "./SendMoney";
>>>>>>> 77f922a1

interface TabPanelProps {
  children?: React.ReactNode;
  index: number;
  value: number;
}

interface BalanceRowProps {
  token_symbol: string;
  resource_address: string;
  resource_type: string;
  balance: number;
  confidential_balance: number;
  onSendClicked?: (resource_address: string) => void;
}

function BalanceRow({
  token_symbol,
  resource_address,
  resource_type,
  balance,
  confidential_balance,
  onSendClicked,
}: BalanceRowProps) {
  const { showBalance } = useAccountStore();
  return (
    <TableRow key={token_symbol || resource_address}>
      <DataTableCell>
        {shortenString(token_symbol || resource_address)}
        <CopyToClipboard copy={token_symbol || resource_address} />
      </DataTableCell>
      <DataTableCell>{resource_type}</DataTableCell>
      <DataTableCell>{showBalance ? balance : "*************"}</DataTableCell>
      <DataTableCell>{showBalance ? confidential_balance : "**************"}</DataTableCell>
      <DataTableCell>
        <Button variant="outlined" onClick={() => onSendClicked?.(resource_address)}>
          Send
        </Button>
      </DataTableCell>
    </TableRow>
  );
<<<<<<< HEAD
}

function NftDetails(nft: NonFungibleToken) {
  return (
    <TableRow>
      <DataTableCell>{JSON.stringify(nft.nft_id)}</DataTableCell>
      <DataTableCell>{nft.vault_id}</DataTableCell>
      <DataTableCell>{JSON.stringify(nft.data)}</DataTableCell>
      <DataTableCell>{JSON.stringify(nft.mutable_data)}</DataTableCell>
      <DataTableCell>{nft.is_burned ? "Yes" : "No"}</DataTableCell>
    </TableRow>
  );
=======
>>>>>>> 77f922a1
}

function TabPanel(props: TabPanelProps) {
  const { children, value, index, ...other } = props;

  return (
    <div
      role="tabpanel"
      hidden={value !== index}
      id={`simple-tabpanel-${index}`}
      aria-labelledby={`simple-tab-${index}`}
      {...other}
    >
      {value === index && (
        <Box sx={{ p: 3 }}>
          <Typography component="div">{children}</Typography>
        </Box>
      )}
    </div>
  );
}

function tabProps(index: number) {
  return {
    id: `asset-tab-${index}`,
    "aria-controls": `asset-tabpanel-${index}`,
  };
}

function Assets({ accountName }: { accountName: string }) {
  const [resourceToSend, setResourceToSend] = useState<string | null>(null);
  const [value, setValue] = useState(0);
  const { showBalance } = useAccountStore();

  const {
    data: balancesData,
    isError: balancesIsError,
    error: balancesError,
    isFetching: balancesIsFetching,
  } = useAccountsGetBalances(accountName);

  const {
    data: nftsListData,
    isError: nftsListIsError,
    error: nftsListError,
    isFetching: nftsListIsFetching,
<<<<<<< HEAD
  } = useAccountNFTsList(0, 10);
=======
  } = useAccountNFTsList({ Name: accountName }, 0, 10);
>>>>>>> 77f922a1

  const handleChange = (event: React.SyntheticEvent, newValue: number) => {
    setValue(newValue);
  };

  const handleSendResourceClicked = (resource: string) => {
    setResourceToSend(resource);
  };

  return (
    <Box sx={{ width: "100%" }}>
      <SendMoneyDialog
        open={resourceToSend !== null}
        handleClose={() => setResourceToSend(null)}
        onSendComplete={() => setResourceToSend(null)}
        resource_address={resourceToSend || ""}
      />
      <Box sx={{ borderBottom: 1, borderColor: "divider" }}>
        <Tabs value={value} onChange={handleChange} aria-label="account assets" variant="standard">
          <Tab label="Tokens" {...tabProps(0)} style={{ width: 150 }} />
          <Tab label="NFTs" {...tabProps(1)} style={{ width: 150 }} />
        </Tabs>
      </Box>
      <TabPanel value={value} index={0}>
        {balancesIsError || balancesIsFetching ? (
          <FetchStatusCheck
            isError={balancesIsError}
            errorMessage={balancesError?.message || "Error fetching data"}
            isLoading={balancesIsFetching}
          />
        ) : (
          <TableContainer>
            <Table>
              <TableHead>
                <TableRow>
                  <TableCell>Resource</TableCell>
                  <TableCell>Resource Type</TableCell>
                  <TableCell>Revealed Balance</TableCell>
                  <TableCell>Confidential Balance</TableCell>
                  <TableCell></TableCell>
                </TableRow>
              </TableHead>
              <TableBody>
                {balancesData?.balances.map(
                  (
                    { resource_address, balance, resource_type, confidential_balance, token_symbol }: BalanceEntry,
                    i,
                  ) => (
                    <BalanceRow
                      key={i}
                      token_symbol={token_symbol || ""}
                      resource_address={resource_address}
                      resource_type={resource_type}
                      balance={balance}
                      confidential_balance={confidential_balance}
                      onSendClicked={handleSendResourceClicked}
                    />
                  ),
                )}
              </TableBody>
            </Table>
          </TableContainer>
        )}
      </TabPanel>
      <TabPanel value={value} index={1}>
<<<<<<< HEAD
        {nftsListIsError || nftsListIsFetching ? (
          <FetchStatusCheck
            isError={nftsListIsError}
            errorMessage={nftsListError?.message || "Error fetching data"}
            isLoading={nftsListIsFetching}
          />
        ) : (
          <TableContainer>
            <Table>
              <TableHead>
                <TableRow>
                  <TableCell>ID</TableCell>
                  <TableCell>Vault</TableCell>
                  <TableCell>Data</TableCell>
                  <TableCell>Mutable Data</TableCell>
                  <TableCell>Is Burned</TableCell>
                </TableRow>
              </TableHead>
              <TableBody>
                {nftsListData?.nfts.map((nft: NonFungibleToken, i) => <NftDetails key={i} {...nft} />)}
              </TableBody>
            </Table>
          </TableContainer>
        )}
=======
        <NFTList
          nftsListIsError={nftsListIsError}
          nftsListIsFetching={nftsListIsFetching}
          nftsListError={nftsListError}
          nftsListData={nftsListData}
        />
>>>>>>> 77f922a1
      </TabPanel>
    </Box>
  );
}

export default Assets;<|MERGE_RESOLUTION|>--- conflicted
+++ resolved
@@ -36,20 +36,12 @@
 import { DataTableCell } from "../../../Components/StyledComponents";
 import { useAccountNFTsList, useAccountsGetBalances } from "../../../api/hooks/useAccounts";
 import useAccountStore from "../../../store/accountStore";
-<<<<<<< HEAD
-import type { BalanceEntry } from "@tariproject/typescript-bindings/wallet-daemon-client";
-import Button from "@mui/material/Button/Button";
-import { SendMoneyDialog } from "./SendMoney";
-import { shortenString } from "../../../utils/helpers";
-import type { NonFungibleToken } from "@tariproject/typescript-bindings";
-=======
 import { renderJson, shortenString } from "../../../utils/helpers";
 import type { BalanceEntry } from "@tariproject/typescript-bindings/wallet-daemon-client";
 import { IoCheckmarkOutline, IoCloseOutline } from "react-icons/io5";
 import NFTList from "../../../Components/NFTList";
 import { Button } from "@mui/material";
 import { SendMoneyDialog } from "./SendMoney";
->>>>>>> 77f922a1
 
 interface TabPanelProps {
   children?: React.ReactNode;
@@ -67,13 +59,13 @@
 }
 
 function BalanceRow({
-  token_symbol,
-  resource_address,
-  resource_type,
-  balance,
-  confidential_balance,
-  onSendClicked,
-}: BalanceRowProps) {
+                      token_symbol,
+                      resource_address,
+                      resource_type,
+                      balance,
+                      confidential_balance,
+                      onSendClicked,
+                    }: BalanceRowProps) {
   const { showBalance } = useAccountStore();
   return (
     <TableRow key={token_symbol || resource_address}>
@@ -91,21 +83,6 @@
       </DataTableCell>
     </TableRow>
   );
-<<<<<<< HEAD
-}
-
-function NftDetails(nft: NonFungibleToken) {
-  return (
-    <TableRow>
-      <DataTableCell>{JSON.stringify(nft.nft_id)}</DataTableCell>
-      <DataTableCell>{nft.vault_id}</DataTableCell>
-      <DataTableCell>{JSON.stringify(nft.data)}</DataTableCell>
-      <DataTableCell>{JSON.stringify(nft.mutable_data)}</DataTableCell>
-      <DataTableCell>{nft.is_burned ? "Yes" : "No"}</DataTableCell>
-    </TableRow>
-  );
-=======
->>>>>>> 77f922a1
 }
 
 function TabPanel(props: TabPanelProps) {
@@ -152,11 +129,7 @@
     isError: nftsListIsError,
     error: nftsListError,
     isFetching: nftsListIsFetching,
-<<<<<<< HEAD
-  } = useAccountNFTsList(0, 10);
-=======
   } = useAccountNFTsList({ Name: accountName }, 0, 10);
->>>>>>> 77f922a1
 
   const handleChange = (event: React.SyntheticEvent, newValue: number) => {
     setValue(newValue);
@@ -215,46 +188,18 @@
                       onSendClicked={handleSendResourceClicked}
                     />
                   ),
-                )}
-              </TableBody>
+                )}</TableBody>
             </Table>
           </TableContainer>
         )}
       </TabPanel>
       <TabPanel value={value} index={1}>
-<<<<<<< HEAD
-        {nftsListIsError || nftsListIsFetching ? (
-          <FetchStatusCheck
-            isError={nftsListIsError}
-            errorMessage={nftsListError?.message || "Error fetching data"}
-            isLoading={nftsListIsFetching}
-          />
-        ) : (
-          <TableContainer>
-            <Table>
-              <TableHead>
-                <TableRow>
-                  <TableCell>ID</TableCell>
-                  <TableCell>Vault</TableCell>
-                  <TableCell>Data</TableCell>
-                  <TableCell>Mutable Data</TableCell>
-                  <TableCell>Is Burned</TableCell>
-                </TableRow>
-              </TableHead>
-              <TableBody>
-                {nftsListData?.nfts.map((nft: NonFungibleToken, i) => <NftDetails key={i} {...nft} />)}
-              </TableBody>
-            </Table>
-          </TableContainer>
-        )}
-=======
         <NFTList
           nftsListIsError={nftsListIsError}
           nftsListIsFetching={nftsListIsFetching}
           nftsListError={nftsListError}
           nftsListData={nftsListData}
         />
->>>>>>> 77f922a1
       </TabPanel>
     </Box>
   );
