--- conflicted
+++ resolved
@@ -161,15 +161,6 @@
   customAccessRules: any | undefined,
   fee: number | undefined,
   is_default: boolean | false
-<<<<<<< HEAD
-) => jsonRpc("accounts.create", [accountName, signingKeyIndex, customAccessRules, fee, is_default]);
-export const accountsCreateFreeTestCoins = (accountName: string | undefined, amount: number | undefined, fee: number | undefined) => jsonRpc("accounts.create_free_test_coins", [{ "Name": accountName}, amount, fee]);
-export const accountsList = (offset: number, limit: number) => jsonRpc("accounts.list", [offset, limit]);
-export const accountsGetBalances = (accountName: string) => jsonRpc("accounts.get_balances", [accountName]);
-export const accountsInvoke = (accountName: string, method: string, args: any[]) =>
-  jsonRpc("accounts.invoke", [accountName, method, args]);
-export const accountsGet = (nameOrAddress: string) => jsonRpc("accounts.get", [nameOrAddress]);
-=======
 ) =>
   jsonRpc('accounts.create', [
     accountName,
@@ -178,6 +169,7 @@
     fee,
     is_default,
   ]);
+export const accountsCreateFreeTestCoins = (accountName: string | undefined, amount: number | undefined, fee: number | undefined) => jsonRpc("accounts.create_free_test_coins", [{ "Name": accountName}, amount, fee]);    
 export const accountsList = (offset: number, limit: number) =>
   jsonRpc('accounts.list', [offset, limit]);
 export const accountsGetBalances = (accountName: string) =>
@@ -189,7 +181,6 @@
 ) => jsonRpc('accounts.invoke', [accountName, method, args]);
 export const accountsGet = (nameOrAddress: string) =>
   jsonRpc('accounts.get', [nameOrAddress]);
->>>>>>> b3bb9b03
 
 // confidential
 export const confidentialCreateTransferProof = (
