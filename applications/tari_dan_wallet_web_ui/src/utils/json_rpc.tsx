--- conflicted
+++ resolved
@@ -22,7 +22,6 @@
 
 import {Mutex} from "async-mutex";
 import type {
-<<<<<<< HEAD
     AccountGetDefaultRequest,
     AccountGetRequest,
     AccountGetResponse,
@@ -93,85 +92,11 @@
     TransferResponse,
     WebRtcStartRequest,
     WebRtcStartResponse,
-} from "@tarilabs/typescript-bindings/wallet-daemon-client";
-=======
-  AccountGetDefaultRequest,
-  AccountGetRequest,
-  AccountGetResponse,
-  AccountNftInfo,
-  AccountSetDefaultRequest,
-  AccountSetDefaultResponse,
-  AccountsCreateFreeTestCoinsRequest,
-  AccountsCreateFreeTestCoinsResponse,
-  AccountsCreateRequest,
-  AccountsCreateResponse,
-  AccountsGetBalancesRequest,
-  AccountsGetBalancesResponse,
-  AccountsInvokeRequest,
-  AccountsInvokeResponse,
-  AccountsListRequest,
-  AccountsListResponse,
-  AuthGetAllJwtRequest,
-  AuthGetAllJwtResponse,
-  AuthLoginAcceptRequest,
-  AuthLoginAcceptResponse,
-  AuthLoginDenyRequest,
-  AuthLoginDenyResponse,
-  AuthLoginRequest,
-  AuthLoginResponse,
-  AuthRevokeTokenRequest,
-  AuthRevokeTokenResponse,
-  CallInstructionRequest,
-  ClaimBurnRequest,
-  ClaimBurnResponse,
-  ClaimValidatorFeesRequest,
-  ClaimValidatorFeesResponse,
-  ConfidentialCreateOutputProofRequest,
-  ConfidentialCreateOutputProofResponse,
-  ConfidentialTransferRequest,
-  ConfidentialTransferResponse,
-  GetAccountNftRequest,
-  GetValidatorFeesRequest,
-  GetValidatorFeesResponse,
-  KeysCreateRequest,
-  KeysCreateResponse,
-  KeysListRequest,
-  KeysListResponse,
-  KeysSetActiveRequest,
-  KeysSetActiveResponse,
-  ListAccountNftRequest,
-  ListAccountNftResponse,
-  MintAccountNftRequest,
-  MintAccountNftResponse,
-  ProofsCancelRequest,
-  ProofsCancelResponse,
-  ProofsGenerateRequest,
-  ProofsGenerateResponse,
-  RevealFundsRequest,
-  RevealFundsResponse,
-  SettingsGetResponse,
-  SettingsSetRequest,
-  SettingsSetResponse,
-  TransactionGetAllRequest,
-  TransactionGetAllResponse,
-  TransactionGetRequest,
-  TransactionGetResponse,
-  TransactionGetResultRequest,
-  TransactionGetResultResponse,
-  TransactionSubmitRequest,
-  TransactionSubmitResponse,
-  TransactionWaitResultRequest,
-  TransactionWaitResultResponse,
-  TransferRequest,
-  TransferResponse,
-  WebRtcStartRequest,
-  WebRtcStartResponse,
 } from "@tariproject/typescript-bindings/wallet-daemon-client";
->>>>>>> f4498011
 
 import {
     NonFungibleToken
-} from "@tarilabs/typescript-bindings";
+} from "@tariproject/typescript-bindings";
 
 let token: String | null = null;
 let json_id = 0;
@@ -181,20 +106,24 @@
 const mutex_id = new Mutex();
 
 async function internalJsonRpc(method: string, token: any = null, params: any = null) {
-<<<<<<< HEAD
     let id;
     await mutex_id.runExclusive(() => {
         id = json_id;
         json_id += 1;
     });
-    let address = "http://localhost:9000";
-    try {
-        address = await (await fetch("/json_rpc_address")).text();
-        if (!address.startsWith("http")) {
-            address = "http://" + address;
+    if (!isAddressSet) {
+        try {
+            let resp = await fetch("/json_rpc_address");
+            if (resp.status === 200) {
+                address = new URL(await resp.text());
+            }
+        } catch (e) {
+            console.warn(e);
         }
-    } catch {
+
+        isAddressSet = true;
     }
+
     let headers: { [key: string]: string } = {
         "Content-Type": "application/json",
     };
@@ -217,49 +146,9 @@
         throw json.error;
     }
     return json.result;
-=======
-  let id;
-  await mutex_id.runExclusive(() => {
-    id = json_id;
-    json_id += 1;
-  });
-  if (!isAddressSet) {
-    try {
-      let resp = await fetch("/json_rpc_address");
-      if (resp.status === 200) {
-        address = new URL(await resp.text());
-      }
-    } catch (e) {
-      console.warn(e);
-    }
-  }
-  isAddressSet = true;
-  let headers: { [key: string]: string } = {
-    "Content-Type": "application/json",
-  };
-  if (token) {
-    headers["Authorization"] = `Bearer ${token}`;
-  }
-  let response = await fetch(address, {
-    method: "POST",
-    body: JSON.stringify({
-      method: method,
-      jsonrpc: "2.0",
-      id: id,
-      params: params,
-    }),
-    headers: headers,
-  });
-  let json = await response.json();
-  if (json.error) {
-    console.error(json.error);
-    throw json.error;
-  }
-  return json.result;
->>>>>>> f4498011
 }
 
-export async function jsonRpc(method: string, params: any = null) {
+async function jsonRpc(method: string, params: any = null) {
     await mutex_token.runExclusive(async () => {
         if (token === null) {
             let auth_response = await internalJsonRpc("auth.request", null, [["Admin"], null]);
