--- conflicted
+++ resolved
@@ -92,14 +92,6 @@
 
 // auth
 export const authLogin = () => jsonRpc('auth.login');
-<<<<<<< HEAD
-=======
-
-// jwts
-export const getAllTokens = () => jsonRpc('auth.get_all_jwt', []);
-export const authRevokeToken = (token: string) =>
-  jsonRpc('auth.revoke', [token]);
->>>>>>> b3bb9b03
 
 // rpc
 export const rpcDiscover = () => jsonRpc('rpc.discover');
@@ -206,11 +198,7 @@
 export const confidentialCreateOutputProof = (amount: number) =>
   jsonRpc('confidential.create_output_proof', [amount]);
 
-<<<<<<< HEAD
-export const getAllTransactionByStatus = (status: string | null | undefined) =>
-=======
 export const getAllTransactionByStatus = (status: string) =>
->>>>>>> b3bb9b03
   jsonRpc('transactions.get_all_by_status', [status]);
 
 export const webrtc = (
