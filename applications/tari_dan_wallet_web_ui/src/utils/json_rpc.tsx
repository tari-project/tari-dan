//  Copyright 2022. The Tari Project
//
//  Redistribution and use in source and binary forms, with or without modification, are permitted provided that the
//  following conditions are met:
//
//  1. Redistributions of source code must retain the above copyright notice, this list of conditions and the following
//  disclaimer.
//
//  2. Redistributions in binary form must reproduce the above copyright notice, this list of conditions and the
//  following disclaimer in the documentation and/or other materials provided with the distribution.
//
//  3. Neither the name of the copyright holder nor the names of its contributors may be used to endorse or promote
//  products derived from this software without specific prior written permission.
//
//  THIS SOFTWARE IS PROVIDED BY THE COPYRIGHT HOLDERS AND CONTRIBUTORS "AS IS" AND ANY EXPRESS OR IMPLIED WARRANTIES,
//  INCLUDING, BUT NOT LIMITED TO, THE IMPLIED WARRANTIES OF MERCHANTABILITY AND FITNESS FOR A PARTICULAR PURPOSE ARE
//  DISCLAIMED. IN NO EVENT SHALL THE COPYRIGHT HOLDER OR CONTRIBUTORS BE LIABLE FOR ANY DIRECT, INDIRECT, INCIDENTAL,
//  SPECIAL, EXEMPLARY, OR CONSEQUENTIAL DAMAGES (INCLUDING, BUT NOT LIMITED TO, PROCUREMENT OF SUBSTITUTE GOODS OR
//  SERVICES; LOSS OF USE, DATA, OR PROFITS; OR BUSINESS INTERRUPTION) HOWEVER CAUSED AND ON ANY THEORY OF LIABILITY,
//  WHETHER IN CONTRACT, STRICT LIABILITY, OR TORT (INCLUDING NEGLIGENCE OR OTHERWISE) ARISING IN ANY WAY OUT OF THE
//  USE OF THIS SOFTWARE, EVEN IF ADVISED OF THE POSSIBILITY OF SUCH DAMAGE.

import { Mutex } from "async-mutex";
import type {
  AccountGetDefaultRequest,
  AccountGetRequest,
  AccountGetResponse,
  AccountSetDefaultRequest,
  AccountSetDefaultResponse,
  AccountsCreateFreeTestCoinsRequest,
  AccountsCreateFreeTestCoinsResponse,
  AccountsCreateRequest,
  AccountsCreateResponse,
  AccountsGetBalancesRequest,
  AccountsGetBalancesResponse,
  AccountsInvokeRequest,
  AccountsInvokeResponse,
  AccountsListRequest,
  AccountsListResponse,
  AuthGetAllJwtRequest,
  AuthGetAllJwtResponse,
  AuthLoginAcceptRequest,
  AuthLoginAcceptResponse,
  AuthLoginDenyRequest,
  AuthLoginDenyResponse,
  AuthLoginRequest,
  AuthLoginResponse,
  AuthRevokeTokenRequest,
  AuthRevokeTokenResponse,
  CallInstructionRequest,
  ClaimBurnRequest,
  ClaimBurnResponse,
  ClaimValidatorFeesRequest,
  ClaimValidatorFeesResponse,
  ConfidentialCreateOutputProofRequest,
  ConfidentialCreateOutputProofResponse,
  ConfidentialTransferRequest,
  ConfidentialTransferResponse,
  GetAccountNftRequest,
  GetValidatorFeesRequest,
  GetValidatorFeesResponse,
  KeysCreateRequest,
  KeysCreateResponse,
  KeysListRequest,
  KeysListResponse,
  KeysSetActiveRequest,
  KeysSetActiveResponse,
  ListAccountNftRequest,
  ListAccountNftResponse,
  MintAccountNftRequest,
  MintAccountNftResponse,
  ProofsCancelRequest,
  ProofsCancelResponse,
  ProofsGenerateRequest,
  ProofsGenerateResponse,
  RevealFundsRequest,
  RevealFundsResponse,
  SettingsGetResponse,
  SettingsSetRequest,
  SettingsSetResponse,
  TransactionGetAllRequest,
  TransactionGetAllResponse,
  TransactionGetRequest,
  TransactionGetResponse,
  TransactionGetResultRequest,
  TransactionGetResultResponse,
  TransactionSubmitRequest,
  TransactionSubmitResponse,
  TransactionWaitResultRequest,
  TransactionWaitResultResponse,
  TransferRequest,
  TransferResponse,
  WebRtcStartRequest,
  WebRtcStartResponse,
<<<<<<< HEAD
  ConfidentialViewBalanceRequest,
  ConfidentialViewBalanceResponse,
} from "@tariproject/typescript-bindings/wallet-daemon-client";

import { NonFungibleToken } from "@tariproject/typescript-bindings";
=======
} from "@tariproject/typescript-bindings/wallet-daemon-client";
import type { NonFungibleToken } from "@tariproject/typescript-bindings";
>>>>>>> 77f922a1

let token: String | null = null;
let json_id = 0;
let address = new URL("http://localhost:9000");
let isAddressSet = false;
const mutex_token = new Mutex();
const mutex_id = new Mutex();

async function internalJsonRpc(method: string, token: any = null, params: any = null) {
  let id;
  await mutex_id.runExclusive(() => {
    id = json_id;
    json_id += 1;
  });
  if (!isAddressSet) {
    try {
      let resp = await fetch("/json_rpc_address");
      if (resp.status === 200) {
        address = new URL(await resp.text());
      }
    } catch (e) {
      console.warn(e);
    }

    isAddressSet = true;
  }

  let headers: { [key: string]: string } = {
    "Content-Type": "application/json",
  };
  if (token) {
    headers["Authorization"] = `Bearer ${token}`;
  }
  let response = await fetch(address, {
    method: "POST",
    body: JSON.stringify({
      method: method,
      jsonrpc: "2.0",
      id: id,
      params: params,
    }),
    headers: headers,
  });
  let json = await response.json();
  if (json.error) {
    console.error(json.error);
    throw json.error;
  }
  return json.result;
}

async function jsonRpc(method: string, params: any = null) {
  await mutex_token.runExclusive(async () => {
    if (token === null) {
      let auth_response = await internalJsonRpc("auth.request", null, [["Admin"], null]);
      let auth_token = auth_response["auth_token"];
      let accept_response = await internalJsonRpc("auth.accept", null, [auth_token, auth_token]);
      token = accept_response.permissions_token;
    }
  });
  // This will fail if the token is expired
  return internalJsonRpc(method, token, params);
}

// auth
export const authLogin = (request: AuthLoginRequest): Promise<AuthLoginResponse> => jsonRpc("auth.request");
export const authAccept = (request: AuthLoginAcceptRequest): Promise<AuthLoginAcceptResponse> => jsonRpc("auth.accept");
export const authDeny = (request: AuthLoginDenyRequest): Promise<AuthLoginDenyResponse> => jsonRpc("auth.deny");
export const authRevoke = (request: AuthRevokeTokenRequest): Promise<AuthRevokeTokenResponse> => jsonRpc("auth.revoke");
export const authGetAllJwt = (request: AuthGetAllJwtRequest): Promise<AuthGetAllJwtResponse> =>
  jsonRpc("auth.get_all_jwt");

// settings
export const settingsGet = (): Promise<SettingsGetResponse> => jsonRpc("settings.get", []);
export const settingsSet = (request: SettingsSetRequest): Promise<SettingsSetResponse> =>
  jsonRpc("settings.set", request);

// webrtc
export const webrtcStart = (request: WebRtcStartRequest): Promise<WebRtcStartResponse> =>
  jsonRpc("webrtc.start", request);

// rpc
export const rpcDiscover = (): Promise<string> => jsonRpc("rpc.discover");

// keys
export const keysCreate = (request: KeysCreateRequest): Promise<KeysCreateResponse> => jsonRpc("keys.create", request);
export const keysList = (request: KeysListRequest): Promise<KeysListResponse> => jsonRpc("keys.list", request);
export const keysSetActive = (request: KeysSetActiveRequest): Promise<KeysSetActiveResponse> =>
  jsonRpc("keys.set_active", request);

export const transactionsSubmitInstruction = (request: CallInstructionRequest): Promise<TransactionSubmitResponse> =>
  jsonRpc("transactions.submit_instruction", request);
export const transactionsSubmit = (request: TransactionSubmitRequest): Promise<TransactionSubmitResponse> =>
  jsonRpc("transactions.submit", request);
export const transactionsGet = (request: TransactionGetRequest): Promise<TransactionGetResponse> =>
  jsonRpc("transactions.get", request);
export const transactionsGetResult = (request: TransactionGetResultRequest): Promise<TransactionGetResultResponse> =>
  jsonRpc("transactions.get_result", request);
export const transactionsWaitResult = (request: TransactionWaitResultRequest): Promise<TransactionWaitResultResponse> =>
  jsonRpc("transactions.wait_result", request);
export const transactionsGetAll = (request: TransactionGetAllRequest): Promise<TransactionGetAllResponse> =>
  jsonRpc("transactions.get_all", request);

// accounts

export const accountsRevealFunds = (request: RevealFundsRequest): Promise<RevealFundsResponse> =>
  jsonRpc("accounts.reveal_funds", request);
export const accountsClaimBurn = (request: ClaimBurnRequest): Promise<ClaimBurnResponse> =>
  jsonRpc("accounts.claim_burn", request);
export const accountsCreate = (request: AccountsCreateRequest): Promise<AccountsCreateResponse> =>
  jsonRpc("accounts.create", request);
export const accountsList = (request: AccountsListRequest): Promise<AccountsListResponse> =>
  jsonRpc("accounts.list", request);
export const accountsGetBalances = (request: AccountsGetBalancesRequest): Promise<AccountsGetBalancesResponse> =>
  jsonRpc("accounts.get_balances", request);
export const accountsInvoke = (request: AccountsInvokeRequest): Promise<AccountsInvokeResponse> =>
  jsonRpc("accounts.invoke", request);
export const accountsGet = (request: AccountGetRequest): Promise<AccountGetResponse> =>
  jsonRpc("accounts.get", request);
export const accountsGetDefault = (request: AccountGetDefaultRequest): Promise<AccountGetResponse> =>
  jsonRpc("accounts.get_default", request);
export const accountsTransfer = (request: TransferRequest): Promise<TransferResponse> =>
  jsonRpc("accounts.transfer", request);
export const accountsConfidentialTransfer = (
  request: ConfidentialTransferRequest,
): Promise<ConfidentialTransferResponse> => jsonRpc("accounts.confidential_transfer", request);
export const accountsSetDefault = (request: AccountSetDefaultRequest): Promise<AccountSetDefaultResponse> =>
  jsonRpc("accounts.set_default", request);
export const accountsCreateFreeTestCoins = (
  request: AccountsCreateFreeTestCoinsRequest,
): Promise<AccountsCreateFreeTestCoinsResponse> => jsonRpc("accounts.create_free_test_coins", request);

// confidential
export const confidentialCreateTransferProof = (request: ProofsGenerateRequest): Promise<ProofsGenerateResponse> =>
  jsonRpc("confidential.create_transfer_proof", request);
export const confidentialFinalize = (request: ProofsCancelRequest): Promise<ProofsCancelResponse> =>
  jsonRpc("confidential.finalize", request);
export const confidentialCancel = (request: ProofsCancelRequest): Promise<ProofsCancelResponse> =>
  jsonRpc("confidential.cancel", request);
export const confidentialCreateOutputProof = (
  request: ConfidentialCreateOutputProofRequest,
): Promise<ConfidentialCreateOutputProofResponse> => jsonRpc("confidential.create_output_proof", request);

export const confidentialViewVaultBalance = (
  request: ConfidentialViewBalanceRequest,
): Promise<ConfidentialViewBalanceResponse> => jsonRpc("confidential.view_vault_balance", request);

// nfts
export const nftMintAccountNft = (request: MintAccountNftRequest): Promise<MintAccountNftResponse> =>
  jsonRpc("nfts.mint_account_nft", request);
export const nftGet = (request: GetAccountNftRequest): Promise<NonFungibleToken> => jsonRpc("nfts.get", request);
export const nftList = (request: ListAccountNftRequest): Promise<ListAccountNftResponse> =>
  jsonRpc("nfts.list", request);

// validators
export const validatorsGetFeeSummary = (request: GetValidatorFeesRequest): Promise<GetValidatorFeesResponse> =>
  jsonRpc("validators.get_fee_summary", request);
export const validatorsClaimFees = (request: ClaimValidatorFeesRequest): Promise<ClaimValidatorFeesResponse> =>
  jsonRpc("validators.claim_fees", request);<|MERGE_RESOLUTION|>--- conflicted
+++ resolved
@@ -92,16 +92,10 @@
   TransferResponse,
   WebRtcStartRequest,
   WebRtcStartResponse,
-<<<<<<< HEAD
   ConfidentialViewBalanceRequest,
   ConfidentialViewBalanceResponse,
 } from "@tariproject/typescript-bindings/wallet-daemon-client";
-
-import { NonFungibleToken } from "@tariproject/typescript-bindings";
-=======
-} from "@tariproject/typescript-bindings/wallet-daemon-client";
 import type { NonFungibleToken } from "@tariproject/typescript-bindings";
->>>>>>> 77f922a1
 
 let token: String | null = null;
 let json_id = 0;
