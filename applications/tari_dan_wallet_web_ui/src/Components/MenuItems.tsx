//  Copyright 2022. The Tari Project
//
//  Redistribution and use in source and binary forms, with or without modification, are permitted provided that the
//  following conditions are met:
//
//  1. Redistributions of source code must retain the above copyright notice, this list of conditions and the following
//  disclaimer.
//
//  2. Redistributions in binary form must reproduce the above copyright notice, this list of conditions and the
//  following disclaimer in the documentation and/or other materials provided with the distribution.
//
//  3. Neither the name of the copyright holder nor the names of its contributors may be used to endorse or promote
//  products derived from this software without specific prior written permission.
//
//  THIS SOFTWARE IS PROVIDED BY THE COPYRIGHT HOLDERS AND CONTRIBUTORS "AS IS" AND ANY EXPRESS OR IMPLIED WARRANTIES,
//  INCLUDING, BUT NOT LIMITED TO, THE IMPLIED WARRANTIES OF MERCHANTABILITY AND FITNESS FOR A PARTICULAR PURPOSE ARE
//  DISCLAIMED. IN NO EVENT SHALL THE COPYRIGHT HOLDER OR CONTRIBUTORS BE LIABLE FOR ANY DIRECT, INDIRECT, INCIDENTAL,
//  SPECIAL, EXEMPLARY, OR CONSEQUENTIAL DAMAGES (INCLUDING, BUT NOT LIMITED TO, PROCUREMENT OF SUBSTITUTE GOODS OR
//  SERVICES; LOSS OF USE, DATA, OR PROFITS; OR BUSINESS INTERRUPTION) HOWEVER CAUSED AND ON ANY THEORY OF LIABILITY,
//  WHETHER IN CONTRACT, STRICT LIABILITY, OR TORT (INCLUDING NEGLIGENCE OR OTHERWISE) ARISING IN ANY WAY OUT OF THE
//  USE OF THIS SOFTWARE, EVEN IF ADVISED OF THE POSSIBILITY OF SUCH DAMAGE.

import { NavLink } from 'react-router-dom';
import ListItemButton from '@mui/material/ListItemButton';
import ListItemIcon from '@mui/material/ListItemIcon';
import ListItemText from '@mui/material/ListItemText';
import {
  IoHomeOutline,
  IoHome,
  IoBarChartOutline,
  IoBarChart,
  IoKeyOutline,
  IoKey,
  IoWalletOutline,
  IoWallet,
  IoTicketOutline,
  IoTicket,
} from 'react-icons/io5';
import Tooltip from '@mui/material/Tooltip';
import Fade from '@mui/material/Fade';
import theme from '../theme/theme';

const iconStyle = {
  height: 22,
  width: 22,
};

const activeIconStyle = {
  height: 22,
  width: 22,
  color: theme.palette.primary.main,
};

const mainItems = [
  {
    title: 'Home',
    icon: <IoHomeOutline style={iconStyle} />,
    activeIcon: <IoHome style={activeIconStyle} />,
    link: '/',
  },
  {
    title: 'Accounts',
    icon: <IoBarChartOutline style={iconStyle} />,
    activeIcon: <IoBarChart style={activeIconStyle} />,
    link: '/accounts',
  },
  {
    title: 'Keys',
    icon: <IoKeyOutline style={iconStyle} />,
    activeIcon: <IoKey style={activeIconStyle} />,
    link: 'keys',
  },
  {
<<<<<<< HEAD
    title: 'Transactions',
    icon: <IoWalletOutline style={iconStyle} />,
    activeIcon: <IoWallet style={activeIconStyle} />,
    link: 'transactions',
  },
  {
    title: 'JWTs',
=======
    title: 'Access Tokens',
>>>>>>> b3bb9b03
    icon: <IoTicketOutline style={iconStyle} />,
    activeIcon: <IoTicket style={activeIconStyle} />,
    link: 'access-tokens',
  },
];

const MainMenu = mainItems.map(({ title, icon, activeIcon, link }) => {
  return (
    <NavLink to={link} key={title} style={{ textDecoration: 'none' }}>
      {({ isActive }) => (
        <ListItemButton
          sx={{
            paddingLeft: '22px',
            paddingRight: '22px',
          }}
          disableRipple
        >
          <Tooltip
            TransitionComponent={Fade}
            TransitionProps={{ timeout: 300 }}
            title={title}
            followCursor={true}
            placement="right"
          >
            <ListItemIcon>{isActive ? activeIcon : icon}</ListItemIcon>
          </Tooltip>
          <ListItemText primary={title} />
        </ListItemButton>
      )}
    </NavLink>
  );
});

export const mainListItems = <>{MainMenu}</>;<|MERGE_RESOLUTION|>--- conflicted
+++ resolved
@@ -71,17 +71,19 @@
     link: 'keys',
   },
   {
-<<<<<<< HEAD
     title: 'Transactions',
     icon: <IoWalletOutline style={iconStyle} />,
     activeIcon: <IoWallet style={activeIconStyle} />,
     link: 'transactions',
   },
   {
-    title: 'JWTs',
-=======
+    title: 'Transactions',
+    icon: <IoWalletOutline style={iconStyle} />,
+    activeIcon: <IoWallet style={activeIconStyle} />,
+    link: 'transactions',
+  },
+  {
     title: 'Access Tokens',
->>>>>>> b3bb9b03
     icon: <IoTicketOutline style={iconStyle} />,
     activeIcon: <IoTicket style={activeIconStyle} />,
     link: 'access-tokens',
