--- conflicted
+++ resolved
@@ -31,13 +31,10 @@
   IoBarChart,
   IoKeyOutline,
   IoKey,
-<<<<<<< HEAD
   IoWalletOutline,
   IoWallet,
-=======
   IoTicketOutline,
   IoTicket,
->>>>>>> d5b5231f
 } from 'react-icons/io5';
 import Tooltip from '@mui/material/Tooltip';
 import Fade from '@mui/material/Fade';
@@ -74,17 +71,16 @@
     link: 'keys',
   },
   {
-<<<<<<< HEAD
     title: 'Transactions',
     icon: <IoWalletOutline style={iconStyle} />,
     activeIcon: <IoWallet style={activeIconStyle} />,
     link: 'transactions',
-=======
+  },
+  {
     title: 'JWTs',
     icon: <IoTicketOutline style={iconStyle} />,
     activeIcon: <IoTicket style={activeIconStyle} />,
     link: 'jwts',
->>>>>>> d5b5231f
   },
 ];
 
