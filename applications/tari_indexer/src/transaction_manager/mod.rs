--- conflicted
+++ resolved
@@ -28,13 +28,8 @@
 use tari_consensus::traits::VoteSignatureService;
 use tari_dan_common_types::{
     optional::{IsNotFoundError, Optional},
-<<<<<<< HEAD
     DerivableFromPublicKey,
-    ShardId,
-=======
-    NodeAddressable,
     SubstateAddress,
->>>>>>> b526c09f
 };
 use tari_engine_types::substate::SubstateId;
 use tari_epoch_manager::EpochManagerReader;
