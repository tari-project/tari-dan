--- conflicted
+++ resolved
@@ -8,7 +8,7 @@
 license.workspace = true
 
 [dependencies]
-<<<<<<< HEAD
+tari_core = { workspace = true, default-features = true }
 minotari_app_grpc = { workspace = true }
 minotari_app_utilities = { workspace = true }
 minotari_node = { workspace = true }
@@ -25,6 +25,7 @@
 tari_crypto = { workspace = true }
 tari_indexer = { workspace = true }
 tari_validator_node_cli = { workspace = true }
+tari_dan_app_utilities = { workspace = true }
 tari_dan_common_types = { workspace = true }
 tari_dan_engine = { workspace = true }
 tari_dan_storage = { workspace = true }
@@ -39,50 +40,10 @@
 tari_wallet_daemon_client = { workspace = true }
 tari_base_node_client = { workspace = true }
 tari_transaction_manifest = { workspace = true }
-tari_dan_wallet_sdk = { workspace = true }
+#tari_dan_wallet_sdk = { workspace = true }
 
 anyhow = { workspace = true }
 # if we set this version in the workspace it would break other crates
-=======
-tari_core = { git = "https://github.com/tari-project/tari.git", branch = "feature-dan2" }
-minotari_app_grpc = { git = "https://github.com/tari-project/tari.git", branch = "feature-dan2" }
-minotari_app_utilities = { git = "https://github.com/tari-project/tari.git", branch = "feature-dan2" }
-minotari_node = { git = "https://github.com/tari-project/tari.git", branch = "feature-dan2" }
-minotari_node_grpc_client = { git = "https://github.com/tari-project/tari.git", branch = "feature-dan2" }
-tari_common = { git = "https://github.com/tari-project/tari.git", branch = "feature-dan2" }
-tari_common_types = { git = "https://github.com/tari-project/tari.git", branch = "feature-dan2" }
-tari_comms = { git = "https://github.com/tari-project/tari.git", branch = "feature-dan2" }
-tari_comms_dht = { git = "https://github.com/tari-project/tari.git", branch = "feature-dan2" }
-minotari_console_wallet = { git = "https://github.com/tari-project/tari.git", branch = "feature-dan2" }
-minotari_wallet = { git = "https://github.com/tari-project/tari.git", branch = "feature-dan2" }
-tari_p2p = { git = "https://github.com/tari-project/tari.git", branch = "feature-dan2" }
-tari_shutdown = { git = "https://github.com/tari-project/tari.git", branch = "feature-dan2" }
-
-tari_crypto = "0.19"
-tari_indexer = { path = "../applications/tari_indexer" }
-tari_dan_app_utilities = { path = "../applications/tari_dan_app_utilities" }
-tari_validator_node_cli = { path = "../applications/tari_validator_node_cli" }
-tari_dan_common_types = { path = "../dan_layer/common_types" }
-tari_dan_engine = { path = "../dan_layer/engine" }
-tari_dan_storage = { path = "../dan_layer/storage" }
-tari_dan_wallet_daemon = { path = "../applications/tari_dan_wallet_daemon" }
-tari_engine_types = { path = "../dan_layer/engine_types" }
-tari_indexer_client = { path = "../clients/tari_indexer_client" }
-tari_template_builtin = { path = "../dan_layer/template_builtin" }
-tari_template_lib = { path = "../dan_layer/template_lib" }
-tari_transaction = { path = "../dan_layer/transaction" }
-tari_validator_node_client = { path = "../clients/validator_node_client" }
-tari_validator_node = { path = "../applications/tari_validator_node" }
-tari_wallet_daemon_client = { path = "../clients/wallet_daemon_client" }
-tari_base_node_client = { path = "../clients/base_node_client" }
-tari_transaction_manifest = { path = "../dan_layer/transaction_manifest" }
-#tari_dan_wallet_sdk = { path = "../dan_layer/wallet/sdk" }
-#tari_consensus = { path = "../../dan_layer/consensus" }
-
-libp2p = "0.53.1"
-
-anyhow = "1.0.53"
->>>>>>> cb2d694f
 base64 = "0.21.0"
 config = { workspace = true }
 cucumber = { workspace = true, features = [
@@ -90,18 +51,11 @@
     "libtest",
     "output-junit",
 ] }
-<<<<<<< HEAD
-futures = { workspace = true }
 httpmock = { workspace = true }
 indexmap = { workspace = true }
+libp2p = { workspace = true }
 log = { workspace = true, features = ["std"] }
 log4rs = { workspace = true, features = [
-=======
-httpmock = "0.6.8"
-indexmap = "1.9.1"
-log = { version = "0.4.8", features = ["std"] }
-log4rs = { version = "1.1.1", features = [
->>>>>>> cb2d694f
     "rolling_file_appender",
     "compound_policy",
     "size_trigger",
