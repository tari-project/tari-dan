//   Copyright 2023 The Tari Project
//   SPDX-License-Identifier: BSD-3-Clause

use std::{
    collections::{BTreeMap, HashMap},
    str::FromStr,
};

use cucumber::{given, then, when};
use integration_tests::{
    indexer::{spawn_indexer, IndexerProcess},
    TariWorld,
};
use libp2p::Multiaddr;
<<<<<<< HEAD
=======
use tari_comms::multiaddr::Multiaddr;
use tari_crypto::tari_utilities::hex::Hex;
>>>>>>> a1e2eabe
use tari_indexer_client::types::AddPeerRequest;

#[when(expr = "indexer {word} connects to all other validators")]
async fn given_validator_connects_to_other_vns(world: &mut TariWorld, name: String) {
    let indexer = world.get_indexer(&name);
    let details = world.all_validators_iter().filter(|vn| vn.name != name).map(|vn| {
        (
            vn.public_key.clone(),
            Multiaddr::from_str(&format!("/ip4/127.0.0.1/tcp/{}", vn.port)).unwrap(),
        )
    });

    let mut cli = indexer.get_jrpc_indexer_client();
    for (pk, addr) in details {
        if let Err(err) = cli
            .add_peer(AddPeerRequest {
                public_key: pk,
                addresses: vec![addr],
                wait_for_dial: true,
            })
            .await
        {
            // TODO: investigate why this can fail. This call failing ("cannot assign requested address (os error 99)")
            // doesnt cause the rest of the test test to fail, so ignoring for now.
            log::error!("Failed to add peer: {}", err);
        }
    }
}

#[then(expr = "indexer {word} has scanned to height {int}")]
async fn indexer_has_scanned_to_height(world: &mut TariWorld, name: String, block_height: u64) {
    let indexer = world.get_indexer(&name);
    let mut client = indexer.get_jrpc_indexer_client();
    let mut last_block_height = 0;
    let mut remaining = 10;
    loop {
        let stats = client.get_epoch_manager_stats().await.expect("Failed to get stats");
        if stats.current_block_height == block_height {
            return;
        }

        assert!(
            stats.current_block_height <= block_height,
            "Indexer {} has scanned past block height {} to height {}",
            name,
            block_height,
            stats.current_block_height
        );

        if stats.current_block_height != last_block_height {
            last_block_height = stats.current_block_height;
            // Reset the timer each time the scanned height changes
            remaining = 10;
        }

        if remaining == 0 {
            panic!(
                "Indexer {} did not scan to block height {}. Current height: {}",
                name, block_height, stats.current_block_height
            );
        }
        remaining -= 1;
        tokio::time::sleep(std::time::Duration::from_secs(1)).await;
    }
}

#[given(expr = "an indexer {word} connected to base node {word}")]
async fn start_indexer(world: &mut TariWorld, indexer_name: String, bn_name: String) {
    spawn_indexer(world, indexer_name, bn_name).await;
}

#[given(expr = "{word} indexer GraphQL request works")]
async fn works_indexer_graphql(world: &mut TariWorld, indexer_name: String) {
    let indexer: &mut IndexerProcess = world.indexers.get_mut(&indexer_name).unwrap();
    // insert event mock data in the substate manager database
    indexer.insert_event_mock_data().await;
    let mut graphql_client = indexer.get_graphql_indexer_client().await;
    let component_address = None;
    let template_address = "00000000000000000000000000000000";
    let tx_hash = "00000000000000000000000000000000";
    let query = format!(
        "{{ getEventsForTransaction(txHash: {:?}) {{ componentAddress, templateAddress, txHash, topic, payload }}
    }}",
        tx_hash
    );
    let res = graphql_client
        .send_request::<HashMap<String, Vec<tari_indexer::graphql::model::events::Event>>>(&query, None, None)
        .await
        .expect("Failed to obtain getEventsForTransaction query result");
    let res = res.get("getEventsForTransaction").unwrap();
    assert_eq!(res.len(), 1);
    assert_eq!(res[0].component_address, component_address);
    assert_eq!(res[0].template_address, template_address);
    assert_eq!(res[0].tx_hash, tx_hash);
    assert_eq!(res[0].topic, "my_event");
    assert_eq!(
        res[0].payload,
        BTreeMap::from([("my".to_string(), "event".to_string())])
    );
}

#[when(expr = "indexer {word} scans the network {int} events for account {word} with topics {word}")]
async fn indexer_scans_network_events(
    world: &mut TariWorld,
    indexer_name: String,
    num_events: u32,
    account_name: String,
    topics: String,
) {
    let indexer: &mut IndexerProcess = world.indexers.get_mut(&indexer_name).unwrap();
    let accounts_component_addresses = world.outputs.get(&account_name).expect("Account name not found");
    let component_address = accounts_component_addresses
        .into_iter()
        .find(|(k, _)| k.contains("components/Account"))
        .map(|(_, v)| v)
        .expect("Did not find component address");

    let mut graphql_client = indexer.get_graphql_indexer_client().await;
    let query = format!(
        r#"{{ getEventsForComponent(componentAddress: "{}", version: {}) {{ componentAddress, templateAddress, txHash, topic, payload }} }}"#,
        component_address.substate_id, component_address.version
    );
    let res = graphql_client
        .send_request::<HashMap<String, Vec<tari_indexer::graphql::model::events::Event>>>(&query, None, None)
        .await
        .expect("Failed to obtain getEventsForComponent query result");

    let events_for_component = res.get("getEventsForComponent").unwrap();
    assert_eq!(
        events_for_component.len(),
        num_events as usize,
        "Unexpected number of events returned got {}, expected {}",
        events_for_component.len(),
        num_events
    );

    let topics = topics.split(',').collect::<Vec<_>>();
    assert_eq!(
        topics.len(),
        num_events as usize,
        "Unexpected number of topics provided got {}, expected {}",
        topics.len(),
        num_events
    );

    for (ind, topic) in topics.iter().enumerate() {
        let event = events_for_component[ind].clone();
        assert_eq!(&event.topic, topic);
    }
}

#[when(expr = "the indexer {word} tracks the address {word}")]
async fn track_addresss_in_indexer(world: &mut TariWorld, indexer_name: String, output_ref: String) {
    let indexer = world.indexers.get(&indexer_name).unwrap();
    assert!(!indexer.handle.is_finished(), "Indexer {} is not running", indexer_name);
    indexer.add_address(world, output_ref).await;
}

#[then(expr = "the indexer {word} returns version {int} for substate {word}")]
async fn assert_indexer_substate_version(
    world: &mut TariWorld,
    indexer_name: String,
    version: u32,
    output_ref: String,
) {
    let indexer = world.indexers.get(&indexer_name).unwrap();
    assert!(!indexer.handle.is_finished(), "Indexer {} is not running", indexer_name);
    let substate = indexer.get_substate(world, output_ref, version).await;
    eprintln!(
        "indexer.get_substate result: {}",
        serde_json::to_string_pretty(&substate).unwrap()
    );
    assert_eq!(substate.version, version);
}

#[then(expr = "the indexer {word} returns {int} non fungibles for resource {word}")]
async fn assert_indexer_non_fungible_list(
    world: &mut TariWorld,
    indexer_name: String,
    count: usize,
    output_ref: String,
) {
    let indexer = world.indexers.get(&indexer_name).unwrap();
    assert!(!indexer.handle.is_finished(), "Indexer {} is not running", indexer_name);
    let nfts = indexer.get_non_fungibles(world, output_ref, 0, count as u64).await;
    eprintln!("indexer.get_non_fungibles result: {:?}", nfts);
    assert_eq!(
        nfts.len(),
        count,
        "Unexpected number of NFTs returned. Expected: {}, Actual: {}",
        count,
        nfts.len()
    );
}<|MERGE_RESOLUTION|>--- conflicted
+++ resolved
@@ -12,11 +12,7 @@
     TariWorld,
 };
 use libp2p::Multiaddr;
-<<<<<<< HEAD
-=======
-use tari_comms::multiaddr::Multiaddr;
 use tari_crypto::tari_utilities::hex::Hex;
->>>>>>> a1e2eabe
 use tari_indexer_client::types::AddPeerRequest;
 
 #[when(expr = "indexer {word} connects to all other validators")]
