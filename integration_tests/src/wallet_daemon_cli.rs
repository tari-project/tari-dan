--- conflicted
+++ resolved
@@ -35,12 +35,8 @@
     args,
     constants::CONFIDENTIAL_TARI_RESOURCE_ADDRESS,
     models::Amount,
-<<<<<<< HEAD
     prelude::{NonFungibleId, ResourceAddress},
     resource::TOKEN_SYMBOL,
-=======
-    prelude::ResourceAddress,
->>>>>>> 4278ce84
 };
 use tari_transaction::SubstateRequirement;
 use tari_transaction_manifest::{parse_manifest, ManifestValue};
