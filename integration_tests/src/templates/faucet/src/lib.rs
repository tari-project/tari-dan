//   Copyright 2022. The Tari Project
//
//   Redistribution and use in source and binary forms, with or without modification, are permitted provided that the
//   following conditions are met:
//
//   1. Redistributions of source code must retain the above copyright notice, this list of conditions and the following
//   disclaimer.
//
//   2. Redistributions in binary form must reproduce the above copyright notice, this list of conditions and the
//   following disclaimer in the documentation and/or other materials provided with the distribution.
//
//   3. Neither the name of the copyright holder nor the names of its contributors may be used to endorse or promote
//   products derived from this software without specific prior written permission.
//
//   THIS SOFTWARE IS PROVIDED BY THE COPYRIGHT HOLDERS AND CONTRIBUTORS "AS IS" AND ANY EXPRESS OR IMPLIED WARRANTIES,
//   INCLUDING, BUT NOT LIMITED TO, THE IMPLIED WARRANTIES OF MERCHANTABILITY AND FITNESS FOR A PARTICULAR PURPOSE ARE
//   DISCLAIMED. IN NO EVENT SHALL THE COPYRIGHT HOLDER OR CONTRIBUTORS BE LIABLE FOR ANY DIRECT, INDIRECT, INCIDENTAL,
//   SPECIAL, EXEMPLARY, OR CONSEQUENTIAL DAMAGES (INCLUDING, BUT NOT LIMITED TO, PROCUREMENT OF SUBSTITUTE GOODS OR
//   SERVICES; LOSS OF USE, DATA, OR PROFITS; OR BUSINESS INTERRUPTION) HOWEVER CAUSED AND ON ANY THEORY OF LIABILITY,
//   WHETHER IN CONTRACT, STRICT LIABILITY, OR TORT (INCLUDING NEGLIGENCE OR OTHERWISE) ARISING IN ANY WAY OUT OF THE
//   USE OF THIS SOFTWARE, EVEN IF ADVISED OF THE POSSIBILITY OF SUCH DAMAGE.

use tari_template_lib::prelude::*;

#[template]
mod faucet_template {
    use super::*;

    pub struct TestFaucet {
        vault: Vault,
    }

    impl TestFaucet {
<<<<<<< HEAD
        pub fn mint(initial_supply: Amount) -> Component<Self> {
            let coins = ResourceBuilder::fungible("test")
=======
        pub fn mint(initial_supply: Amount) -> Self {
            let coins = ResourceBuilder::fungible().with_token_symbol("test")
>>>>>>> 3be15363
                .initial_supply(initial_supply)
                .build_bucket();

            Component::new(Self {
                vault: Vault::from_bucket(coins),
            })
            .with_access_rules(AccessRules::allow_all())
            .create()
        }

        pub fn take_free_coins(&mut self) -> Bucket {
            debug("Withdrawing 1000 coins from faucet");
            self.vault.withdraw(Amount(1000))
        }
    }
}<|MERGE_RESOLUTION|>--- conflicted
+++ resolved
@@ -31,13 +31,9 @@
     }
 
     impl TestFaucet {
-<<<<<<< HEAD
         pub fn mint(initial_supply: Amount) -> Component<Self> {
-            let coins = ResourceBuilder::fungible("test")
-=======
-        pub fn mint(initial_supply: Amount) -> Self {
-            let coins = ResourceBuilder::fungible().with_token_symbol("test")
->>>>>>> 3be15363
+            let coins = ResourceBuilder::fungible()
+                .with_token_symbol("test")
                 .initial_supply(initial_supply)
                 .build_bucket();
 
